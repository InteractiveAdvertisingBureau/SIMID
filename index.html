--- conflicted
+++ resolved
@@ -1537,7 +1537,6 @@
       <li><a href="#scope"><span class="secno">3.4</span> <span class="content">Scope and Limitation</span></a>
      </ol>
     <li>
-<<<<<<< HEAD
      <a href="#api"><span class="secno">4</span> <span class="content">API Reference</span></a>
      <ol class="toc">
       <li><a href="#reference-table"><span class="secno">4.1</span> <span class="content">Reference Table</span></a>
@@ -1715,188 +1714,6 @@
         <li><a href="###msg-proto-reject"><span class="secno">8.3.2</span> <span class="content"><span><code>reject</code></span> messages</span></a>
        </ol>
       <li><a href="#error-codes"><span class="secno">8.4</span> <span class="content">Error Codes</span></a>
-=======
-     <a href="#msg-proto"><span class="secno">4</span> <span class="content">Messaging Protocol</span></a>
-     <ol class="toc">
-      <li>
-       <a href="#transport-layer"><span class="secno">4.1</span> <span class="content">Transport Layer</span></a>
-       <ol class="toc">
-        <li><a href="#postmessage-transport"><span class="secno">4.1.1</span> <span class="content"><code class="idl"><span>postMessage</span></code> Transport</span></a>
-        <li><a href="###msg-serialization"><span class="secno">4.1.2</span> <span class="content">Message Serialization</span></a>
-       </ol>
-      <li>
-       <a href="#session-layer"><span class="secno">4.2</span> <span class="content">Session Layer</span></a>
-       <ol class="toc">
-        <li><a href="#establish-session"><span class="secno">4.2.1</span> <span class="content">Establishing a new session</span></a>
-        <li><a href="#sending-messages"><span class="secno">4.2.2</span> <span class="content">Sending messages</span></a>
-        <li><a href="#receiving-messages"><span class="secno">4.2.3</span> <span class="content">Receiving messages</span></a>
-       </ol>
-      <li>
-       <a href="##msg-struct"><span class="secno">4.3</span> <span class="content">Message Data Structure</span></a>
-       <ol class="toc">
-        <li><a href="###msg-proto-resolve"><span class="secno">4.3.1</span> <span class="content"><span><code>resolve</code></span> messages</span></a>
-        <li><a href="###msg-proto-reject"><span class="secno">4.3.2</span> <span class="content"><span><code>reject</code></span> messages</span></a>
-       </ol>
-     </ol>
-    <li>
-     <a href="#api"><span class="secno">5</span> <span class="content">API Reference</span></a>
-     <ol class="toc">
-      <li><a href="#reference-table"><span class="secno">5.1</span> <span class="content">Reference Table</span></a>
-      <li>
-       <a href="#media-messages"><span class="secno">5.2</span> <span class="content">Messages triggered by media element events</span></a>
-       <ol class="toc">
-        <li><a href="#simid-media-durationchange"><span class="secno">5.2.1</span> <span class="content">SIMID:Media:durationchange</span></a>
-        <li><a href="#simid-media-ended"><span class="secno">5.2.2</span> <span class="content">SIMID:Media:ended</span></a>
-        <li><a href="#simid-media-error"><span class="secno">5.2.3</span> <span class="content">SIMID:Media:error</span></a>
-        <li><a href="#simid-media-pause"><span class="secno">5.2.4</span> <span class="content">SIMID:Media:pause</span></a>
-        <li><a href="#simid-media-play"><span class="secno">5.2.5</span> <span class="content">SIMID:Media:play</span></a>
-        <li><a href="#simid-media-playing"><span class="secno">5.2.6</span> <span class="content">SIMID:Media:playing</span></a>
-        <li><a href="#simid-media-seeked"><span class="secno">5.2.7</span> <span class="content">SIMID:Media:seeked</span></a>
-        <li><a href="#simid-media-seeking"><span class="secno">5.2.8</span> <span class="content">SIMID:Media:seeking</span></a>
-        <li><a href="#simid-media-stalled"><span class="secno">5.2.9</span> <span class="content">SIMID:Media:stalled</span></a>
-        <li><a href="#simid-media-timeupdate"><span class="secno">5.2.10</span> <span class="content">SIMID:Media:timeupdate</span></a>
-        <li><a href="#simid-media-volumechange"><span class="secno">5.2.11</span> <span class="content">SIMID:Media:volumechange</span></a>
-       </ol>
-      <li>
-       <a href="#player-messages"><span class="secno">5.3</span> <span class="content">Messages from the player</span></a>
-       <ol class="toc">
-        <li>
-         <a href="#simid-player-adSkipped"><span class="secno">5.3.1</span> <span class="content">SIMID:Player:adSkipped</span></a>
-         <ol class="toc">
-          <li><a href="#simid-player-adSkipped-resolve"><span class="secno">5.3.1.1</span> <span class="content">resolve</span></a>
-         </ol>
-        <li>
-         <a href="#simid-player-adStopped"><span class="secno">5.3.2</span> <span class="content">SIMID:Player:adStopped</span></a>
-         <ol class="toc">
-          <li><a href="#simid-player-adStopped-resolve"><span class="secno">5.3.2.1</span> <span class="content">resolve</span></a>
-         </ol>
-        <li>
-         <a href="#simid-player-app-backgrounding"><span class="secno">5.3.3</span> <span class="content">SIMID:Player:appBackgrounding</span></a>
-         <ol class="toc">
-          <li><a href="#simid-player-app-backgrounding-resolve"><span class="secno">5.3.3.1</span> <span class="content">resolve</span></a>
-         </ol>
-        <li><a href="#simid-player-app-foregrounding"><span class="secno">5.3.4</span> <span class="content">SIMID:Player:appForegrounding</span></a>
-        <li>
-         <a href="#simid-player-fatalError"><span class="secno">5.3.5</span> <span class="content">SIMID:Player:fatalError</span></a>
-         <ol class="toc">
-          <li><a href="#simid-player-fatalError-resolve"><span class="secno">5.3.5.1</span> <span class="content">resolve</span></a>
-         </ol>
-        <li>
-         <a href="#simid-player-init"><span class="secno">5.3.6</span> <span class="content">SIMID:Player:init</span></a>
-         <ol class="toc">
-          <li><a href="#simid-player-init-resolve"><span class="secno">5.3.6.1</span> <span class="content">resolve</span></a>
-          <li><a href="#simid-player-init-reject"><span class="secno">5.3.6.2</span> <span class="content">reject</span></a>
-         </ol>
-        <li><a href="#simid-player-log"><span class="secno">5.3.7</span> <span class="content">SIMID:Player:log</span></a>
-        <li><a href="#simid-player-resize"><span class="secno">5.3.8</span> <span class="content">SIMID:Player:resize</span></a>
-        <li>
-         <a href="#simid-player-startCreative"><span class="secno">5.3.9</span> <span class="content">SIMID:Player:startCreative</span></a>
-         <ol class="toc">
-          <li><a href="#simid-player-startCreative-resolve"><span class="secno">5.3.9.1</span> <span class="content">resolve</span></a>
-          <li><a href="#simid-player-startCreative-reject"><span class="secno">5.3.9.2</span> <span class="content">reject</span></a>
-         </ol>
-       </ol>
-      <li>
-       <a href="#creative-messages"><span class="secno">5.4</span> <span class="content">Messages from the Creative to the Player</span></a>
-       <ol class="toc">
-        <li><a href="#simid-creative-clickThru"><span class="secno">5.4.1</span> <span class="content">SIMID:Creative:clickThru</span></a>
-        <li><a href="#simid-creative-fatalError"><span class="secno">5.4.2</span> <span class="content">SIMID:Creative:fatalError</span></a>
-        <li>
-         <a href="#simid-creative-getVideoState"><span class="secno">5.4.3</span> <span class="content">SIMID:Creative:getVideoState</span></a>
-         <ol class="toc">
-          <li><a href="#simid-creative-getVideoState-resolve"><span class="secno">5.4.3.1</span> <span class="content">resolve</span></a>
-         </ol>
-        <li><a href="#simid-creative-log"><span class="secno">5.4.4</span> <span class="content">SIMID:Creative:log</span></a>
-        <li>
-         <a href="#simid-creative-reportTracking"><span class="secno">5.4.5</span> <span class="content">SIMID:Creative:reportTracking</span></a>
-         <ol class="toc">
-          <li><a href="#simid-creative-reportTracking-resolve"><span class="secno">5.4.5.1</span> <span class="content">resolve</span></a>
-          <li><a href="#simid-creative-reportTracking-reject"><span class="secno">5.4.5.2</span> <span class="content">reject</span></a>
-         </ol>
-        <li>
-         <a href="#simid-creative-requestChangeAdDuration"><span class="secno">5.4.6</span> <span class="content">SIMID:Creative:requestChangeAdDuration</span></a>
-         <ol class="toc">
-          <li><a href="#simid-creative-requestChangeAdDuration-resolve"><span class="secno">5.4.6.1</span> <span class="content">resolve</span></a>
-          <li><a href="#simid-creative-requestChangeAdDuration-reject"><span class="secno">5.4.6.2</span> <span class="content">reject</span></a>
-         </ol>
-        <li>
-         <a href="#simid-creative-requestChangeVolume"><span class="secno">5.4.7</span> <span class="content">SIMID:Creative:requestChangeVolume</span></a>
-         <ol class="toc">
-          <li><a href="#simid-creative-requestChangeVolume-resolve"><span class="secno">5.4.7.1</span> <span class="content">resolve</span></a>
-          <li><a href="#simid-creative-requestChangeVolume-reject"><span class="secno">5.4.7.2</span> <span class="content">reject</span></a>
-         </ol>
-        <li>
-         <a href="#simid-creative-requestFullScreen"><span class="secno">5.4.8</span> <span class="content">SIMID:Creative:requestFullScreen</span></a>
-         <ol class="toc">
-          <li><a href="#simid-creative-requestFullScreen-resolve"><span class="secno">5.4.8.1</span> <span class="content">resolve</span></a>
-          <li><a href="#simid-creative-requestFullScreen-reject"><span class="secno">5.4.8.2</span> <span class="content">reject</span></a>
-         </ol>
-        <li>
-         <a href="#simid-creative-requestExitFullScreen"><span class="secno">5.4.9</span> <span class="content">SIMID:Creative:requestExitFullScreen</span></a>
-         <ol class="toc">
-          <li><a href="#simid-creative-requestExitFullScreen-resolve"><span class="secno">5.4.9.1</span> <span class="content">resolve</span></a>
-          <li><a href="#simid-creative-requestExitFullScreen-reject"><span class="secno">5.4.9.2</span> <span class="content">reject</span></a>
-         </ol>
-        <li>
-         <a href="#simid-creative-requestPause"><span class="secno">5.4.10</span> <span class="content">SIMID:Creative:requestPause</span></a>
-         <ol class="toc">
-          <li><a href="#simid-creative-requestPause-resolve"><span class="secno">5.4.10.1</span> <span class="content">resolve</span></a>
-          <li><a href="#simid-creative-requestPause-reject"><span class="secno">5.4.10.2</span> <span class="content">reject</span></a>
-         </ol>
-        <li>
-         <a href="#simid-creative-requestPlay"><span class="secno">5.4.11</span> <span class="content">SIMID:Creative:requestPlay</span></a>
-         <ol class="toc">
-          <li><a href="#simid-creative-requestPlay-resolve"><span class="secno">5.4.11.1</span> <span class="content">resolve</span></a>
-          <li><a href="#simid-creative-requestPlay-reject"><span class="secno">5.4.11.2</span> <span class="content">reject</span></a>
-         </ol>
-        <li>
-         <a href="#simid-creative-requestResize"><span class="secno">5.4.12</span> <span class="content">SIMID:Creative:requestResize</span></a>
-         <ol class="toc">
-          <li><a href="#simid-creative-requestResize-resolve"><span class="secno">5.4.12.1</span> <span class="content">resolve</span></a>
-          <li><a href="#simid-creative-requestResize-reject"><span class="secno">5.4.12.2</span> <span class="content">reject</span></a>
-         </ol>
-        <li>
-         <a href="#simid-creative-requestSkip"><span class="secno">5.4.13</span> <span class="content">SIMID:Creative:requestSkip</span></a>
-         <ol class="toc">
-          <li><a href="#simid-creative-requestSkip-resolve"><span class="secno">5.4.13.1</span> <span class="content">resolve</span></a>
-          <li><a href="#simid-creative-requestSkip-reject"><span class="secno">5.4.13.2</span> <span class="content">reject</span></a>
-         </ol>
-        <li>
-         <a href="#simid-creative-requestStop"><span class="secno">5.4.14</span> <span class="content">SIMID:Creative:requestStop</span></a>
-         <ol class="toc">
-          <li><a href="#simid-creative-requestStop-resolve"><span class="secno">5.4.14.1</span> <span class="content">resolve</span></a>
-          <li><a href="#simid-creative-requestStop-reject"><span class="secno">5.4.14.2</span> <span class="content">reject</span></a>
-         </ol>
-       </ol>
-     </ol>
-    <li><a href="#api-vast"><span class="secno">6</span> <span class="content">Referencing a SIMID creative from VAST</span></a>
-    <li>
-     <a href="#common-workflows"><span class="secno">7</span> <span class="content">Common Workflows</span></a>
-     <ol class="toc">
-      <li><a href="#api-ad-loading"><span class="secno">7.1</span> <span class="content">How to Handle Ad Loading</span></a>
-      <li>
-       <a href="#api-ad-playback"><span class="secno">7.2</span> <span class="content">How to Handle Ad Playback</span></a>
-       <ol class="toc">
-        <li><a href="#api-ad-pause"><span class="secno">7.2.1</span> <span class="content">Ad Pause</span></a>
-        <li><a href="#api-resizing"><span class="secno">7.2.2</span> <span class="content">Ad Resizing and Fullscreen</span></a>
-       </ol>
-      <li>
-       <a href="#api-end"><span class="secno">7.3</span> <span class="content">How to Handle Ad End and Unload</span></a>
-       <ol class="toc">
-        <li><a href="#api-skip"><span class="secno">7.3.1</span> <span class="content">Ad Skips</span></a>
-        <li><a href="#api-end-before-complete"><span class="secno">7.3.2</span> <span class="content">Ad Ends Before Video Completion</span></a>
-        <li><a href="#api-extend"><span class="secno">7.3.3</span> <span class="content">Ad Extends Beyond Video Completion</span></a>
-        <li><a href="#api-complete"><span class="secno">7.3.4</span> <span class="content">Ad Completes at Video Completion</span></a>
-        <li><a href="#api-error"><span class="secno">7.3.5</span> <span class="content">Ad Errors Out</span></a>
-        <li><a href="#user-experience"><span class="secno">7.3.6</span> <span class="content">User Experience</span></a>
-        <li><a href="#api-notes"><span class="secno">7.3.7</span> <span class="content">Additional Notes</span></a>
-       </ol>
-     </ol>
-    <li>
-     <a href="#errors"><span class="secno">8</span> <span class="content">Error Handling and Timeouts</span></a>
-     <ol class="toc">
-      <li><a href="#error-codes"><span class="secno">8.1</span> <span class="content">Error Codes</span></a>
->>>>>>> 8595692b
      </ol>
     <li><a href="#terminology"><span class="secno">9</span> <span class="content">Terminology</span></a>
     <li><a href="#conformance"><span class="secno"></span> <span class="content"> Conformance</span></a>
@@ -1916,11 +1733,7 @@
   </nav>
   <main>
    <h2 class="heading settled" data-level="1" id="version-number"><span class="secno">1. </span><span class="content">Version</span><a class="self-link" href="#version-number"></a></h2>
-<<<<<<< HEAD
     1.0 
-=======
-    0.1 (public comment) 
->>>>>>> 8595692b
    <h2 class="heading settled" data-level="2" id="exec-summary"><span class="secno">2. </span><span class="content">Executive Summary</span><a class="self-link" href="#exec-summary"></a></h2>
    <p>Secure Interactive Media Interface Definition (SIMID) is a standard for providing rich interactivity in the context of
 streaming audio and video ads. While the Video Ad Serving Template (VAST) standard addresses how publishers
@@ -2023,11 +1836,7 @@
 When loaded into an iframe by a media player, this HTML document will define the SIMID creative’s content, and will direct the web browser or host application to load any additional assets
 required by that creative (images, CSS, scripts, etc.).</p>
    <p>The <code>&lt;InteractiveCreativeFile></code> element is defined as a child of the <code>&lt;MediaFiles></code> element in VAST 4.0.
-<<<<<<< HEAD
 For more technical details, see the <a href="#api-vast">§ 5 Referencing a SIMID creative from VAST</a> section.</p>
-=======
-For more technical details, see the <a href="#api-vast">§ 6 Referencing a SIMID creative from VAST</a> section.</p>
->>>>>>> 8595692b
    <p>Example:</p>
 <pre>&lt;MediaFiles>
 &lt;MediaFile …>https://example.com/mediafile.mp4&lt;/MediaFile>
@@ -2049,11 +1858,7 @@
 web domain, and it is loaded by a media player into an iframe within a web page hosted on a different domain,
 loading the creative requires the creation of a cross-origin iframe (also known as an "unfriendly iframe").
 Due to browser sandbox security restrictions, javascript communication across this type of iframe can only be achieved via the standard postMessage API.</p>
-<<<<<<< HEAD
    <p>SIMID API requirements govern message construction conventions as well as the message data structure. See sections <a href="#msg-proto">§ 8 Messaging Protocol</a>, <a href="#api">§ 4 API Reference</a> for more information.</p>
-=======
-   <p>SIMID API requirements govern message construction conventions as well as the message data structure. See sections <a href="#msg-proto">§ 4 Messaging Protocol</a>, <a href="#api">§ 5 API Reference</a> for more information.</p>
->>>>>>> 8595692b
    <h3 class="heading settled" data-level="3.4" id="scope"><span class="secno">3.4. </span><span class="content">Scope and Limitation</span><a class="self-link" href="#scope"></a></h3>
    <p>The use of HTML is only required for the SIMID creative, not the publisher
 property hosting that creative. As long as the publisher can load HTML and
@@ -2070,261 +1875,9 @@
    <p>SIMID should not be set up to measure viewability.</p>
    <p>Any use of the SIMID spec to support something other than interactive or
 dynamic content within the ad unit is counter to the intentions of this spec.</p>
-<<<<<<< HEAD
    <h2 class="heading settled" data-level="4" id="api"><span class="secno">4. </span><span class="content">API Reference</span><a class="self-link" href="#api"></a></h2>
    <p>All SIMID messages are sent via the <a href="#msg-proto">§ 8 Messaging Protocol</a></p>
    <h3 class="heading settled" data-level="4.1" id="reference-table"><span class="secno">4.1. </span><span class="content">Reference Table</span><a class="self-link" href="#reference-table"></a></h3>
-=======
-   <h2 class="heading settled" data-level="4" id="msg-proto"><span class="secno">4. </span><span class="content">Messaging Protocol</span><a class="self-link" href="#msg-proto"></a></h2>
-   <p>Messages sent using the standard postMessage API are processed asychronously. To facilitate asynchronous communication between the media player and the creative, SIMID employs a custom messaging protocol.</p>
-   <p>The protocol defines both the data structure of messages exchanged by both
-parties and the algorithms needed to reliably handle the exchange of these
-messages.</p>
-   <p>The protocol is designed to be easily implemented on top of the <code class="idl"><a data-link-type="idl">postMessage</a></code> interface, available across the cross-domain <code><a data-link-type="element" href="https://html.spec.whatwg.org/multipage/iframe-embed-object.html#the-iframe-element" id="ref-for-the-iframe-element">iframe</a></code> elements which are
-used to isolate the SIMID creative from the media player.</p>
-   <h3 class="heading settled" data-level="4.1" id="transport-layer"><span class="secno">4.1. </span><span class="content">Transport Layer</span><a class="self-link" href="#transport-layer"></a></h3>
-   <p>A <dfn class="dfn-paneled" data-dfn-for="message" data-dfn-type="dfn" data-noexport id="message-transport">transport</dfn> is a communication mechanism that can send <a data-link-type="dfn" href="#message-serialized-message" id="ref-for-message-serialized-message">serialized messages</a> between two parties. In SIMID’s case, those are the video
-player and the creative.</p>
-   <p>A <dfn class="dfn-paneled" data-dfn-for="message" data-dfn-type="dfn" data-noexport id="message-serialized-message">serialized message</dfn> is a text string that one of the
-parties, the <dfn class="dfn-paneled" data-dfn-for="message" data-dfn-type="dfn" data-noexport id="message-sender">sender</dfn>, forwards to the other party, the <dfn class="dfn-paneled" data-dfn-for="message" data-dfn-type="dfn" data-noexport id="message-receiver">receiver</dfn>, through the <a data-link-type="dfn" href="#message-transport" id="ref-for-message-transport">transport</a>.</p>
-   <p>The <a data-link-type="dfn" href="#message-transport" id="ref-for-message-transport①">transport</a> must guarantee the following <dfn data-dfn-for="message/transport" data-dfn-type="dfn" data-noexport id="message-transport-properties">properties<a class="self-link" href="#message-transport-properties"></a></dfn>:</p>
-   <ul>
-    <li data-md>
-     <p>It must guarantee that both parties of the channel are unambiguously defined
-and that only those two parties observe any <a data-link-type="dfn" href="#message-serialized-message" id="ref-for-message-serialized-message①">serialized messages</a> sent by
-either of them.</p>
-    <li data-md>
-     <p>It must guarantee that all <a data-link-type="dfn" href="#message-serialized-message" id="ref-for-message-serialized-message②">serialized messages</a> eventually get delivered to
-the other party.</p>
-    <li data-md>
-     <p>It must guarantee that the <a data-link-type="dfn" href="#message-serialized-message" id="ref-for-message-serialized-message③">serialized messages</a> are delivered intact,
-without any modifications.</p>
-    <li data-md>
-     <p>It must guarantee that all <a data-link-type="dfn" href="#message-serialized-message" id="ref-for-message-serialized-message④">serialized messages</a> are delivered in the order
-that they were sent by the sender.</p>
-   </ul>
-   <p>The <a data-link-type="dfn" href="#message-transport" id="ref-for-message-transport②">transport</a> is not required to deliver <a data-link-type="dfn" href="#message-serialized-message" id="ref-for-message-serialized-message⑤">serialized messages</a> synchronously, but it must deliver them as soon as possible.</p>
-   <p class="note" role="note"><span>Note:</span> This means that a <a data-link-type="dfn" href="#message-sender" id="ref-for-message-sender">sender</a> can not assume that a message is
-delivered to the <a data-link-type="dfn" href="#message-receiver" id="ref-for-message-receiver">receiver</a> unless the <a data-link-type="dfn" href="#message-receiver" id="ref-for-message-receiver①">receiver</a> sends a
-message back that acknowledges receipt. It also means that exceptions on the <a data-link-type="dfn" href="#message-receiver" id="ref-for-message-receiver②">receiver’s</a> side can’t be caught by the <a data-link-type="dfn" href="#message-sender" id="ref-for-message-sender①">sender</a> unless
-the <a data-link-type="dfn" href="#message-receiver" id="ref-for-message-receiver③">receiver</a> explicitly sends a message back to the <a data-link-type="dfn" href="#message-sender" id="ref-for-message-sender②">sender</a> with the exception.</p>
-   <h4 class="heading settled" data-level="4.1.1" id="postmessage-transport"><span class="secno">4.1.1. </span><span class="content"><code class="idl"><a data-link-type="idl">postMessage</a></code> Transport</span><a class="self-link" href="#postmessage-transport"></a></h4>
-   <p>In SIMID the media player and creative use the standard postMessage API to communicate across the cross-origin <code><a data-link-type="element" href="https://html.spec.whatwg.org/multipage/iframe-embed-object.html#the-iframe-element" id="ref-for-the-iframe-element①">iframe</a></code> boundary.</p>
-   <h4 class="heading settled" data-level="4.1.2" id="##msg-serialization"><span class="secno">4.1.2. </span><span class="content">Message Serialization</span><a class="self-link" href="#%23%23msg-serialization"></a></h4>
-   <p>To <dfn data-dfn-for="message" data-dfn-type="dfn" data-noexport id="message-serialize">serialize<a class="self-link" href="#message-serialize"></a></dfn> a <code class="idl"><a data-link-type="idl" href="#dictdef-message" id="ref-for-dictdef-message">Message</a></code> to a <a data-link-type="dfn" href="#message-serialized-message" id="ref-for-message-serialized-message⑥">serialized message</a>,
-apply <code>JSON.stringify</code> to the <code class="idl"><a data-link-type="idl" href="#dictdef-message" id="ref-for-dictdef-message①">Message</a></code> data structure. The resulting <code class="idl"><a data-link-type="idl" href="https://heycam.github.io/webidl/#idl-DOMString" id="ref-for-idl-DOMString">DOMString</a></code> represents the <a data-link-type="dfn" href="#message-serialized-message" id="ref-for-message-serialized-message⑦">serialized message</a>.</p>
-   <p>To <dfn class="dfn-paneled" data-dfn-for="message" data-dfn-type="dfn" data-noexport id="message-deserialize">deserialize</dfn> a <a data-link-type="dfn" href="#message-serialized-message" id="ref-for-message-serialized-message⑧">serialized message</a> to a <code class="idl"><a data-link-type="idl" href="#dictdef-message" id="ref-for-dictdef-message②">Message</a></code> data structure, apply <code>JSON.parse</code> to the <a data-link-type="dfn" href="#message-serialized-message" id="ref-for-message-serialized-message⑨">serialized message</a>.
-The resulting object has the <code class="idl"><a data-link-type="idl" href="#dictdef-message" id="ref-for-dictdef-message③">Message</a></code> data structure.</p>
-   <p>The <a data-link-type="dfn" href="#message-sender" id="ref-for-message-sender③">sender</a> should not transmit any <a data-link-type="dfn" href="#message-serialized-message" id="ref-for-message-serialized-message①⓪">serialized messages</a> that
-cannot be correctly <a data-link-type="dfn" href="#message-deserialize" id="ref-for-message-deserialize">deserialized</a> by the <a data-link-type="dfn" href="#message-receiver" id="ref-for-message-receiver④">receiver</a>.</p>
-   <p>The <a data-link-type="dfn" href="#message-receiver" id="ref-for-message-receiver⑤">receiver</a> should discard and ignore any <a data-link-type="dfn" href="#message-serialized-message" id="ref-for-message-serialized-message①①">serialized messages</a> that it cannot correctly <a data-link-type="dfn" href="#message-deserialize" id="ref-for-message-deserialize①">deserialize</a>.</p>
-   <h3 class="heading settled" data-level="4.2" id="session-layer"><span class="secno">4.2. </span><span class="content">Session Layer</span><a class="self-link" href="#session-layer"></a></h3>
-   <p>Multiple <dfn class="dfn-paneled" data-dfn-for="message" data-dfn-type="dfn" data-noexport id="message-sessions">sessions</dfn> may be active over a single <a data-link-type="dfn" href="#message-transport" id="ref-for-message-transport③">transport</a> at any given time.</p>
-   <p>A <a data-link-type="dfn" href="#message-sessions" id="ref-for-message-sessions">session</a> is uniquely identified by a <dfn class="dfn-paneled" data-dfn-for="message" data-dfn-type="dfn" data-lt="session identifier" data-noexport id="message-session-identifier">session
-identifier</dfn>. All messages belonging to a <a data-link-type="dfn" href="#message-sessions" id="ref-for-message-sessions①">session</a> <em>must</em> reference the same <a data-link-type="dfn" href="#message-session-identifier" id="ref-for-message-session-identifier">session identifier</a>.</p>
-   <h4 class="heading settled" data-level="4.2.1" id="establish-session"><span class="secno">4.2.1. </span><span class="content">Establishing a new session</span><a class="self-link" href="#establish-session"></a></h4>
-   <p>A <a data-link-type="dfn" href="#message-sessions" id="ref-for-message-sessions②">session</a> is established by running the <a data-link-type="dfn" href="#message-establish-a-new-session" id="ref-for-message-establish-a-new-session">establish a new session</a> algorithm.</p>
-   <section class="algorithm" data-algorithm="to establish a new session">
-    <p>To <dfn class="dfn-paneled" data-dfn-for="message" data-dfn-type="dfn" data-noexport id="message-establish-a-new-session">establish a new session</dfn>, you <em>must</em> run the
-following steps:</p>
-    <dl>
-     <dt data-md>Input
-     <dd data-md>
-      <p>none</p>
-     <dt data-md>Output
-     <dd data-md>
-      <p><var>sessionIdPromise</var>, a <code class="idl"><a data-link-type="idl" href="https://heycam.github.io/webidl/#idl-promise" id="ref-for-idl-promise">Promise</a></code> that will resolve to a <a data-link-type="dfn" href="#message-session-identifier" id="ref-for-message-session-identifier①">session identifier</a></p>
-    </dl>
-    <ol>
-     <li data-md>
-      <p>Let <var>sessionId</var> be a new <a data-link-type="dfn" href="#message-session-identifier" id="ref-for-message-session-identifier②">session identifier</a>.</p>
-    </ol>
-    <p><strong class="advisement"> It is recommended to use a UUID for the <a data-link-type="dfn" href="#message-session-identifier" id="ref-for-message-session-identifier③">session
-identifier</a>.</strong></p>
-    <ol start="2">
-     <li data-md>
-      <p>Let <var>type</var> be <code>createSession</code>.</p>
-     <li data-md>
-      <p>Let <var>args</var> be <code>undefined</code>.</p>
-     <li data-md>
-      <p>Let <var>sessionIdPromise</var> be a new unresolved <code class="idl"><a data-link-type="idl" href="https://heycam.github.io/webidl/#idl-promise" id="ref-for-idl-promise①">Promise</a></code>.</p>
-     <li data-md>
-      <p>Start the <a data-link-type="dfn" href="#message-send-an-acknowledgement-message" id="ref-for-message-send-an-acknowledgement-message">send an acknowledgement message</a> algorithm with <var>sessionId</var>, <var>type</var> and <var>args</var>. Let <var>ackPromise</var> be the return value.</p>
-     <li data-md>
-      <p>Return <var>sessionIdPromise</var>.</p>
-     <li data-md>
-      <p>When <var>ackPromise</var> resolves:</p>
-      <ul>
-       <li data-md>
-        <p>If it is fulfilled, then resolve <var>sessionIdPromise</var> with <var>sessionId</var>.</p>
-       <li data-md>
-        <p>If it is rejected with <var>error</var>, then reject <var>sessionIdPromise</var> with <var>error</var>.</p>
-      </ul>
-    </ol>
-   </section>
-   <h4 class="heading settled" data-level="4.2.2" id="sending-messages"><span class="secno">4.2.2. </span><span class="content">Sending messages</span><a class="self-link" href="#sending-messages"></a></h4>
-   <p>To send a message through a <a data-link-type="dfn" href="#message-sessions" id="ref-for-message-sessions③">session</a>, run the <a data-link-type="dfn" href="#message-send-a-message" id="ref-for-message-send-a-message">send a message</a> algorithm.</p>
-   <section class="algorithm" data-algorithm="to send a message">
-    <p>To <dfn class="dfn-paneled" data-dfn-for="message" data-dfn-type="dfn" data-noexport id="message-send-a-message">send a message</dfn>, you <em>must</em> run the following
-steps synchronously:</p>
-    <dl>
-     <dt data-md>Input
-     <dd data-md>
-      <p><var>sessionId</var>, a <a data-link-type="dfn" href="#message-session-identifier" id="ref-for-message-session-identifier④">session identifier</a></p>
-     <dd data-md>
-      <p><var>type</var>, a <a data-link-type="dfn">message type</a></p>
-     <dd data-md>
-      <p><var>args</var>, an optional object to be submitted with the message</p>
-     <dt data-md>Output
-     <dd data-md>
-      <p><var>messageId</var>, a <a data-link-type="dfn">message identifier</a></p>
-    </dl>
-    <ol>
-     <li data-md>
-      <p>Let <var>messageId</var> be</p>
-      <ul>
-       <li data-md>
-        <p><code>0</code>, if this is the first message in the <a data-link-type="dfn" href="#message-sessions" id="ref-for-message-sessions④">session</a> identified
- by <var>sessionId</var>.</p>
-       <li data-md>
-        <p><var>messageId</var> of the previous message sent on the <a data-link-type="dfn" href="#message-sessions" id="ref-for-message-sessions⑤">session</a> identified by <var>sessionId</var> incremented by <code>1</code>, otherwise.</p>
-      </ul>
-     <li data-md>
-      <p>Let <var>timestamp</var> be the current number of milliseconds since January 1, 1970, 00:00:00 UTC (<code>Epoch</code> time).</p>
-     <li data-md>
-      <p>Let <var>message</var> be a new <code class="idl"><a data-link-type="idl" href="#dictdef-message" id="ref-for-dictdef-message④">Message</a></code> object with its attributes initialized
- to <var>sessionId</var>, <var>messageId</var>, <var>type</var>, <var>timestamp</var> and <var>args</var>.</p>
-     <li data-md>
-      <p>Let <var>serializedMessage</var> be the result of running <code>JSON.stringify</code> on <var>message</var>.</p>
-     <li data-md>
-      <p>Transmit <var>serializedMessage</var> to the other party through the <a data-link-type="dfn" href="#message-transport" id="ref-for-message-transport④">transport</a>.</p>
-     <li data-md>
-      <p>Return <var>messageId</var>.</p>
-    </ol>
-   </section>
-   <p>While most messages can be sent "fire-and-forget", some require the sender to
-be informed that they were properly received and handled by the receiver. The
-protocol uses semantics similar to the <code class="idl"><a data-link-type="idl" href="https://heycam.github.io/webidl/#idl-promise" id="ref-for-idl-promise②">Promise</a></code> API for this.</p>
-   <section class="algorithm" data-algorithm="to send an acknowledgement message">
-    <p>To <dfn class="dfn-paneled" data-dfn-for="message" data-dfn-type="dfn" data-noexport id="message-send-an-acknowledgement-message">send an acknowledgement message</dfn>, you <em>must</em> run the
-following steps:</p>
-    <dl>
-     <dt data-md>Input
-     <dd data-md>
-      <p><var>sessionId</var>, a <a data-link-type="dfn" href="#message-session-identifier" id="ref-for-message-session-identifier⑤">session identifier</a></p>
-     <dd data-md>
-      <p><var>type</var>, a <a data-link-type="dfn">message type</a></p>
-     <dd data-md>
-      <p><var>args</var>, an optional object to be submitted with the message</p>
-     <dt data-md>Output
-     <dd data-md>
-      <p><var>promise</var>, a <code class="idl"><a data-link-type="idl" href="https://heycam.github.io/webidl/#idl-promise" id="ref-for-idl-promise③">Promise</a></code> which will eventually resolve to the value sent
- back by the other party</p>
-    </dl>
-    <ol>
-     <li data-md>
-      <p>Run the <a data-link-type="dfn" href="#message-send-a-message" id="ref-for-message-send-a-message①">send a message</a> algorithm with <var>sessionId</var>, <var>type</var> and <var>args</var>.
- Let <var>messageId</var> be the return value.</p>
-     <li data-md>
-      <p>Let <var>promise</var> be a new unresolved <code class="idl"><a data-link-type="idl" href="https://heycam.github.io/webidl/#idl-promise" id="ref-for-idl-promise④">Promise</a></code>.</p>
-     <li data-md>
-      <p>Add <var>promise</var> to the <a data-link-type="dfn">resolve list</a>, annotated with <var>sessionId</var> and <var>messageId</var>.</p>
-     <li data-md>
-      <p>Return <var>promise</var>.</p>
-    </ol>
-   </section>
-   <h4 class="heading settled" data-level="4.2.3" id="receiving-messages"><span class="secno">4.2.3. </span><span class="content">Receiving messages</span><a class="self-link" href="#receiving-messages"></a></h4>
-   <p>To be able to detect new incoming <a data-link-type="dfn" href="#message-sessions" id="ref-for-message-sessions⑥">sessions</a> and receive messages from
-existing sessions, every party should start running the <a data-link-type="dfn">handle incoming
-messages</a> algorithm as soon as possible.</p>
-   <section class="algorithm" data-algorithm="to handle an incoming message">
-    <p>To <dfn data-dfn-for="message" data-dfn-type="dfn" data-noexport id="message-handle-an-incoming-message">handle an incoming message<a class="self-link" href="#message-handle-an-incoming-message"></a></dfn>, you <em>must</em> run the
-following steps:</p>
-    <dl>
-     <dt data-md>Input
-     <dd data-md>
-      <p><var>serializedMessage</var>, a <a data-link-type="dfn" href="#message-serialized-message" id="ref-for-message-serialized-message①②">serialized message</a> received from the <a data-link-type="dfn" href="#message-transport" id="ref-for-message-transport⑤">transport</a></p>
-     <dt data-md>Output
-     <dd data-md>
-      <p>none</p>
-    </dl>
-    <ol>
-     <li data-md>
-      <p>Let <var>message</var> be the result of running <code>JSON.parse</code> on <var>serializedMessage</var>.</p>
-      <ol>
-       <li data-md>
-        <p>If <code>JSON.parse</code> threw an exception, ignore the exception and abort
-	execution of this algorithm.</p>
-      </ol>
-     <li data-md>
-      <p>If <var>message</var>.<code class="idl"><a data-link-type="idl" href="#dom-message-type" id="ref-for-dom-message-type">type</a></code> is <code>resolve</code> or <code>reject</code>:</p>
-      <ol>
-       <li data-md>
-        <p>Let <var>sessionId</var> be <var>message</var>.<code class="idl"><a data-link-type="idl" href="#dom-message-sessionid" id="ref-for-dom-message-sessionid">sessionId</a></code>.</p>
-       <li data-md>
-        <p>Let <var>messageId</var> be <var>message</var>.<code class="idl"><a data-link-type="idl" href="#dom-message-args" id="ref-for-dom-message-args">args</a></code>.<code class="idl"><a data-link-type="idl" href="#dom-resolvemessageargs-messageid" id="ref-for-dom-resolvemessageargs-messageid">messageId</a></code>.</p>
-       <li data-md>
-        <p>Let <var>promise</var> be the promise in the <a data-link-type="dfn">resolve list</a> for <var>sessionId</var> and <var>messageId</var>, if any.</p>
-       <li data-md>
-        <p>If a <var>promise</var> was found:</p>
-        <ol>
-         <li data-md>
-          <p>If <var>message</var>.<code class="idl"><a data-link-type="idl" href="#dom-message-type" id="ref-for-dom-message-type①">type</a></code> is <code>resolve</code>, then fulfill <var>promise</var> with <var>message</var>.<code class="idl"><a data-link-type="idl" href="#dom-message-args" id="ref-for-dom-message-args①">args</a></code>.<code class="idl"><a data-link-type="idl" href="#dom-resolvemessageargs-value" id="ref-for-dom-resolvemessageargs-value">value</a></code>.</p>
-         <li data-md>
-          <p>If <var>message</var>.<code class="idl"><a data-link-type="idl" href="#dom-message-type" id="ref-for-dom-message-type②">type</a></code> is <code>reject</code>, then reject <var>promise</var> with <var>message</var>.<code class="idl"><a data-link-type="idl" href="#dom-message-args" id="ref-for-dom-message-args②">args</a></code>.<code class="idl"><a data-link-type="idl" href="#dom-resolvemessageargs-value" id="ref-for-dom-resolvemessageargs-value①">value</a></code>.</p>
-        </ol>
-      </ol>
-     <li data-md>
-      <p>Otherwise: pass <var>message</var> to the user of the protocol for handling.</p>
-    </ol>
-   </section>
-   <h3 class="heading settled" data-level="4.3" id="#msg-struct"><span class="secno">4.3. </span><span class="content">Message Data Structure</span><a class="self-link" href="#%23msg-struct"></a></h3>
-   <p>A protocol message is represented by the <code class="idl"><a data-link-type="idl" href="#dictdef-message" id="ref-for-dictdef-message⑤">Message</a></code> data structure.</p>
-<pre class="idl highlight def"><c- b>dictionary</c-> <dfn class="dfn-paneled idl-code" data-dfn-type="dictionary" data-export id="dictdef-message"><code><c- g>Message</c-></code></dfn> {
-  <c- b>required</c-> <a class="idl-code" data-link-type="interface" href="https://heycam.github.io/webidl/#idl-DOMString" id="ref-for-idl-DOMString①"><c- b>DOMString</c-></a> <dfn class="dfn-paneled idl-code" data-dfn-for="Message" data-dfn-type="dict-member" data-export data-type="DOMString " id="dom-message-sessionid"><code><c- g>sessionId</c-></code></dfn>;
-  <c- b>required</c-> <a class="idl-code" data-link-type="interface" href="https://heycam.github.io/webidl/#idl-unsigned-long" id="ref-for-idl-unsigned-long"><c- b>unsigned</c-> <c- b>long</c-></a> <dfn class="dfn-paneled idl-code" data-dfn-for="Message" data-dfn-type="dict-member" data-export data-type="unsigned long " id="dom-message-messageid"><code><c- g>messageId</c-></code></dfn>;
-  <c- b>required</c-> <a class="idl-code" data-link-type="interface" href="https://heycam.github.io/webidl/#idl-unsigned-long" id="ref-for-idl-unsigned-long①"><c- b>unsigned</c-> <c- b>long</c-></a> <dfn class="dfn-paneled idl-code" data-dfn-for="Message" data-dfn-type="dict-member" data-export data-type="unsigned long " id="dom-message-timestamp"><code><c- g>timestamp</c-></code></dfn>;
-  <c- b>required</c-> <a class="idl-code" data-link-type="interface" href="https://heycam.github.io/webidl/#idl-DOMString" id="ref-for-idl-DOMString②"><c- b>DOMString</c-></a> <dfn class="dfn-paneled idl-code" data-dfn-for="Message" data-dfn-type="dict-member" data-export data-type="DOMString " id="dom-message-type"><code><c- g>type</c-></code></dfn>;
-  <c- b>any</c-> <dfn class="dfn-paneled idl-code" data-dfn-for="Message" data-dfn-type="dict-member" data-export data-type="any " id="dom-message-args"><code><c- g>args</c-></code></dfn>;
-};
-</pre>
-   <p>A <code class="idl"><a data-link-type="idl" href="#dictdef-message" id="ref-for-dictdef-message⑥">Message</a></code> has an associated <code class="idl"><a data-link-type="idl" href="#dom-message-sessionid" id="ref-for-dom-message-sessionid①">sessionId</a></code>, a string that uniquely
-identifies the <a data-link-type="dfn" href="#message-sessions" id="ref-for-message-sessions⑦">session</a> to which the <code class="idl"><a data-link-type="idl" href="#dictdef-message" id="ref-for-dictdef-message⑦">Message</a></code> belongs.</p>
-   <p>A <code class="idl"><a data-link-type="idl" href="#dictdef-message" id="ref-for-dictdef-message⑧">Message</a></code> has an associated <code class="idl"><a data-link-type="idl" href="#dom-message-messageid" id="ref-for-dom-message-messageid">messageId</a></code>, an integer that
-increments with each message sent by the sender over the <a data-link-type="dfn" href="#message-sessions" id="ref-for-message-sessions⑧">session</a> specified by <code class="idl"><a data-link-type="idl" href="#dom-message-sessionid" id="ref-for-dom-message-sessionid②">sessionId</a></code>.</p>
-   <p class="note" role="note"><span>Note:</span> The combination of <code class="idl"><a data-link-type="idl" href="#dom-message-sessionid" id="ref-for-dom-message-sessionid③">sessionId</a></code> and <code class="idl"><a data-link-type="idl" href="#dom-message-messageid" id="ref-for-dom-message-messageid①">messageId</a></code> uniquely identifies a single message. The combination of the values of these two
-attributes may never occur twice.</p>
-   <p>A <code class="idl"><a data-link-type="idl" href="#dictdef-message" id="ref-for-dictdef-message⑨">Message</a></code> has <code class="idl"><a data-link-type="idl" href="#dom-message-timestamp" id="ref-for-dom-message-timestamp">timestamp</a></code> property. <code class="idl"><a data-link-type="idl" href="#dom-message-timestamp" id="ref-for-dom-message-timestamp①">timestamp</a></code> is expressed in
-a number of milliseconds since January 1, 1970, 00:00:00 UTC (<code>Epoch</code> time). <code class="idl"><a data-link-type="idl" href="#dictdef-message" id="ref-for-dictdef-message①⓪">Message</a></code> sender must set <code>timestamp</code> value as close as possible
-to the moment the underlying process occurs. However, the <code>receiver</code> should not assume that <code>timestamp</code> value reflects the exact instant <code class="idl"><a data-link-type="idl" href="#dictdef-message" id="ref-for-dictdef-message①①">Message</a></code> triggering event chain was accomplished.</p>
-   <p>For example, if <code class="idl"><a data-link-type="idl" href="#dictdef-message" id="ref-for-dictdef-message①②">Message</a></code> communicates ad video state change, media player sets <code class="idl"><a data-link-type="idl" href="#dom-message-timestamp" id="ref-for-dom-message-timestamp②">timestamp</a></code> value to the moment the corresponding video event arrives from <code>HTMLVideoElement</code>.</p>
-   <p>A <code class="idl"><a data-link-type="idl" href="#dictdef-message" id="ref-for-dictdef-message①③">Message</a></code> has an associated <code class="idl"><a data-link-type="idl" href="#dom-message-type" id="ref-for-dom-message-type③">type</a></code>, a string that defines the type
-of message that is being sent and informs the receiver how to interpret the <code class="idl"><a data-link-type="idl" href="#dom-message-args" id="ref-for-dom-message-args③">args</a></code> parameter.</p>
-   <p>A <code class="idl"><a data-link-type="idl" href="#dictdef-message" id="ref-for-dictdef-message①④">Message</a></code> may have associated <code class="idl"><a data-link-type="idl" href="#dom-message-args" id="ref-for-dom-message-args④">args</a></code>, which are <code class="idl"><a data-link-type="idl" href="#dom-message-type" id="ref-for-dom-message-type④">type</a></code>-specific additional arguments. The data structure and meaning
-of <code class="idl"><a data-link-type="idl" href="#dom-message-args" id="ref-for-dom-message-args⑤">args</a></code> is defined in the respective message type definitions.</p>
-   <h4 class="heading settled" data-level="4.3.1" id="##msg-proto-resolve"><span class="secno">4.3.1. </span><span class="content"><dfn data-dfn-for="message" data-dfn-type="dfn" data-noexport id="message-resolve"><code>resolve</code><a class="self-link" href="#message-resolve"></a></dfn> messages</span><a class="self-link" href="#%23%23msg-proto-resolve"></a></h4>
-   <p><code class="idl"><a data-link-type="idl" href="#dom-message-type" id="ref-for-dom-message-type⑤">type</a></code> must be <code>resolve</code></p>
-   <p><code class="idl"><a data-link-type="idl" href="#dom-message-args" id="ref-for-dom-message-args⑥">args</a></code> must be a <code class="idl"><a data-link-type="idl" href="#dictdef-resolvemessageargs" id="ref-for-dictdef-resolvemessageargs">ResolveMessageArgs</a></code> object:</p>
-<pre class="idl highlight def"><c- b>dictionary</c-> <dfn class="dfn-paneled idl-code" data-dfn-type="dictionary" data-export id="dictdef-resolvemessageargs"><code><c- g>ResolveMessageArgs</c-></code></dfn> {
-  <c- b>required</c-> <a class="idl-code" data-link-type="interface" href="https://heycam.github.io/webidl/#idl-unsigned-long" id="ref-for-idl-unsigned-long②"><c- b>unsigned</c-> <c- b>long</c-></a> <dfn class="dfn-paneled idl-code" data-dfn-for="ResolveMessageArgs" data-dfn-type="dict-member" data-export data-type="unsigned long " id="dom-resolvemessageargs-messageid"><code><c- g>messageId</c-></code></dfn>;
-  <c- b>any</c-> <dfn class="dfn-paneled idl-code" data-dfn-for="ResolveMessageArgs" data-dfn-type="dict-member" data-export data-type="any " id="dom-resolvemessageargs-value"><code><c- g>value</c-></code></dfn>;
-};
-</pre>
-   <p><code class="idl"><a data-link-type="idl" href="#dom-resolvemessageargs-messageid" id="ref-for-dom-resolvemessageargs-messageid①">messageId</a></code> refers to the <code class="idl"><a data-link-type="idl" href="#dom-message-messageid" id="ref-for-dom-message-messageid②">messageId</a></code> attribute
-of the message that is being resolved.</p>
-   <p><code class="idl"><a data-link-type="idl" href="#dom-resolvemessageargs-value" id="ref-for-dom-resolvemessageargs-value②">value</a></code> may include a value associated with this <code>resolve</code> message.</p>
-   <h4 class="heading settled" data-level="4.3.2" id="##msg-proto-reject"><span class="secno">4.3.2. </span><span class="content"><dfn data-dfn-for="message" data-dfn-type="dfn" data-noexport id="message-reject"><code>reject</code><a class="self-link" href="#message-reject"></a></dfn> messages</span><a class="self-link" href="#%23%23msg-proto-reject"></a></h4>
-   <p><code class="idl"><a data-link-type="idl" href="#dom-message-type" id="ref-for-dom-message-type⑥">type</a></code> must be <code>reject</code></p>
-   <p><code class="idl"><a data-link-type="idl" href="#dom-message-args" id="ref-for-dom-message-args⑦">args</a></code> must be a <code class="idl"><a data-link-type="idl" href="#dictdef-resolvemessageargs" id="ref-for-dictdef-resolvemessageargs①">ResolveMessageArgs</a></code> object.</p>
-   <p><code class="idl"><a data-link-type="idl" href="#dom-resolvemessageargs-value" id="ref-for-dom-resolvemessageargs-value③">value</a></code> may include an error message associated with this <code>reject</code> message.</p>
-<pre class="idl highlight def"><c- b>dictionary</c-> <dfn class="idl-code" data-dfn-type="dictionary" data-export id="dictdef-resolvemessageargsvalue"><code><c- g>ResolveMessageArgsValue</c-></code><a class="self-link" href="#dictdef-resolvemessageargsvalue"></a></dfn> {
-  <a class="idl-code" data-link-type="interface" href="https://heycam.github.io/webidl/#idl-unsigned-long" id="ref-for-idl-unsigned-long③"><c- b>unsigned</c-> <c- b>long</c-></a> <dfn class="idl-code" data-dfn-for="ResolveMessageArgsValue" data-dfn-type="dict-member" data-export data-type="unsigned long " id="dom-resolvemessageargsvalue-errorcode"><code><c- g>errorCode</c-></code><a class="self-link" href="#dom-resolvemessageargsvalue-errorcode"></a></dfn>;
-  <a class="idl-code" data-link-type="interface" href="https://heycam.github.io/webidl/#idl-DOMString" id="ref-for-idl-DOMString③"><c- b>DOMString</c-></a> <dfn class="idl-code" data-dfn-for="ResolveMessageArgsValue" data-dfn-type="dict-member" data-export data-type="DOMString " id="dom-resolvemessageargsvalue-message"><code><c- g>message</c-></code><a class="self-link" href="#dom-resolvemessageargsvalue-message"></a></dfn>;
-};
-</pre>
-   <h2 class="heading settled" data-level="5" id="api"><span class="secno">5. </span><span class="content">API Reference</span><a class="self-link" href="#api"></a></h2>
-   <h3 class="heading settled" data-level="5.1" id="reference-table"><span class="secno">5.1. </span><span class="content">Reference Table</span><a class="self-link" href="#reference-table"></a></h3>
->>>>>>> 8595692b
    <table class="alternatecolor">
     <tbody>
      <tr>
@@ -2332,7 +1885,6 @@
       <td width="30%">resolve
       <td width="30%">reject
      <tr>
-<<<<<<< HEAD
       <td><a href="#simid-media-durationchange">§ 4.2.1 SIMID:Media:durationchange</a>
       <td>n/a
       <td>n/a
@@ -2470,145 +2022,6 @@
       <td><a href="#simid-creative-requestStop-reject">§ 4.4.14.2 reject</a>
    </table>
    <h3 class="heading settled" data-level="4.2" id="media-messages"><span class="secno">4.2. </span><span class="content">Messages triggered by media element events</span><a class="self-link" href="#media-messages"></a></h3>
-=======
-      <td><a href="#simid-media-durationchange">§ 5.2.1 SIMID:Media:durationchange</a>
-      <td>n/a
-      <td>n/a
-     <tr>
-      <td><a href="#simid-media-ended">§ 5.2.2 SIMID:Media:ended</a>
-      <td>n/a
-      <td>n/a
-     <tr>
-      <td><a href="#simid-media-error">§ 5.2.3 SIMID:Media:error</a>
-      <td>n/a
-      <td>n/a
-     <tr>
-      <td><a href="#simid-media-pause">§ 5.2.4 SIMID:Media:pause</a>
-      <td>n/a
-      <td>n/a
-     <tr>
-      <td><a href="#simid-media-play">§ 5.2.5 SIMID:Media:play</a>
-      <td>n/a
-      <td>n/a
-     <tr>
-      <td><a href="#simid-media-playing">§ 5.2.6 SIMID:Media:playing</a>
-      <td>n/a
-      <td>n/a
-     <tr>
-      <td><a href="#simid-media-seeked">§ 5.2.7 SIMID:Media:seeked</a>
-      <td>n/a
-      <td>n/a
-     <tr>
-      <td><a href="#simid-media-seeking">§ 5.2.8 SIMID:Media:seeking</a>
-      <td>n/a
-      <td>n/a
-     <tr>
-      <td><a href="#simid-media-stalled">§ 5.2.9 SIMID:Media:stalled</a>
-      <td>n/a
-      <td>n/a
-     <tr>
-      <td><a href="#simid-media-timeupdate">§ 5.2.10 SIMID:Media:timeupdate</a>
-      <td>n/a
-      <td>n/a
-     <tr>
-      <td><a href="#simid-media-volumechange">§ 5.2.11 SIMID:Media:volumechange</a>
-      <td>n/a
-      <td>n/a
-     <tr>
-      <td><a href="#simid-player-adSkipped">§ 5.3.1 SIMID:Player:adSkipped</a>
-      <td><a href="#simid-player-adSkipped-resolve">§ 5.3.1.1 resolve</a>
-      <td>n/a
-     <tr>
-      <td><a href="#simid-player-adStopped">§ 5.3.2 SIMID:Player:adStopped</a>
-      <td><a href="#simid-player-adStopped-resolve">§ 5.3.2.1 resolve</a>
-      <td>n/a
-     <tr>
-      <td><a href="#simid-player-app-backgrounding">§ 5.3.3 SIMID:Player:appBackgrounding</a>
-      <td><a href="#simid-player-app-backgrounding-resolve">§ 5.3.3.1 resolve</a>
-      <td>n/a
-     <tr>
-      <td><a href="#simid-player-app-foregrounding">§ 5.3.4 SIMID:Player:appForegrounding</a>
-      <td>n/a
-      <td>n/a
-     <tr>
-      <td><a href="#simid-player-fatalError">§ 5.3.5 SIMID:Player:fatalError</a>
-      <td><a href="#simid-player-fatalError-resolve">§ 5.3.5.1 resolve</a>
-      <td>n/a
-     <tr>
-      <td><a href="#simid-player-init">§ 5.3.6 SIMID:Player:init</a>
-      <td><a href="#simid-player-init-resolve">§ 5.3.6.1 resolve</a>
-      <td><a href="#simid-player-init-reject">§ 5.3.6.2 reject</a>
-     <tr>
-      <td><a href="#simid-player-log">§ 5.3.7 SIMID:Player:log</a>
-      <td>n/a
-      <td>n/a
-     <tr>
-      <td><a href="#simid-player-resize">§ 5.3.8 SIMID:Player:resize</a>
-      <td>n/a
-      <td>n/a
-     <tr>
-      <td><a href="#simid-player-startCreative">§ 5.3.9 SIMID:Player:startCreative</a>
-      <td><a href="#simid-player-startCreative-resolve">§ 5.3.9.1 resolve</a>
-      <td><a href="#simid-player-startCreative-reject">§ 5.3.9.2 reject</a>
-     <tr>
-      <td><a href="#simid-creative-clickThru">§ 5.4.1 SIMID:Creative:clickThru</a>
-      <td>n/a
-      <td>n/a
-     <tr>
-      <td><a href="#simid-creative-fatalError">§ 5.4.2 SIMID:Creative:fatalError</a>
-      <td>n/a
-      <td>n/a
-     <tr>
-      <td><a href="#simid-creative-getVideoState">§ 5.4.3 SIMID:Creative:getVideoState</a>
-      <td><a href="#simid-creative-getVideoState-resolve">§ 5.4.3.1 resolve</a>
-      <td>n/a
-     <tr>
-      <td><a href="#simid-creative-log">§ 5.4.4 SIMID:Creative:log</a>
-      <td>n/a
-      <td>n/a
-     <tr>
-      <td><a href="#simid-creative-reportTracking">§ 5.4.5 SIMID:Creative:reportTracking</a>
-      <td><a href="#simid-creative-reportTracking-resolve">§ 5.4.5.1 resolve</a>
-      <td><a href="#simid-creative-reportTracking-reject">§ 5.4.5.2 reject</a>
-     <tr>
-      <td><a href="#simid-creative-requestChangeAdDuration">§ 5.4.6 SIMID:Creative:requestChangeAdDuration</a>
-      <td><a href="#simid-creative-requestChangeAdDuration-resolve">§ 5.4.6.1 resolve</a>
-      <td><a href="#simid-creative-requestChangeAdDuration-reject">§ 5.4.6.2 reject</a>
-     <tr>
-      <td><a href="#simid-creative-requestChangeVolume">§ 5.4.7 SIMID:Creative:requestChangeVolume</a>
-      <td><a href="#simid-creative-requestChangeVolume-resolve">§ 5.4.7.1 resolve</a>
-      <td><a href="#simid-creative-requestChangeVolume-reject">§ 5.4.7.2 reject</a>
-     <tr>
-      <td><a href="#simid-creative-requestFullScreen">§ 5.4.8 SIMID:Creative:requestFullScreen</a>
-      <td><a href="#simid-creative-requestFullScreen-resolve">§ 5.4.8.1 resolve</a>
-      <td><a href="#simid-creative-requestFullScreen-reject">§ 5.4.8.2 reject</a>
-     <tr>
-      <td><a href="#simid-creative-requestExitFullScreen">§ 5.4.9 SIMID:Creative:requestExitFullScreen</a>
-      <td><a href="#simid-creative-requestExitFullScreen-resolve">§ 5.4.9.1 resolve</a>
-      <td><a href="#simid-creative-requestExitFullScreen-reject">§ 5.4.9.2 reject</a>
-     <tr>
-      <td><a href="#simid-creative-requestPause">§ 5.4.10 SIMID:Creative:requestPause</a>
-      <td><a href="#simid-creative-requestPause-resolve">§ 5.4.10.1 resolve</a>
-      <td><a href="#simid-creative-requestPause-reject">§ 5.4.10.2 reject</a>
-     <tr>
-      <td><a href="#simid-creative-requestPlay">§ 5.4.11 SIMID:Creative:requestPlay</a>
-      <td><a href="#simid-creative-requestPlay-resolve">§ 5.4.11.1 resolve</a>
-      <td><a href="#simid-creative-requestPlay-reject">§ 5.4.11.2 reject</a>
-     <tr>
-      <td><a href="#simid-creative-requestResize">§ 5.4.12 SIMID:Creative:requestResize</a>
-      <td><a href="#simid-creative-requestResize-resolve">§ 5.4.12.1 resolve</a>
-      <td><a href="#simid-creative-requestResize-reject">§ 5.4.12.2 reject</a>
-     <tr>
-      <td><a href="#simid-creative-requestSkip">§ 5.4.13 SIMID:Creative:requestSkip</a>
-      <td><a href="#simid-creative-requestSkip-resolve">§ 5.4.13.1 resolve</a>
-      <td><a href="#simid-creative-requestSkip-reject">§ 5.4.13.2 reject</a>
-     <tr>
-      <td><a href="#simid-creative-requestStop">§ 5.4.14 SIMID:Creative:requestStop</a>
-      <td><a href="#simid-creative-requestStop-resolve">§ 5.4.14.1 resolve</a>
-      <td><a href="#simid-creative-requestStop-reject">§ 5.4.14.2 reject</a>
-   </table>
-   <h3 class="heading settled" data-level="5.2" id="media-messages"><span class="secno">5.2. </span><span class="content">Messages triggered by media element events</span><a class="self-link" href="#media-messages"></a></h3>
->>>>>>> 8595692b
    <p>When the media element that renders ad media dispatches events, the player posts corresponding
 messages to the SIMID creative. Media element related messages include original media event type
 names. <code>Message.type</code> values are prepended with SIMID:Media namespace.</p>
@@ -2621,11 +2034,7 @@
    </ol>
    <p>Video messages should be reported immediately after player receives related event.</p>
    <p><code>Message.timestamp</code> property value is set to the time media element dispatches event.</p>
-<<<<<<< HEAD
    <h4 class="heading settled" data-level="4.2.1" id="simid-media-durationchange"><span class="secno">4.2.1. </span><span class="content">SIMID:Media:durationchange</span><a class="self-link" href="#simid-media-durationchange"></a></h4>
-=======
-   <h4 class="heading settled" data-level="5.2.1" id="simid-media-durationchange"><span class="secno">5.2.1. </span><span class="content">SIMID:Media:durationchange</span><a class="self-link" href="#simid-media-durationchange"></a></h4>
->>>>>>> 8595692b
     Should be sent after the durationchange event is triggered on the media element. 
    <p>parameters:</p>
    <ul>
@@ -2633,15 +2042,9 @@
      <p>duration(float): The number in seconds of the video duration. For server side ad insertion this must be calculated
 to be the total duration of the ad.</p>
    </ul>
-<<<<<<< HEAD
    <h4 class="heading settled" data-level="4.2.2" id="simid-media-ended"><span class="secno">4.2.2. </span><span class="content">SIMID:Media:ended</span><a class="self-link" href="#simid-media-ended"></a></h4>
     Should be sent after the ended event is triggered on the media element. 
    <h4 class="heading settled" data-level="4.2.3" id="simid-media-error"><span class="secno">4.2.3. </span><span class="content">SIMID:Media:error</span><a class="self-link" href="#simid-media-error"></a></h4>
-=======
-   <h4 class="heading settled" data-level="5.2.2" id="simid-media-ended"><span class="secno">5.2.2. </span><span class="content">SIMID:Media:ended</span><a class="self-link" href="#simid-media-ended"></a></h4>
-    Should be sent after the ended event is triggered on the media element. 
-   <h4 class="heading settled" data-level="5.2.3" id="simid-media-error"><span class="secno">5.2.3. </span><span class="content">SIMID:Media:error</span><a class="self-link" href="#simid-media-error"></a></h4>
->>>>>>> 8595692b
     Should be sent after the error event is triggered on the media element. 
    <p>parameters:</p>
    <ul>
@@ -2650,7 +2053,6 @@
     <li data-md>
      <p>message(DOMString): corresponds to videoElement.error.message.</p>
    </ul>
-<<<<<<< HEAD
    <h4 class="heading settled" data-level="4.2.4" id="simid-media-pause"><span class="secno">4.2.4. </span><span class="content">SIMID:Media:pause</span><a class="self-link" href="#simid-media-pause"></a></h4>
     Should be sent after the pause event is triggered on the media element. 
    <h4 class="heading settled" data-level="4.2.5" id="simid-media-play"><span class="secno">4.2.5. </span><span class="content">SIMID:Media:play</span><a class="self-link" href="#simid-media-play"></a></h4>
@@ -2664,21 +2066,6 @@
    <h4 class="heading settled" data-level="4.2.9" id="simid-media-stalled"><span class="secno">4.2.9. </span><span class="content">SIMID:Media:stalled</span><a class="self-link" href="#simid-media-stalled"></a></h4>
     Should be sent after the stalled event is triggered on the media element. 
    <h4 class="heading settled" data-level="4.2.10" id="simid-media-timeupdate"><span class="secno">4.2.10. </span><span class="content">SIMID:Media:timeupdate</span><a class="self-link" href="#simid-media-timeupdate"></a></h4>
-=======
-   <h4 class="heading settled" data-level="5.2.4" id="simid-media-pause"><span class="secno">5.2.4. </span><span class="content">SIMID:Media:pause</span><a class="self-link" href="#simid-media-pause"></a></h4>
-    Should be sent after the pause event is triggered on the media element. 
-   <h4 class="heading settled" data-level="5.2.5" id="simid-media-play"><span class="secno">5.2.5. </span><span class="content">SIMID:Media:play</span><a class="self-link" href="#simid-media-play"></a></h4>
-    Should be sent after the play event is triggered on the media element. 
-   <h4 class="heading settled" data-level="5.2.6" id="simid-media-playing"><span class="secno">5.2.6. </span><span class="content">SIMID:Media:playing</span><a class="self-link" href="#simid-media-playing"></a></h4>
-    Should be sent after the playing event is triggered on the media element. 
-   <h4 class="heading settled" data-level="5.2.7" id="simid-media-seeked"><span class="secno">5.2.7. </span><span class="content">SIMID:Media:seeked</span><a class="self-link" href="#simid-media-seeked"></a></h4>
-    Should be sent after the seeked event is triggered on the media element. 
-   <h4 class="heading settled" data-level="5.2.8" id="simid-media-seeking"><span class="secno">5.2.8. </span><span class="content">SIMID:Media:seeking</span><a class="self-link" href="#simid-media-seeking"></a></h4>
-    Should be sent after the seeking event is triggered on the media element. 
-   <h4 class="heading settled" data-level="5.2.9" id="simid-media-stalled"><span class="secno">5.2.9. </span><span class="content">SIMID:Media:stalled</span><a class="self-link" href="#simid-media-stalled"></a></h4>
-    Should be sent after the stalled event is triggered on the media element. 
-   <h4 class="heading settled" data-level="5.2.10" id="simid-media-timeupdate"><span class="secno">5.2.10. </span><span class="content">SIMID:Media:timeupdate</span><a class="self-link" href="#simid-media-timeupdate"></a></h4>
->>>>>>> 8595692b
     Should be sent after the timeupdate event is triggered on the media element. 
    <p>parameters:</p>
    <ul>
@@ -2687,22 +2074,14 @@
 this must be calculated to be the total time the video ad has played. For example: if the media element
 time is 500 seconds but the ad started playback 10 seconds ago (in DAI), currentTime should be set to 10 seconds.</p>
    </ul>
-<<<<<<< HEAD
    <h4 class="heading settled" data-level="4.2.11" id="simid-media-volumechange"><span class="secno">4.2.11. </span><span class="content">SIMID:Media:volumechange</span><a class="self-link" href="#simid-media-volumechange"></a></h4>
-=======
-   <h4 class="heading settled" data-level="5.2.11" id="simid-media-volumechange"><span class="secno">5.2.11. </span><span class="content">SIMID:Media:volumechange</span><a class="self-link" href="#simid-media-volumechange"></a></h4>
->>>>>>> 8595692b
     Should be sent after the volumechange event is triggered on the media element. 
    <p>parameters:</p>
    <ul>
     <li data-md>
      <p>volume(number): corresponds to videoElement.volume attribute.</p>
    </ul>
-<<<<<<< HEAD
    <h3 class="heading settled" data-level="4.3" id="player-messages"><span class="secno">4.3. </span><span class="content">Messages from the player</span><a class="self-link" href="#player-messages"></a></h3>
-=======
-   <h3 class="heading settled" data-level="5.3" id="player-messages"><span class="secno">5.3. </span><span class="content">Messages from the player</span><a class="self-link" href="#player-messages"></a></h3>
->>>>>>> 8595692b
     All messages from the player should be prepended with SIMID:Player. 
    <p>For example:</p>
 <pre>{
@@ -2712,21 +2091,12 @@
  }
 }
 </pre>
-<<<<<<< HEAD
    <h4 class="heading settled" data-level="4.3.1" id="simid-player-adSkipped"><span class="secno">4.3.1. </span><span class="content">SIMID:Player:adSkipped</span><a class="self-link" href="#simid-player-adSkipped"></a></h4>
     This indicates the player will skip the ad. The player should hide the creative and stop video playback in this case.
 The player should wait for a response before unloading the creative iframe. 
    <h5 class="heading settled" data-level="4.3.1.1" id="simid-player-adSkipped-resolve"><span class="secno">4.3.1.1. </span><span class="content">resolve</span><a class="self-link" href="#simid-player-adSkipped-resolve"></a></h5>
     After resolve is received, the iframe will be removed. 
    <h4 class="heading settled" data-level="4.3.2" id="simid-player-adStopped"><span class="secno">4.3.2. </span><span class="content">SIMID:Player:adStopped</span><a class="self-link" href="#simid-player-adStopped"></a></h4>
-=======
-   <h4 class="heading settled" data-level="5.3.1" id="simid-player-adSkipped"><span class="secno">5.3.1. </span><span class="content">SIMID:Player:adSkipped</span><a class="self-link" href="#simid-player-adSkipped"></a></h4>
-    This indicates the player will skip the ad. The player should hide the creative and stop video playback in this case.
-The player should wait for a response before unloading the creative iframe. 
-   <h5 class="heading settled" data-level="5.3.1.1" id="simid-player-adSkipped-resolve"><span class="secno">5.3.1.1. </span><span class="content">resolve</span><a class="self-link" href="#simid-player-adSkipped-resolve"></a></h5>
-    After resolve is received, the iframe will be removed. 
-   <h4 class="heading settled" data-level="5.3.2" id="simid-player-adStopped"><span class="secno">5.3.2. </span><span class="content">SIMID:Player:adStopped</span><a class="self-link" href="#simid-player-adStopped"></a></h4>
->>>>>>> 8595692b
     This message indicates that the player has stopped the ad. The player hides the creative and stops video playback before posting <code>Player.adStopped</code>. 
    <p>The player should wait for the <code>resolve</code> response before unloading the creative iframe. The player should implement a reasonable timeout to allow for creative to conclude ad end logic.</p>
    <p>parameters:</p>
@@ -2748,7 +2118,6 @@
      <p>4: Creative initiated close</p>
    </ul>
    <p>In response to <code>SIMID:Player:adStopped</code>, creative finalizes the ad end logic and responds with <code>resolve</code> message.</p>
-<<<<<<< HEAD
    <h5 class="heading settled" data-level="4.3.2.1" id="simid-player-adStopped-resolve"><span class="secno">4.3.2.1. </span><span class="content">resolve</span><a class="self-link" href="#simid-player-adStopped-resolve"></a></h5>
     After resolve is received, the player removes the creative iframe. 
    <h4 class="heading settled" data-level="4.3.3" id="simid-player-app-backgrounding"><span class="secno">4.3.3. </span><span class="content">SIMID:Player:appBackgrounding</span><a class="self-link" href="#simid-player-app-backgrounding"></a></h4>
@@ -2759,24 +2128,11 @@
    <h4 class="heading settled" data-level="4.3.4" id="simid-player-app-foregrounding"><span class="secno">4.3.4. </span><span class="content">SIMID:Player:appForegrounding</span><a class="self-link" href="#simid-player-app-foregrounding"></a></h4>
     The ad is in app and the app has moved from the background to the foreground. 
    <h4 class="heading settled" data-level="4.3.5" id="simid-player-fatalError"><span class="secno">4.3.5. </span><span class="content">SIMID:Player:fatalError</span><a class="self-link" href="#simid-player-fatalError"></a></h4>
-=======
-   <h5 class="heading settled" data-level="5.3.2.1" id="simid-player-adStopped-resolve"><span class="secno">5.3.2.1. </span><span class="content">resolve</span><a class="self-link" href="#simid-player-adStopped-resolve"></a></h5>
-    After resolve is received, the player removes the creative iframe. 
-   <h4 class="heading settled" data-level="5.3.3" id="simid-player-app-backgrounding"><span class="secno">5.3.3. </span><span class="content">SIMID:Player:appBackgrounding</span><a class="self-link" href="#simid-player-app-backgrounding"></a></h4>
-    The ad is in app and the app is going to move to the background. 
-   <h5 class="heading settled" data-level="5.3.3.1" id="simid-player-app-backgrounding-resolve"><span class="secno">5.3.3.1. </span><span class="content">resolve</span><a class="self-link" href="#simid-player-app-backgrounding-resolve"></a></h5>
-    The player should try wait for a resolve message from the creative before the backgrounding hook
-is complete. Any creative that does nothing should resolve this message immediately. 
-   <h4 class="heading settled" data-level="5.3.4" id="simid-player-app-foregrounding"><span class="secno">5.3.4. </span><span class="content">SIMID:Player:appForegrounding</span><a class="self-link" href="#simid-player-app-foregrounding"></a></h4>
-    The ad is in app and the app has moved from the background to the foreground. 
-   <h4 class="heading settled" data-level="5.3.5" id="simid-player-fatalError"><span class="secno">5.3.5. </span><span class="content">SIMID:Player:fatalError</span><a class="self-link" href="#simid-player-fatalError"></a></h4>
->>>>>>> 8595692b
     The player has encountered a fatal error that will cause ad playback to stop. The player should stop video playback if
 possible. Regardless of if playback is stopped the player should hide the creative and try to wait for a response
 before unloading the creative iframe. 
    <ul>
     <li data-md>
-<<<<<<< HEAD
      <p>errorCode(int): reason for error. See <a href="#error-codes">§ 8.4 Error Codes</a></p>
     <li data-md>
      <p>errorMessage(DOMString): Any additional information.</p>
@@ -2784,15 +2140,6 @@
    <h5 class="heading settled" data-level="4.3.5.1" id="simid-player-fatalError-resolve"><span class="secno">4.3.5.1. </span><span class="content">resolve</span><a class="self-link" href="#simid-player-fatalError-resolve"></a></h5>
     After resolve is received, the iframe will be removed. 
    <h4 class="heading settled" data-level="4.3.6" id="simid-player-init"><span class="secno">4.3.6. </span><span class="content">SIMID:Player:init</span><a class="self-link" href="#simid-player-init"></a></h4>
-=======
-     <p>errorCode(int): reason for error. See <a href="#error-codes">§ 8.1 Error Codes</a></p>
-    <li data-md>
-     <p>errorMessage(DOMString): Any additional information.</p>
-   </ul>
-   <h5 class="heading settled" data-level="5.3.5.1" id="simid-player-fatalError-resolve"><span class="secno">5.3.5.1. </span><span class="content">resolve</span><a class="self-link" href="#simid-player-fatalError-resolve"></a></h5>
-    After resolve is received, the iframe will be removed. 
-   <h4 class="heading settled" data-level="5.3.6" id="simid-player-init"><span class="secno">5.3.6. </span><span class="content">SIMID:Player:init</span><a class="self-link" href="#simid-player-init"></a></h4>
->>>>>>> 8595692b
    <p>To assist in preloading assets the player must send the SIMID:Player:init message
 before SIMID:Player:startCreative.  The player should send this message early
 enough before playback so that assets can be displayed as soon as the ad starts.</p>
@@ -2807,13 +2154,8 @@
 };
 </pre>
 <pre class="idl highlight def"><c- b>dictionary</c-> <dfn class="dfn-paneled idl-code" data-dfn-type="dictionary" data-export id="dictdef-creativedata"><code><c- g>CreativeData</c-></code></dfn> {
-<<<<<<< HEAD
   <c- b>required</c-> <a class="idl-code" data-link-type="interface" href="https://heycam.github.io/webidl/#idl-DOMString" id="ref-for-idl-DOMString"><c- b>DOMString</c-></a> <dfn class="dfn-paneled idl-code" data-dfn-for="CreativeData" data-dfn-type="dict-member" data-export data-type="DOMString " id="dom-creativedata-adparameters"><code><c- g>adParameters</c-></code></dfn>;
   <a class="idl-code" data-link-type="interface" href="https://heycam.github.io/webidl/#idl-DOMString" id="ref-for-idl-DOMString①"><c- b>DOMString</c-></a> <dfn class="dfn-paneled idl-code" data-dfn-for="CreativeData" data-dfn-type="dict-member" data-export data-type="DOMString " id="dom-creativedata-clickthruurl"><code><c- g>clickThruUrl</c-></code></dfn>;
-=======
-  <c- b>required</c-> <a class="idl-code" data-link-type="interface" href="https://heycam.github.io/webidl/#idl-DOMString" id="ref-for-idl-DOMString④"><c- b>DOMString</c-></a> <dfn class="dfn-paneled idl-code" data-dfn-for="CreativeData" data-dfn-type="dict-member" data-export data-type="DOMString " id="dom-creativedata-adparameters"><code><c- g>adParameters</c-></code></dfn>;
-  <a class="idl-code" data-link-type="interface" href="https://heycam.github.io/webidl/#idl-DOMString" id="ref-for-idl-DOMString⑤"><c- b>DOMString</c-></a> <dfn class="dfn-paneled idl-code" data-dfn-for="CreativeData" data-dfn-type="dict-member" data-export data-type="DOMString " id="dom-creativedata-clickthruurl"><code><c- g>clickThruUrl</c-></code></dfn>;
->>>>>>> 8595692b
 };
 </pre>
 <pre class="idl highlight def"><c- b>dictionary</c-> <dfn class="dfn-paneled idl-code" data-dfn-type="dictionary" data-export id="dictdef-environmentdata"><code><c- g>EnvironmentData</c-></code></dfn> {
@@ -2823,19 +2165,11 @@
   <c- b>required</c-> <a class="idl-code" data-link-type="interface" href="https://heycam.github.io/webidl/#idl-boolean" id="ref-for-idl-boolean①"><c- b>boolean</c-></a> <dfn class="dfn-paneled idl-code" data-dfn-for="EnvironmentData" data-dfn-type="dict-member" data-export data-type="boolean " id="dom-environmentdata-fullscreenallowed"><code><c- g>fullscreenAllowed</c-></code></dfn>;
   <c- b>required</c-> <a class="idl-code" data-link-type="interface" href="https://heycam.github.io/webidl/#idl-boolean" id="ref-for-idl-boolean②"><c- b>boolean</c-></a> <dfn class="dfn-paneled idl-code" data-dfn-for="EnvironmentData" data-dfn-type="dict-member" data-export data-type="boolean " id="dom-environmentdata-variabledurationallowed"><code><c- g>variableDurationAllowed</c-></code></dfn>;
   <c- b>required</c-> <a class="n" data-link-type="idl-name" href="#enumdef-skippablestate" id="ref-for-enumdef-skippablestate"><c- n>SkippableState</c-></a> <dfn class="dfn-paneled idl-code" data-dfn-for="EnvironmentData" data-dfn-type="dict-member" data-export data-type="SkippableState " id="dom-environmentdata-skippablestate"><code><c- g>skippableState</c-></code></dfn>;
-<<<<<<< HEAD
   <c- b>required</c-> <a class="idl-code" data-link-type="interface" href="https://heycam.github.io/webidl/#idl-DOMString" id="ref-for-idl-DOMString②"><c- b>DOMString</c-></a> <dfn class="dfn-paneled idl-code" data-dfn-for="EnvironmentData" data-dfn-type="dict-member" data-export data-type="DOMString " id="dom-environmentdata-version"><code><c- g>version</c-></code></dfn>;
   <a class="idl-code" data-link-type="interface" href="https://heycam.github.io/webidl/#idl-DOMString" id="ref-for-idl-DOMString③"><c- b>DOMString</c-></a> <dfn class="dfn-paneled idl-code" data-dfn-for="EnvironmentData" data-dfn-type="dict-member" data-export data-type="DOMString " id="dom-environmentdata-siteurl"><code><c- g>siteUrl</c-></code></dfn>;
   <a class="idl-code" data-link-type="interface" href="https://heycam.github.io/webidl/#idl-DOMString" id="ref-for-idl-DOMString④"><c- b>DOMString</c-></a> <dfn class="dfn-paneled idl-code" data-dfn-for="EnvironmentData" data-dfn-type="dict-member" data-export data-type="DOMString " id="dom-environmentdata-appid"><code><c- g>appId</c-></code></dfn>;
   <a class="idl-code" data-link-type="interface" href="https://heycam.github.io/webidl/#idl-DOMString" id="ref-for-idl-DOMString⑤"><c- b>DOMString</c-></a> <dfn class="dfn-paneled idl-code" data-dfn-for="EnvironmentData" data-dfn-type="dict-member" data-export data-type="DOMString " id="dom-environmentdata-useragent"><code><c- g>useragent</c-></code></dfn>;
   <a class="idl-code" data-link-type="interface" href="https://heycam.github.io/webidl/#idl-DOMString" id="ref-for-idl-DOMString⑥"><c- b>DOMString</c-></a> <dfn class="dfn-paneled idl-code" data-dfn-for="EnvironmentData" data-dfn-type="dict-member" data-export data-type="DOMString " id="dom-environmentdata-deviceid"><code><c- g>deviceId</c-></code></dfn>;
-=======
-  <c- b>required</c-> <a class="idl-code" data-link-type="interface" href="https://heycam.github.io/webidl/#idl-DOMString" id="ref-for-idl-DOMString⑥"><c- b>DOMString</c-></a> <dfn class="dfn-paneled idl-code" data-dfn-for="EnvironmentData" data-dfn-type="dict-member" data-export data-type="DOMString " id="dom-environmentdata-version"><code><c- g>version</c-></code></dfn>;
-  <a class="idl-code" data-link-type="interface" href="https://heycam.github.io/webidl/#idl-DOMString" id="ref-for-idl-DOMString⑦"><c- b>DOMString</c-></a> <dfn class="dfn-paneled idl-code" data-dfn-for="EnvironmentData" data-dfn-type="dict-member" data-export data-type="DOMString " id="dom-environmentdata-siteurl"><code><c- g>siteUrl</c-></code></dfn>;
-  <a class="idl-code" data-link-type="interface" href="https://heycam.github.io/webidl/#idl-DOMString" id="ref-for-idl-DOMString⑧"><c- b>DOMString</c-></a> <dfn class="dfn-paneled idl-code" data-dfn-for="EnvironmentData" data-dfn-type="dict-member" data-export data-type="DOMString " id="dom-environmentdata-appid"><code><c- g>appId</c-></code></dfn>;
-  <a class="idl-code" data-link-type="interface" href="https://heycam.github.io/webidl/#idl-DOMString" id="ref-for-idl-DOMString⑨"><c- b>DOMString</c-></a> <dfn class="dfn-paneled idl-code" data-dfn-for="EnvironmentData" data-dfn-type="dict-member" data-export data-type="DOMString " id="dom-environmentdata-useragent"><code><c- g>useragent</c-></code></dfn>;
-  <a class="idl-code" data-link-type="interface" href="https://heycam.github.io/webidl/#idl-DOMString" id="ref-for-idl-DOMString①⓪"><c- b>DOMString</c-></a> <dfn class="dfn-paneled idl-code" data-dfn-for="EnvironmentData" data-dfn-type="dict-member" data-export data-type="DOMString " id="dom-environmentdata-deviceid"><code><c- g>deviceId</c-></code></dfn>;
->>>>>>> 8595692b
   <a class="idl-code" data-link-type="interface" href="https://heycam.github.io/webidl/#idl-boolean" id="ref-for-idl-boolean③"><c- b>boolean</c-></a> <dfn class="dfn-paneled idl-code" data-dfn-for="EnvironmentData" data-dfn-type="dict-member" data-export data-type="boolean " id="dom-environmentdata-muted"><code><c- g>muted</c-></code></dfn>;
   <a class="idl-code" data-link-type="interface" href="https://heycam.github.io/webidl/#idl-float" id="ref-for-idl-float"><c- b>float</c-></a> <dfn class="dfn-paneled idl-code" data-dfn-for="EnvironmentData" data-dfn-type="dict-member" data-export data-type="float " id="dom-environmentdata-volume"><code><c- g>volume</c-></code></dfn>;
 };
@@ -2861,17 +2195,10 @@
 The object should have the following fields.</p>
      <ul>
       <li data-md>
-<<<<<<< HEAD
        <p><code class="idl"><a data-link-type="idl" href="#dom-environmentdata-videodimensions" id="ref-for-dom-environmentdata-videodimensions">videoDimensions</a></code> indicates the video display area, see <a href="#simid-player-resize">§ 4.3.8 SIMID:Player:resize</a></p>
       <li data-md>
        <p><code class="idl"><a data-link-type="idl" href="#dom-environmentdata-creativedimensions" id="ref-for-dom-environmentdata-creativedimensions">creativeDimensions</a></code> indicates the creative display
 area, see <a href="#simid-player-resize">§ 4.3.8 SIMID:Player:resize</a></p>
-=======
-       <p><code class="idl"><a data-link-type="idl" href="#dom-environmentdata-videodimensions" id="ref-for-dom-environmentdata-videodimensions">videoDimensions</a></code> indicates the video display area, see <a href="#simid-player-resize">§ 5.3.8 SIMID:Player:resize</a></p>
-      <li data-md>
-       <p><code class="idl"><a data-link-type="idl" href="#dom-environmentdata-creativedimensions" id="ref-for-dom-environmentdata-creativedimensions">creativeDimensions</a></code> indicates the creative display
-area, see <a href="#simid-player-resize">§ 5.3.8 SIMID:Player:resize</a></p>
->>>>>>> 8595692b
       <li data-md>
        <p><code class="idl"><a data-link-type="idl" href="#dom-environmentdata-fullscreen" id="ref-for-dom-environmentdata-fullscreen">fullScreen</a></code> True if fullscreen.</p>
       <li data-md>
@@ -2919,28 +2246,16 @@
        <p><code class="idl"><a data-link-type="idl" href="#dom-environmentdata-volume" id="ref-for-dom-environmentdata-volume">volume</a></code> (number): The volume, which should be between 0 and 1.0.</p>
      </ul>
    </ul>
-<<<<<<< HEAD
    <h5 class="heading settled" data-level="4.3.6.1" id="simid-player-init-resolve"><span class="secno">4.3.6.1. </span><span class="content">resolve</span><a class="self-link" href="#simid-player-init-resolve"></a></h5>
     The creative acknowledges the initialization parameters. 
    <h5 class="heading settled" data-level="4.3.6.2" id="simid-player-init-reject"><span class="secno">4.3.6.2. </span><span class="content">reject</span><a class="self-link" href="#simid-player-init-reject"></a></h5>
-=======
-   <h5 class="heading settled" data-level="5.3.6.1" id="simid-player-init-resolve"><span class="secno">5.3.6.1. </span><span class="content">resolve</span><a class="self-link" href="#simid-player-init-resolve"></a></h5>
-    The creative acknowledges the initialization parameters. 
-   <h5 class="heading settled" data-level="5.3.6.2" id="simid-player-init-reject"><span class="secno">5.3.6.2. </span><span class="content">reject</span><a class="self-link" href="#simid-player-init-reject"></a></h5>
->>>>>>> 8595692b
    <ul>
     <li data-md>
      <p>reason(DOMString): An optional string error message</p>
     <li data-md>
-<<<<<<< HEAD
      <p>errorCode(int): The code for what went wrong in initialization. See <a href="#error-codes">§ 8.4 Error Codes</a></p>
    </ul>
    <h4 class="heading settled" data-level="4.3.7" id="simid-player-log"><span class="secno">4.3.7. </span><span class="content">SIMID:Player:log</span><a class="self-link" href="#simid-player-log"></a></h4>
-=======
-     <p>errorCode(int): The code for what went wrong in initialization. See <a href="#error-codes">§ 8.1 Error Codes</a></p>
-   </ul>
-   <h4 class="heading settled" data-level="5.3.7" id="simid-player-log"><span class="secno">5.3.7. </span><span class="content">SIMID:Player:log</span><a class="self-link" href="#simid-player-log"></a></h4>
->>>>>>> 8595692b
     The player is sending a log message to the creative. 
    <p class="note" role="note"><span>Note:</span> If the creative is doing something out of spec and the player
 will not exit with a fatal error, the player’s log message should
@@ -2950,11 +2265,7 @@
     <li data-md>
      <p>message(DOMString): Logging information from the player to the creative.</p>
    </ul>
-<<<<<<< HEAD
    <h4 class="heading settled" data-level="4.3.8" id="simid-player-resize"><span class="secno">4.3.8. </span><span class="content">SIMID:Player:resize</span><a class="self-link" href="#simid-player-resize"></a></h4>
-=======
-   <h4 class="heading settled" data-level="5.3.8" id="simid-player-resize"><span class="secno">5.3.8. </span><span class="content">SIMID:Player:resize</span><a class="self-link" href="#simid-player-resize"></a></h4>
->>>>>>> 8595692b
    <p>parameters:</p>
 <pre class="idl highlight def"><c- b>dictionary</c-> <dfn class="dfn-paneled idl-code" data-dfn-type="dictionary" data-export id="dictdef-resizeparameters"><code><c- g>ResizeParameters</c-></code></dfn> {
   <c- b>required</c-> <a class="n" data-link-type="idl-name" href="#dictdef-videodimensions" id="ref-for-dictdef-videodimensions①"><c- n>VideoDimensions</c-></a> <dfn class="dfn-paneled idl-code" data-dfn-for="ResizeParameters" data-dfn-type="dict-member" data-export data-type="VideoDimensions " id="dom-resizeparameters-videodimensions"><code><c- g>videoDimensions</c-></code></dfn>;
@@ -3011,36 +2322,20 @@
        <p><code class="idl"><a data-link-type="idl" href="#dom-resizeparameters-fullscreen" id="ref-for-dom-resizeparameters-fullscreen">fullScreen</a></code> <code>true</code> if fullscreen.</p>
      </ul>
    </ul>
-<<<<<<< HEAD
    <h4 class="heading settled" data-level="4.3.9" id="simid-player-startCreative"><span class="secno">4.3.9. </span><span class="content">SIMID:Player:startCreative</span><a class="self-link" href="#simid-player-startCreative"></a></h4>
    <p>SIMID:Player:startCreative must be sent when the player is ready to make the iframe visible.</p>
    <h5 class="heading settled" data-level="4.3.9.1" id="simid-player-startCreative-resolve"><span class="secno">4.3.9.1. </span><span class="content">resolve</span><a class="self-link" href="#simid-player-startCreative-resolve"></a></h5>
     The creative acknowledges that it has started playback. The player must make the creative visible to the user. 
    <h5 class="heading settled" data-level="4.3.9.2" id="simid-player-startCreative-reject"><span class="secno">4.3.9.2. </span><span class="content">reject</span><a class="self-link" href="#simid-player-startCreative-reject"></a></h5>
-=======
-   <h4 class="heading settled" data-level="5.3.9" id="simid-player-startCreative"><span class="secno">5.3.9. </span><span class="content">SIMID:Player:startCreative</span><a class="self-link" href="#simid-player-startCreative"></a></h4>
-   <p>SIMID:Player:startCreative must be sent when the player is ready to make the iframe visible.</p>
-   <h5 class="heading settled" data-level="5.3.9.1" id="simid-player-startCreative-resolve"><span class="secno">5.3.9.1. </span><span class="content">resolve</span><a class="self-link" href="#simid-player-startCreative-resolve"></a></h5>
-    The creative acknowledges that it has started playback. The player must make the creative visible to the user. 
-   <h5 class="heading settled" data-level="5.3.9.2" id="simid-player-startCreative-reject"><span class="secno">5.3.9.2. </span><span class="content">reject</span><a class="self-link" href="#simid-player-startCreative-reject"></a></h5>
->>>>>>> 8595692b
    <ul>
     <li data-md>
      <p>reason(DOMString): An optional string error message</p>
     <li data-md>
-<<<<<<< HEAD
      <p>errorCode(int): The code for what went wrong in initialization. See <a href="#error-codes">§ 8.4 Error Codes</a></p>
    </ul>
    <h3 class="heading settled" data-level="4.4" id="creative-messages"><span class="secno">4.4. </span><span class="content">Messages from the Creative to the Player</span><a class="self-link" href="#creative-messages"></a></h3>
     All functions should be prepended with SIMID:Creative 
    <h4 class="heading settled" data-level="4.4.1" id="simid-creative-clickThru"><span class="secno">4.4.1. </span><span class="content">SIMID:Creative:clickThru</span><a class="self-link" href="#simid-creative-clickThru"></a></h4>
-=======
-     <p>errorCode(int): The code for what went wrong in initialization. See <a href="#error-codes">§ 8.1 Error Codes</a></p>
-   </ul>
-   <h3 class="heading settled" data-level="5.4" id="creative-messages"><span class="secno">5.4. </span><span class="content">Messages from the Creative to the Player</span><a class="self-link" href="#creative-messages"></a></h3>
-    All functions should be prepended with SIMID:Creative 
-   <h4 class="heading settled" data-level="5.4.1" id="simid-creative-clickThru"><span class="secno">5.4.1. </span><span class="content">SIMID:Creative:clickThru</span><a class="self-link" href="#simid-creative-clickThru"></a></h4>
->>>>>>> 8595692b
    <p>The creative must handle click-thru due to the nature of cross-origin iframes. This message must only be sent in response to a user-initiated click that is considered a click-thru by the creative.</p>
    <p>The main purpose of this message is for the player to track click-thrus. Since not every navigation is a click-thru, it should not be used for adjusting media playback status (pause, mute). If the player wants to update media playback status as a result of navigation, it should detect it via some other environment-specific method (eg. <a href="https://developer.mozilla.org/en-US/docs/Web/API/Page_Visibility_API">Page Visibility API</a> on web and in apps).</p>
    <p>Parameters:</p>
@@ -3050,17 +2345,12 @@
     <li data-md>
      <p>y (int): the y coordinate of the click relative to the top of the creative.</p>
    </ul>
-<<<<<<< HEAD
    <h4 class="heading settled" data-level="4.4.2" id="simid-creative-fatalError"><span class="secno">4.4.2. </span><span class="content">SIMID:Creative:fatalError</span><a class="self-link" href="#simid-creative-fatalError"></a></h4>
-=======
-   <h4 class="heading settled" data-level="5.4.2" id="simid-creative-fatalError"><span class="secno">5.4.2. </span><span class="content">SIMID:Creative:fatalError</span><a class="self-link" href="#simid-creative-fatalError"></a></h4>
->>>>>>> 8595692b
     After this message is received, the iframe should be unloaded and the video ad should stop playback if possible.
 If the video ad continues to play the iframe should still be unloaded. 
    <p>parameters:</p>
    <ul>
     <li data-md>
-<<<<<<< HEAD
      <p>errorCode(int): reason for error. See <a href="#error-codes">§ 8.4 Error Codes</a></p>
     <li data-md>
      <p>errorMessage(DOMString): Any optional additional information about the fatal error.</p>
@@ -3068,15 +2358,6 @@
    <h4 class="heading settled" data-level="4.4.3" id="simid-creative-getVideoState"><span class="secno">4.4.3. </span><span class="content">SIMID:Creative:getVideoState</span><a class="self-link" href="#simid-creative-getVideoState"></a></h4>
     Expects a response with information about the video state. 
    <h5 class="heading settled" data-level="4.4.3.1" id="simid-creative-getVideoState-resolve"><span class="secno">4.4.3.1. </span><span class="content">resolve</span><a class="self-link" href="#simid-creative-getVideoState-resolve"></a></h5>
-=======
-     <p>errorCode(int): reason for error. See <a href="#error-codes">§ 8.1 Error Codes</a></p>
-    <li data-md>
-     <p>errorMessage(DOMString): Any optional additional information about the fatal error.</p>
-   </ul>
-   <h4 class="heading settled" data-level="5.4.3" id="simid-creative-getVideoState"><span class="secno">5.4.3. </span><span class="content">SIMID:Creative:getVideoState</span><a class="self-link" href="#simid-creative-getVideoState"></a></h4>
-    Expects a response with information about the video state. 
-   <h5 class="heading settled" data-level="5.4.3.1" id="simid-creative-getVideoState-resolve"><span class="secno">5.4.3.1. </span><span class="content">resolve</span><a class="self-link" href="#simid-creative-getVideoState-resolve"></a></h5>
->>>>>>> 8595692b
    <ul>
     <li data-md>
      <p>currentSrc(DOMString): The src of which ad has been chosen. This may need correction for server side ad insertion as
@@ -3098,11 +2379,7 @@
     <li data-md>
      <p>fullscreen(boolean): true if the video element is full screen, false otherwise</p>
    </ul>
-<<<<<<< HEAD
    <h4 class="heading settled" data-level="4.4.4" id="simid-creative-log"><span class="secno">4.4.4. </span><span class="content">SIMID:Creative:log</span><a class="self-link" href="#simid-creative-log"></a></h4>
-=======
-   <h4 class="heading settled" data-level="5.4.4" id="simid-creative-log"><span class="secno">5.4.4. </span><span class="content">SIMID:Creative:log</span><a class="self-link" href="#simid-creative-log"></a></h4>
->>>>>>> 8595692b
     The creative is sending a log message to the player. 
    <p class="note" role="note"><span>Note:</span> If the player is doing something out of spec and the creative
 will not exit with a fatal error, the creatives log message should
@@ -3112,11 +2389,7 @@
     <li data-md>
      <p>message(DOMString): Logging information sent from the creative to the player.</p>
    </ul>
-<<<<<<< HEAD
    <h4 class="heading settled" data-level="4.4.5" id="simid-creative-reportTracking"><span class="secno">4.4.5. </span><span class="content">SIMID:Creative:reportTracking</span><a class="self-link" href="#simid-creative-reportTracking"></a></h4>
-=======
-   <h4 class="heading settled" data-level="5.4.5" id="simid-creative-reportTracking"><span class="secno">5.4.5. </span><span class="content">SIMID:Creative:reportTracking</span><a class="self-link" href="#simid-creative-reportTracking"></a></h4>
->>>>>>> 8595692b
     parameters: 
    <ul>
     <li data-md>
@@ -3130,51 +2403,31 @@
    <p>All tracking urls sent through SIMID:Creative:reportTracking must have their
 macros replaced as though they were tracking pixels specified in VAST. Then they must
 be reported by the player as though they were tracking pixels.</p>
-<<<<<<< HEAD
    <h5 class="heading settled" data-level="4.4.5.1" id="simid-creative-reportTracking-resolve"><span class="secno">4.4.5.1. </span><span class="content">resolve</span><a class="self-link" href="#simid-creative-reportTracking-resolve"></a></h5>
     The player sends resolve if tracking has been sent out. Returning resolve on this message
 should not block waiting for a response from the site. 
    <h5 class="heading settled" data-level="4.4.5.2" id="simid-creative-reportTracking-reject"><span class="secno">4.4.5.2. </span><span class="content">reject</span><a class="self-link" href="#simid-creative-reportTracking-reject"></a></h5>
-=======
-   <h5 class="heading settled" data-level="5.4.5.1" id="simid-creative-reportTracking-resolve"><span class="secno">5.4.5.1. </span><span class="content">resolve</span><a class="self-link" href="#simid-creative-reportTracking-resolve"></a></h5>
-    The player sends resolve if tracking has been sent out. Returning resolve on this message
-should not block waiting for a response from the site. 
-   <h5 class="heading settled" data-level="5.4.5.2" id="simid-creative-reportTracking-reject"><span class="secno">5.4.5.2. </span><span class="content">reject</span><a class="self-link" href="#simid-creative-reportTracking-reject"></a></h5>
->>>>>>> 8595692b
     The player did not send the tracking pixel. 
    <p>parameters:</p>
    <ul>
     <li data-md>
      <p>reason(DOMString): An optional string error message</p>
     <li data-md>
-<<<<<<< HEAD
      <p>errorCode(int): The code for why the player did not attempt to send a tracking pixel. See <a href="#error-codes">§ 8.4 Error Codes</a></p>
    </ul>
    <h4 class="heading settled" data-level="4.4.6" id="simid-creative-requestChangeAdDuration"><span class="secno">4.4.6. </span><span class="content">SIMID:Creative:requestChangeAdDuration</span><a class="self-link" href="#simid-creative-requestChangeAdDuration"></a></h4>
-=======
-     <p>errorCode(int): The code for why the player did not attempt to send a tracking pixel. See <a href="#error-codes">§ 8.1 Error Codes</a></p>
-   </ul>
-   <h4 class="heading settled" data-level="5.4.6" id="simid-creative-requestChangeAdDuration"><span class="secno">5.4.6. </span><span class="content">SIMID:Creative:requestChangeAdDuration</span><a class="self-link" href="#simid-creative-requestChangeAdDuration"></a></h4>
->>>>>>> 8595692b
+
     Extension in duration should only be in response to user interaction. 
    <p>paramaters:</p>
    <ul>
     <li data-md>
      <p>duration(int): The new duration of the creative. -2 indicates unknown ad duration.</p>
    </ul>
-<<<<<<< HEAD
    <h5 class="heading settled" data-level="4.4.6.1" id="simid-creative-requestChangeAdDuration-resolve"><span class="secno">4.4.6.1. </span><span class="content">resolve</span><a class="self-link" href="#simid-creative-requestChangeAdDuration-resolve"></a></h5>
     The player changed the ad duration. 
    <h5 class="heading settled" data-level="4.4.6.2" id="simid-creative-requestChangeAdDuration-reject"><span class="secno">4.4.6.2. </span><span class="content">reject</span><a class="self-link" href="#simid-creative-requestChangeAdDuration-reject"></a></h5>
     The player did not change the ad duration. 
    <h4 class="heading settled" data-level="4.4.7" id="simid-creative-requestChangeVolume"><span class="secno">4.4.7. </span><span class="content">SIMID:Creative:requestChangeVolume</span><a class="self-link" href="#simid-creative-requestChangeVolume"></a></h4>
-=======
-   <h5 class="heading settled" data-level="5.4.6.1" id="simid-creative-requestChangeAdDuration-resolve"><span class="secno">5.4.6.1. </span><span class="content">resolve</span><a class="self-link" href="#simid-creative-requestChangeAdDuration-resolve"></a></h5>
-    The player changed the ad duration. 
-   <h5 class="heading settled" data-level="5.4.6.2" id="simid-creative-requestChangeAdDuration-reject"><span class="secno">5.4.6.2. </span><span class="content">reject</span><a class="self-link" href="#simid-creative-requestChangeAdDuration-reject"></a></h5>
-    The player did not change the ad duration. 
-   <h4 class="heading settled" data-level="5.4.7" id="simid-creative-requestChangeVolume"><span class="secno">5.4.7. </span><span class="content">SIMID:Creative:requestChangeVolume</span><a class="self-link" href="#simid-creative-requestChangeVolume"></a></h4>
->>>>>>> 8595692b
     paramaters: 
    <ul>
     <li data-md>
@@ -3182,7 +2435,6 @@
     <li data-md>
      <p>muted(boolean): True indicates the creative wants the volume muted.</p>
    </ul>
-<<<<<<< HEAD
    <h5 class="heading settled" data-level="4.4.7.1" id="simid-creative-requestChangeVolume-resolve"><span class="secno">4.4.7.1. </span><span class="content">resolve</span><a class="self-link" href="#simid-creative-requestChangeVolume-resolve"></a></h5>
     The player has changed the volume as requested. 
    <h5 class="heading settled" data-level="4.4.7.2" id="simid-creative-requestChangeVolume-reject"><span class="secno">4.4.7.2. </span><span class="content">reject</span><a class="self-link" href="#simid-creative-requestChangeVolume-reject"></a></h5>
@@ -3236,83 +2488,19 @@
     For some reason the player could not stop playback. The creative may continue
 to render as though it was not stopped. 
    <h2 class="heading settled" data-level="5" id="api-vast"><span class="secno">5. </span><span class="content">Referencing a SIMID creative from VAST</span><a class="self-link" href="#api-vast"></a></h2>
-=======
-   <h5 class="heading settled" data-level="5.4.7.1" id="simid-creative-requestChangeVolume-resolve"><span class="secno">5.4.7.1. </span><span class="content">resolve</span><a class="self-link" href="#simid-creative-requestChangeVolume-resolve"></a></h5>
-    The player has changed the volume as requested. 
-   <h5 class="heading settled" data-level="5.4.7.2" id="simid-creative-requestChangeVolume-reject"><span class="secno">5.4.7.2. </span><span class="content">reject</span><a class="self-link" href="#simid-creative-requestChangeVolume-reject"></a></h5>
-    The player did not change to the requested volume. 
-   <h4 class="heading settled" data-level="5.4.8" id="simid-creative-requestFullScreen"><span class="secno">5.4.8. </span><span class="content">SIMID:Creative:requestFullScreen</span><a class="self-link" href="#simid-creative-requestFullScreen"></a></h4>
-    The creative is requesting to go full screen. Not all browsers support this. 
-   <h5 class="heading settled" data-level="5.4.8.1" id="simid-creative-requestFullScreen-resolve"><span class="secno">5.4.8.1. </span><span class="content">resolve</span><a class="self-link" href="#simid-creative-requestFullScreen-resolve"></a></h5>
-    The player has gone full screen. 
-   <h5 class="heading settled" data-level="5.4.8.2" id="simid-creative-requestFullScreen-reject"><span class="secno">5.4.8.2. </span><span class="content">reject</span><a class="self-link" href="#simid-creative-requestFullScreen-reject"></a></h5>
-    The player did not go full screen. 
-   <h4 class="heading settled" data-level="5.4.9" id="simid-creative-requestExitFullScreen"><span class="secno">5.4.9. </span><span class="content">SIMID:Creative:requestExitFullScreen</span><a class="self-link" href="#simid-creative-requestExitFullScreen"></a></h4>
-    The creative is requesting to exit full screen. 
-   <h5 class="heading settled" data-level="5.4.9.1" id="simid-creative-requestExitFullScreen-resolve"><span class="secno">5.4.9.1. </span><span class="content">resolve</span><a class="self-link" href="#simid-creative-requestExitFullScreen-resolve"></a></h5>
-    The player has exited full screen. 
-   <h5 class="heading settled" data-level="5.4.9.2" id="simid-creative-requestExitFullScreen-reject"><span class="secno">5.4.9.2. </span><span class="content">reject</span><a class="self-link" href="#simid-creative-requestExitFullScreen-reject"></a></h5>
-    The player did not exit full screen. 
-   <h4 class="heading settled" data-level="5.4.10" id="simid-creative-requestPause"><span class="secno">5.4.10. </span><span class="content">SIMID:Creative:requestPause</span><a class="self-link" href="#simid-creative-requestPause"></a></h4>
-    The creative wants the media element to pause media playback. 
-   <h5 class="heading settled" data-level="5.4.10.1" id="simid-creative-requestPause-resolve"><span class="secno">5.4.10.1. </span><span class="content">resolve</span><a class="self-link" href="#simid-creative-requestPause-resolve"></a></h5>
-    The player paused the video. 
-   <h5 class="heading settled" data-level="5.4.10.2" id="simid-creative-requestPause-reject"><span class="secno">5.4.10.2. </span><span class="content">reject</span><a class="self-link" href="#simid-creative-requestPause-reject"></a></h5>
-    The player did not pause the video. 
-   <h4 class="heading settled" data-level="5.4.11" id="simid-creative-requestPlay"><span class="secno">5.4.11. </span><span class="content">SIMID:Creative:requestPlay</span><a class="self-link" href="#simid-creative-requestPlay"></a></h4>
-    The creative wants the media element to resume media playback. 
-   <h5 class="heading settled" data-level="5.4.11.1" id="simid-creative-requestPlay-resolve"><span class="secno">5.4.11.1. </span><span class="content">resolve</span><a class="self-link" href="#simid-creative-requestPlay-resolve"></a></h5>
-    The player is playing the video. 
-   <h5 class="heading settled" data-level="5.4.11.2" id="simid-creative-requestPlay-reject"><span class="secno">5.4.11.2. </span><span class="content">reject</span><a class="self-link" href="#simid-creative-requestPlay-reject"></a></h5>
-    The player did not play the video. 
-   <h4 class="heading settled" data-level="5.4.12" id="simid-creative-requestResize"><span class="secno">5.4.12. </span><span class="content">SIMID:Creative:requestResize</span><a class="self-link" href="#simid-creative-requestResize"></a></h4>
-   <p>Request resize should use the <code class="idl"><a data-link-type="idl" href="#dictdef-resizeparameters" id="ref-for-dictdef-resizeparameters①">ResizeParameters</a></code> which are explained in <a href="#simid-player-resize">§ 5.3.8 SIMID:Player:resize</a></p>
-   <h5 class="heading settled" data-level="5.4.12.1" id="simid-creative-requestResize-resolve"><span class="secno">5.4.12.1. </span><span class="content">resolve</span><a class="self-link" href="#simid-creative-requestResize-resolve"></a></h5>
-    The player has resized exactly as it has been requested. 
-   <h5 class="heading settled" data-level="5.4.12.2" id="simid-creative-requestResize-reject"><span class="secno">5.4.12.2. </span><span class="content">reject</span><a class="self-link" href="#simid-creative-requestResize-reject"></a></h5>
-    The player did not resize to the exact request. If the player was only able to partially comply, it should still
-reject the message. Then the player should send a <a href="#simid-player-resize">§ 5.3.8 SIMID:Player:resize</a> message to let the creative know
-what resize happened. 
-   <h4 class="heading settled" data-level="5.4.13" id="simid-creative-requestSkip"><span class="secno">5.4.13. </span><span class="content">SIMID:Creative:requestSkip</span><a class="self-link" href="#simid-creative-requestSkip"></a></h4>
-    The player should stop video playback if possible. 
-   <p>If the player cannot stop video playback, the player must not unload the iframe in response to this request.</p>
-   <h5 class="heading settled" data-level="5.4.13.1" id="simid-creative-requestSkip-resolve"><span class="secno">5.4.13.1. </span><span class="content">resolve</span><a class="self-link" href="#simid-creative-requestSkip-resolve"></a></h5>
-    Upon resolving this request, the player must send a <a href="#simid-player-adSkipped">§ 5.3.1 SIMID:Player:adSkipped</a> message. 
-   <h5 class="heading settled" data-level="5.4.13.2" id="simid-creative-requestSkip-reject"><span class="secno">5.4.13.2. </span><span class="content">reject</span><a class="self-link" href="#simid-creative-requestSkip-reject"></a></h5>
-    The creative should continue to playback as though it could not be skipped. 
-   <h4 class="heading settled" data-level="5.4.14" id="simid-creative-requestStop"><span class="secno">5.4.14. </span><span class="content">SIMID:Creative:requestStop</span><a class="self-link" href="#simid-creative-requestStop"></a></h4>
-    The player should stop video playback if possible. 
-   <p>If the player cannot stop video playback, the player still unloads the iframe. The creative may hide all elements
-in this case if it doesn’t wish to be seen.</p>
-   <h5 class="heading settled" data-level="5.4.14.1" id="simid-creative-requestStop-resolve"><span class="secno">5.4.14.1. </span><span class="content">resolve</span><a class="self-link" href="#simid-creative-requestStop-resolve"></a></h5>
-    Upon resolving this request, the player must send a <a href="#simid-player-adStopped">§ 5.3.2 SIMID:Player:adStopped</a> message. 
-   <h5 class="heading settled" data-level="5.4.14.2" id="simid-creative-requestStop-reject"><span class="secno">5.4.14.2. </span><span class="content">reject</span><a class="self-link" href="#simid-creative-requestStop-reject"></a></h5>
-    For some reason the player could not stop playback. The creative may continue
-to render as though it was not stopped. 
-   <h2 class="heading settled" data-level="6" id="api-vast"><span class="secno">6. </span><span class="content">Referencing a SIMID creative from VAST</span><a class="self-link" href="#api-vast"></a></h2>
->>>>>>> 8595692b
    <p>When a SIMID creative is referenced within a VAST document, the <code>&lt;InteractiveCreativeFile></code> element must include
 the following required attributes on the element: <code>type="text/html"</code> and <code>apiFramework="SIMID"</code>.</p>
    <p>The value of the <code>apiFramework</code> attribute identifies SIMID as the required API for the creative. Players that do not support the SIMID API may load
 an audio or video file included with the ad, but they will not load or play the SIMID creative.</p>
-<<<<<<< HEAD
    <p>Media players that do support the SIMID API should handle version negotiation between the creative and the media player via the <a href="#api-ad-loading">§ 6.1 How to Handle Ad Loading</a> algorithm. The SIMID API version is not identified by any element or attribute in the VAST file.</p>
-=======
-   <p>Media players that do support the SIMID API should handle version negotiation between the creative and the media player via the <a href="#api-ad-loading">§ 7.1 How to Handle Ad Loading</a> algorithm. The SIMID API version is not identified by any element or attribute in the VAST file.</p>
->>>>>>> 8595692b
    <p>A third, optional attribute which may be included on the InteractiveCreativeFile element is <code>variableDuration="true"</code>.
 If present, this attribute indicates that the ad unit is only playable if
 the media player allows the creative to pause playback of the ad’s audio or video and extend the duration of the ad break (for example, with
 interactive content such as a game or survey). If the player does not support or allow this capability, then it <strong>must not</strong> render
 the current ad’s audio/video or SIMID creative. The player should error out the ad instead (and either resume its primary content or continue
 on to the next ad in the current ad pod).</p>
-<<<<<<< HEAD
    <h2 class="heading settled" data-level="6" id="common-workflows"><span class="secno">6. </span><span class="content">Common Workflows</span><a class="self-link" href="#common-workflows"></a></h2>
    <h3 class="heading settled" data-level="6.1" id="api-ad-loading"><span class="secno">6.1. </span><span class="content">How to Handle Ad Loading</span><a class="self-link" href="#api-ad-loading"></a></h3>
-=======
-   <h2 class="heading settled" data-level="7" id="common-workflows"><span class="secno">7. </span><span class="content">Common Workflows</span><a class="self-link" href="#common-workflows"></a></h2>
-   <h3 class="heading settled" data-level="7.1" id="api-ad-loading"><span class="secno">7.1. </span><span class="content">How to Handle Ad Loading</span><a class="self-link" href="#api-ad-loading"></a></h3>
->>>>>>> 8595692b
    <p>The player must follow this workflow for loading an ad.</p>
    <ol>
     <li data-md>
@@ -3327,25 +2515,17 @@
 the creative’s VAST InteractiveCreativeFile element. The player should
 assume this will be a cross domain iframe.</p>
     <li data-md>
-<<<<<<< HEAD
      <p>The player waits until the creative inializes a session. <a href="#establish-session">§ 8.2.1 Establishing a new session</a> The player responds with a resolve message.
 The resolve message includes the correlator that must be present in
 all messages going forward.</p>
     <li data-md>
      <p>The player then sends a <a href="#simid-player-init">§ 4.3.6 SIMID:Player:init</a> message with all relevant parameters.
-=======
-     <p>The player waits until the creative inializes a session. <a href="#establish-session">§ 4.2.1 Establishing a new session</a> The player responds with a resolve message.
-The resolve message includes the correlator that must be present in
-all messages going forward.</p>
-    <li data-md>
-     <p>The player then sends a <a href="#simid-player-init">§ 5.3.6 SIMID:Player:init</a> message with all relevant parameters.
->>>>>>> 8595692b
+
 The player waits until the creative responds with resolve.  If the
 creative responds with reject, the player should immediately unload
 the creative’s iframe.</p>
     <li data-md>
      <p>Where possible the player should wait until both the creative has responded
-<<<<<<< HEAD
 to the <a href="#simid-player-init">§ 4.3.6 SIMID:Player:init</a> and the video is ready to start playing. Ready
 to start playing means the first frame will show and playback will continue.</p>
     <li data-md>
@@ -3355,26 +2535,11 @@
 this message immediately with <a href="#simid-player-startCreative-resolve">§ 4.3.9.1 resolve</a>.</p>
    </ol>
    <h3 class="heading settled" data-level="6.2" id="api-ad-playback"><span class="secno">6.2. </span><span class="content">How to Handle Ad Playback</span><a class="self-link" href="#api-ad-playback"></a></h3>
-=======
-to the <a href="#simid-player-init">§ 5.3.6 SIMID:Player:init</a> and the video is ready to start playing. Ready
-to start playing means the first frame will show and playback will continue.</p>
-    <li data-md>
-     <p>When the video is started the player sends a <a href="#simid-player-startCreative">§ 5.3.9 SIMID:Player:startCreative</a> message.
-The player must overlay the creative iframe over the video element exactly.
-The player must make the creative visible. The creative should respond to
-this message immediately with <a href="#simid-player-startCreative-resolve">§ 5.3.9.1 resolve</a>.</p>
-   </ol>
-   <h3 class="heading settled" data-level="7.2" id="api-ad-playback"><span class="secno">7.2. </span><span class="content">How to Handle Ad Playback</span><a class="self-link" href="#api-ad-playback"></a></h3>
->>>>>>> 8595692b
    <p>The video player is responsible for handling playback of the video as well as
 tracking video related events. The SIMID creative on the other hand handles
 playback of interactive content and internal tracking related to interactivity
 (custom events, creative impression if desired (recommended)).</p>
-<<<<<<< HEAD
    <h4 class="heading settled" data-level="6.2.1" id="api-ad-pause"><span class="secno">6.2.1. </span><span class="content">Ad Pause</span><a class="self-link" href="#api-ad-pause"></a></h4>
-=======
-   <h4 class="heading settled" data-level="7.2.1" id="api-ad-pause"><span class="secno">7.2.1. </span><span class="content">Ad Pause</span><a class="self-link" href="#api-ad-pause"></a></h4>
->>>>>>> 8595692b
    <p>If the <code class="idl"><a data-link-type="idl" href="#dom-environmentdata-variabledurationallowed" id="ref-for-dom-environmentdata-variabledurationallowed②">variableDurationAllowed</a></code> flag is set to <code>true</code> then
 the player should enable video pause by the SIMID creative via the
 SIMID:Creative:requestPause message. The player must respond to
@@ -3382,7 +2547,6 @@
    <p>When the SIMID creative would like to resume video playback, it should send a
 SIMID:Creative:requestPlay message. The player must
 respond to SIMID:Creative:requestPlay message with resolve and play the video.</p>
-<<<<<<< HEAD
    <h4 class="heading settled" data-level="6.2.2" id="api-resizing"><span class="secno">6.2.2. </span><span class="content">Ad Resizing and Fullscreen</span><a class="self-link" href="#api-resizing"></a></h4>
    <p>The player may resize the ad slot. The player must send a <a href="#simid-player-resize">§ 4.3.8 SIMID:Player:resize</a> message any time the ad slot size is changed.</p>
    <p>If <code class="idl"><a data-link-type="idl" href="#dom-environmentdata-fullscreenallowed" id="ref-for-dom-environmentdata-fullscreenallowed①">fullscreenAllowed</a></code> is <code>true</code>, the SIMID creative may
@@ -3393,23 +2557,10 @@
    <p>If player goes fullscreen on its own. Then the player must send a <a href="#simid-player-resize">§ 4.3.8 SIMID:Player:resize</a> message to the SIMID creative
 with <code class="idl"><a data-link-type="idl" href="#dom-resizeparameters-fullscreen" id="ref-for-dom-resizeparameters-fullscreen②">fullScreen</a></code> set to <code>true</code> and <code class="idl"><a data-link-type="idl" href="#dom-resizeparameters-videodimensions" id="ref-for-dom-resizeparameters-videodimensions①">videoDimensions</a></code> and <code class="idl"><a data-link-type="idl" href="#dom-resizeparameters-creativedimensions" id="ref-for-dom-resizeparameters-creativedimensions①">creativeDimensions</a></code> set to the full screen dimensions.</p>
    <h3 class="heading settled" data-level="6.3" id="api-end"><span class="secno">6.3. </span><span class="content">How to Handle Ad End and Unload</span><a class="self-link" href="#api-end"></a></h3>
-=======
-   <h4 class="heading settled" data-level="7.2.2" id="api-resizing"><span class="secno">7.2.2. </span><span class="content">Ad Resizing and Fullscreen</span><a class="self-link" href="#api-resizing"></a></h4>
-   <p>The player may resize the ad slot. The player must send a <a href="#simid-player-resize">§ 5.3.8 SIMID:Player:resize</a> message any time the ad slot size is changed.</p>
-   <p>If <code class="idl"><a data-link-type="idl" href="#dom-environmentdata-fullscreenallowed" id="ref-for-dom-environmentdata-fullscreenallowed①">fullscreenAllowed</a></code> is <code>true</code>, the SIMID creative may
-send a <a href="#simid-creative-requestFullScreen">§ 5.4.8 SIMID:Creative:requestFullScreen</a> message. The player must resize only the ad
-slot to fullscreen (not the video). The SIMID creative then will resize the
-video as it sees fit. The player must send a <a href="#simid-player-resize">§ 5.3.8 SIMID:Player:resize</a> message to the SIMID creative
-with <code class="idl"><a data-link-type="idl" href="#dom-resizeparameters-fullscreen" id="ref-for-dom-resizeparameters-fullscreen①">fullScreen</a></code> set to <code>true</code> and <code class="idl"><a data-link-type="idl" href="#dom-resizeparameters-videodimensions" id="ref-for-dom-resizeparameters-videodimensions">videoDimensions</a></code> and <code class="idl"><a data-link-type="idl" href="#dom-resizeparameters-creativedimensions" id="ref-for-dom-resizeparameters-creativedimensions">creativeDimensions</a></code> set to the full screen dimensions.</p>
-   <p>If player goes fullscreen on its own. Then the player must send a <a href="#simid-player-resize">§ 5.3.8 SIMID:Player:resize</a> message to the SIMID creative
-with <code class="idl"><a data-link-type="idl" href="#dom-resizeparameters-fullscreen" id="ref-for-dom-resizeparameters-fullscreen②">fullScreen</a></code> set to <code>true</code> and <code class="idl"><a data-link-type="idl" href="#dom-resizeparameters-videodimensions" id="ref-for-dom-resizeparameters-videodimensions①">videoDimensions</a></code> and <code class="idl"><a data-link-type="idl" href="#dom-resizeparameters-creativedimensions" id="ref-for-dom-resizeparameters-creativedimensions①">creativeDimensions</a></code> set to the full screen dimensions.</p>
-   <h3 class="heading settled" data-level="7.3" id="api-end"><span class="secno">7.3. </span><span class="content">How to Handle Ad End and Unload</span><a class="self-link" href="#api-end"></a></h3>
->>>>>>> 8595692b
    <p>Following are cases where ad can end:</p>
    <ol>
     <li data-md>
      <p>Ad was skipped, either by player or creative (if the ad contains
-<<<<<<< HEAD
 the skip button). See <a href="#api-skip">§ 6.3.1 Ad Skips</a>.</p>
     <li data-md>
      <p>The creative has fired <a href="#simid-creative-requestStop">§ 4.4.14 SIMID:Creative:requestStop</a> message and the player has allowed the ad to stop.</p>
@@ -3431,29 +2582,6 @@
      <p>The creative may wait for <a href="#simid-creative-reportTracking-resolve">§ 4.4.5.1 resolve</a> from the reportTracking message.</p>
     <li data-md>
      <p>The creative dispatches <code>resolve</code> on the <code>adSkipped</code> message <a href="#simid-player-adSkipped-resolve">§ 4.3.1.1 resolve</a>.</p>
-=======
-the skip button). See <a href="#api-skip">§ 7.3.1 Ad Skips</a>.</p>
-    <li data-md>
-     <p>The creative has fired <a href="#simid-creative-requestStop">§ 5.4.14 SIMID:Creative:requestStop</a> message and the player has allowed the ad to stop.</p>
-    <li data-md>
-     <p>The player has fired <a href="#simid-player-adStopped">§ 5.3.2 SIMID:Player:adStopped</a> message and the creative resolved.</p>
-    <li data-md>
-     <p>Ad errors out. See <a href="#api-error">§ 7.3.5 Ad Errors Out</a>.</p>
-   </ol>
-   <h4 class="heading settled" data-level="7.3.1" id="api-skip"><span class="secno">7.3.1. </span><span class="content">Ad Skips</span><a class="self-link" href="#api-skip"></a></h4>
-   <p><strong>Skip Ad Handled by Player</strong></p>
-   <ol>
-    <li data-md>
-     <p>The player sends a <a href="#simid-player-adSkipped">§ 5.3.1 SIMID:Player:adSkipped</a> message to the ad.</p>
-    <li data-md>
-     <p>The player hides the creative.</p>
-    <li data-md>
-     <p>The creative may dispatch any tracking pixels via <a href="#simid-creative-reportTracking">§ 5.4.5 SIMID:Creative:reportTracking</a></p>
-    <li data-md>
-     <p>The creative may wait for <a href="#simid-creative-reportTracking-resolve">§ 5.4.5.1 resolve</a> from the reportTracking message.</p>
-    <li data-md>
-     <p>The creative dispatches <code>resolve</code> on the <code>adSkipped</code> message <a href="#simid-player-adSkipped-resolve">§ 5.3.1.1 resolve</a>.</p>
->>>>>>> 8595692b
     <li data-md>
      <p>The player fires any skip tracking pixels.</p>
     <li data-md>
@@ -3462,39 +2590,23 @@
    <p><strong>Skip Ad Handled by Ad</strong></p>
    <ol>
     <li data-md>
-<<<<<<< HEAD
      <p>The creative dispatches <a href="#simid-creative-requestSkip">§ 4.4.13 SIMID:Creative:requestSkip</a>.</p>
-=======
-     <p>The creative dispatches <a href="#simid-creative-requestSkip">§ 5.4.13 SIMID:Creative:requestSkip</a>.</p>
->>>>>>> 8595692b
     <li data-md>
      <p>The player dispatches resolves the to the <code>requestSkip</code> message.</p>
     <li data-md>
      <p>The player follows all the steps in <code>Skip Ad Handled by Player</code>.</p>
    </ol>
-<<<<<<< HEAD
    <h4 class="heading settled" data-level="6.3.2" id="api-end-before-complete"><span class="secno">6.3.2. </span><span class="content">Ad Ends Before Video Completion</span><a class="self-link" href="#api-end-before-complete"></a></h4>
-=======
-   <h4 class="heading settled" data-level="7.3.2" id="api-end-before-complete"><span class="secno">7.3.2. </span><span class="content">Ad Ends Before Video Completion</span><a class="self-link" href="#api-end-before-complete"></a></h4>
->>>>>>> 8595692b
    <p>This scenario applies when the ad chooses to signal the player to kill it,
 typically at the prompting of the viewer. A good example would be a survey that
 allows the viewer to skip immediately to content when completed.</p>
    <ol>
     <li data-md>
-<<<<<<< HEAD
      <p>The ad cleans up and dispatches <a href="#simid-creative-requestStop">§ 4.4.14 SIMID:Creative:requestStop</a>.</p>
     <li data-md>
      <p>The player unloads the ad.</p>
    </ol>
    <h4 class="heading settled" data-level="6.3.3" id="api-extend"><span class="secno">6.3.3. </span><span class="content">Ad Extends Beyond Video Completion</span><a class="self-link" href="#api-extend"></a></h4>
-=======
-     <p>The ad cleans up and dispatches <a href="#simid-creative-requestStop">§ 5.4.14 SIMID:Creative:requestStop</a>.</p>
-    <li data-md>
-     <p>The player unloads the ad.</p>
-   </ol>
-   <h4 class="heading settled" data-level="7.3.3" id="api-extend"><span class="secno">7.3.3. </span><span class="content">Ad Extends Beyond Video Completion</span><a class="self-link" href="#api-extend"></a></h4>
->>>>>>> 8595692b
    <p>This scenario is only possible when the <code class="idl"><a data-link-type="idl" href="#dom-environmentdata-variabledurationallowed" id="ref-for-dom-environmentdata-variabledurationallowed③">variableDurationAllowed</a></code> flag is set to <code>true</code>. Video
 duration must only be extended in response to user interaction.</p>
    <ol>
@@ -3502,7 +2614,6 @@
      <p>User interacts at any point during playback of the video, triggering extended
 ad portion.</p>
     <li data-md>
-<<<<<<< HEAD
      <p>The Creative dispatches <a href="#simid-creative-requestChangeAdDuration">§ 4.4.6 SIMID:Creative:requestChangeAdDuration</a> message with the new duration.</p>
     <li data-md>
      <p>The ad enters its extended phase.</p>
@@ -3546,51 +2657,6 @@
      <p>The player unloads the ad.</p>
    </ol>
    <h4 class="heading settled" data-level="6.3.6" id="user-experience"><span class="secno">6.3.6. </span><span class="content">User Experience</span><a class="self-link" href="#user-experience"></a></h4>
-=======
-     <p>The Creative dispatches <a href="#simid-creative-requestChangeAdDuration">§ 5.4.6 SIMID:Creative:requestChangeAdDuration</a> message with the new duration.</p>
-    <li data-md>
-     <p>The ad enters its extended phase.</p>
-    <li data-md>
-     <p>The creative dispatches <a href="#simid-creative-requestStop">§ 5.4.14 SIMID:Creative:requestStop</a> when extended phase is finished.</p>
-   </ol>
-   <h4 class="heading settled" data-level="7.3.4" id="api-complete"><span class="secno">7.3.4. </span><span class="content">Ad Completes at Video Completion</span><a class="self-link" href="#api-complete"></a></h4>
-   <p>When an ad finishes at the same time as its video.</p>
-   <ol>
-    <li data-md>
-     <p>The player sends a <a href="#simid-player-adStopped">§ 5.3.2 SIMID:Player:adStopped</a> message to the ad.</p>
-    <li data-md>
-     <p>The player hides the creative.</p>
-    <li data-md>
-     <p>The creative may dispatch any tracking pixels via <a href="#simid-creative-reportTracking">§ 5.4.5 SIMID:Creative:reportTracking</a></p>
-    <li data-md>
-     <p>The creative may wait for a <a href="#simid-creative-reportTracking-resolve">§ 5.4.5.1 resolve</a> response message from the reportTracking message.</p>
-    <li data-md>
-     <p>The creative dispatches <code>resolve</code> on the <code>adSkipped</code> message <a href="#simid-player-adStopped-resolve">§ 5.3.2.1 resolve</a>.</p>
-    <li data-md>
-     <p>The player unloads the ad.</p>
-   </ol>
-   <h4 class="heading settled" data-level="7.3.5" id="api-error"><span class="secno">7.3.5. </span><span class="content">Ad Errors Out</span><a class="self-link" href="#api-error"></a></h4>
-   <p>The SIMID creative or the player may terminate the ad unit with an error at any
-time. If the SIMID creative indicates an error, the player should try to stop ad
-unit playback. This might not be possible in server side stitched ads.</p>
-   <p>The player may error out if the ad does not respond with <a href="#simid-player-init-resolve">§ 5.3.6.1 resolve</a> in a reasonable amount of time.</p>
-   <p>When an player errors out it must follow these steps.</p>
-   <ol>
-    <li data-md>
-     <p>The player sends a <a href="#simid-player-fatalError">§ 5.3.5 SIMID:Player:fatalError</a> message to the ad.</p>
-    <li data-md>
-     <p>The player hides the creative.</p>
-    <li data-md>
-     <p>The creative may dispatch any tracking pixels via <a href="#simid-creative-reportTracking">§ 5.4.5 SIMID:Creative:reportTracking</a></p>
-    <li data-md>
-     <p>The creative may wait for a <a href="#simid-creative-reportTracking-resolve">§ 5.4.5.1 resolve</a> response from the reportTracking message.</p>
-    <li data-md>
-     <p>The creative dispatches <code>resolve</code> on the <code>adSkipped</code> message <a href="#simid-player-fatalError-resolve">§ 5.3.5.1 resolve</a>.</p>
-    <li data-md>
-     <p>The player unloads the ad.</p>
-   </ol>
-   <h4 class="heading settled" data-level="7.3.6" id="user-experience"><span class="secno">7.3.6. </span><span class="content">User Experience</span><a class="self-link" href="#user-experience"></a></h4>
->>>>>>> 8595692b
    <p>This specification does not define the user experience for a close control or other generic media interaction
 behavior by the ad creative or the media player. The publisher media player is in
 full control over its user experience and can present its controls (or hide them) as needed.
@@ -3599,7 +2665,6 @@
 implementations may have a publisher provided close control, as well as various other controls, and others may not.
 An ad creative may opt to show its own controls, including a close control. Both ad creatives and
 media players should ensure that consumers are presented with a good ad experience.</p>
-<<<<<<< HEAD
    <h4 class="heading settled" data-level="6.3.7" id="api-notes"><span class="secno">6.3.7. </span><span class="content">Additional Notes</span><a class="self-link" href="#api-notes"></a></h4>
    <p>The player may send a <a href="#simid-player-adStopped">§ 4.3.2 SIMID:Player:adStopped</a> message at any time. The creative should respond with <code>resolved</code> after finishing its ad end logic. The player should allow 1 second
 between sending the <a href="#simid-player-adStopped">§ 4.3.2 SIMID:Player:adStopped</a> message and receiving <code>resolved</code>. The implementer of the
@@ -3858,23 +2923,6 @@
 };
 </pre>
    <h3 class="heading settled" data-level="8.4" id="error-codes"><span class="secno">8.4. </span><span class="content">Error Codes</span><a class="self-link" href="#error-codes"></a></h3>
-=======
-   <h4 class="heading settled" data-level="7.3.7" id="api-notes"><span class="secno">7.3.7. </span><span class="content">Additional Notes</span><a class="self-link" href="#api-notes"></a></h4>
-   <p>The player may send a <a href="#simid-player-adStopped">§ 5.3.2 SIMID:Player:adStopped</a> message at any time. The creative should respond with <code>resolved</code> after finishing its ad end logic. The player should allow 1 second
-between sending the <a href="#simid-player-adStopped">§ 5.3.2 SIMID:Player:adStopped</a> message and receiving <code>resolved</code>. The implementer of the
-player should take into consideration that dropping a SIMID ad unit before it has
-dispatched <code>resolved</code> may result in tracking discrepancies, and that sending the <a href="#simid-player-adStopped">§ 5.3.2 SIMID:Player:adStopped</a> message before the ad experience has ended (which is AFTER the optional
-lean-in phase) could harm the overall ad experience.</p>
-   <p>The SIMID creative may also dispatch <a href="#simid-creative-requestStop">§ 5.4.14 SIMID:Creative:requestStop</a> at any time, signaling to the
-player that the ad has finished and unloaded. Any further interaction with the
-SIMID creative after <code>requestStop</code> may not result in the desired outcome. The same
-is true for <code>fatalError</code>.</p>
-   <h2 class="heading settled" data-level="8" id="errors"><span class="secno">8. </span><span class="content">Error Handling and Timeouts</span><a class="self-link" href="#errors"></a></h2>
-   <p>If the media cannot be played the player should terminate the ad and fire an error using the standard VAST errors.</p>
-   <p>If either the interactive ad or player wants to terminate with an error the player should fire a 902 error. In cases where this is not possible like live server side ad insertion the player should remove the ad overlay and continue tracking quartiles and completion.</p>
-   <p>The ad or player should pass a specific error code to indicate why it errored out. The ad can also hand back a string with extra details about the error.</p>
-   <h3 class="heading settled" data-level="8.1" id="error-codes"><span class="secno">8.1. </span><span class="content">Error Codes</span><a class="self-link" href="#error-codes"></a></h3>
->>>>>>> 8595692b
     This table indicates defined SIMID error codes the creative may fire. 
    <table class="alternatecolor">
     <tbody>
@@ -4175,7 +3223,6 @@
   <h2 class="no-num no-ref heading settled" id="index"><span class="content">Index</span><a class="self-link" href="#index"></a></h2>
   <h3 class="no-num no-ref heading settled" id="index-defined-here"><span class="content">Terms defined by this specification</span><a class="self-link" href="#index-defined-here"></a></h3>
   <ul class="index">
-<<<<<<< HEAD
    <li><a href="#dom-skippablestate-adhandles">"adHandles"</a><span>, in §4.3.6</span>
    <li><a href="#dom-creativedata-adparameters">adParameters</a><span>, in §4.3.6</span>
    <li><a href="#dom-environmentdata-appid">appId</a><span>, in §4.3.6</span>
@@ -4238,70 +3285,7 @@
    <li><a href="#dom-message-sessionid">sessionId</a><span>, in §8.3</span>
    <li><a href="#message-session-identifier">session identifier</a><span>, in §8.2</span>
    <li><a href="#message-sessions">sessions</a><span>, in §8.2</span>
-=======
-   <li><a href="#dom-skippablestate-adhandles">"adHandles"</a><span>, in §5.3.6</span>
-   <li><a href="#dom-creativedata-adparameters">adParameters</a><span>, in §5.3.6</span>
-   <li><a href="#dom-environmentdata-appid">appId</a><span>, in §5.3.6</span>
-   <li><a href="#dom-message-args">args</a><span>, in §4.3</span>
-   <li><a href="#dom-creativedata-clickthruurl">clickThruUrl</a><span>, in §5.3.6</span>
-   <li><a href="#content-video">Content Video</a><span>, in §9</span>
-   <li><a href="#dictdef-creativedata">CreativeData</a><span>, in §5.3.6</span>
-   <li><a href="#dom-initparameters-creativedata">creativeData</a><span>, in §5.3.6</span>
-   <li>
-    creativeDimensions
-    <ul>
-     <li><a href="#dom-environmentdata-creativedimensions">dict-member for EnvironmentData</a><span>, in §5.3.6</span>
-     <li><a href="#dom-resizeparameters-creativedimensions">dict-member for ResizeParameters</a><span>, in §5.3.8</span>
-    </ul>
-   <li><a href="#dictdef-creativedimensions">CreativeDimensions</a><span>, in §5.3.8</span>
-   <li><a href="#message-deserialize">deserialize</a><span>, in §4.1.2</span>
-   <li><a href="#dom-environmentdata-deviceid">deviceId</a><span>, in §5.3.6</span>
-   <li><a href="#dom-initparameters-environmentdata">environmentData</a><span>, in §5.3.6</span>
-   <li><a href="#dictdef-environmentdata">EnvironmentData</a><span>, in §5.3.6</span>
-   <li><a href="#dom-resolvemessageargsvalue-errorcode">errorCode</a><span>, in §4.3.2</span>
-   <li><a href="#message-establish-a-new-session">establish a new session</a><span>, in §4.2.1</span>
-   <li>
-    fullScreen
-    <ul>
-     <li><a href="#dom-environmentdata-fullscreen">dict-member for EnvironmentData</a><span>, in §5.3.6</span>
-     <li><a href="#dom-resizeparameters-fullscreen">dict-member for ResizeParameters</a><span>, in §5.3.8</span>
-    </ul>
-   <li><a href="#dom-environmentdata-fullscreenallowed">fullscreenAllowed</a><span>, in §5.3.6</span>
-   <li><a href="#message-handle-an-incoming-message">handle an incoming message</a><span>, in §4.2.3</span>
-   <li>
-    height
-    <ul>
-     <li><a href="#dom-creativedimensions-height">dict-member for CreativeDimensions</a><span>, in §5.3.8</span>
-     <li><a href="#dom-videodimensions-height">dict-member for VideoDimensions</a><span>, in §5.3.8</span>
-    </ul>
-   <li><a href="#dictdef-initparameters">InitParameters</a><span>, in §5.3.6</span>
-   <li><a href="#dom-resolvemessageargsvalue-message">message</a><span>, in §4.3.2</span>
-   <li><a href="#dictdef-message">Message</a><span>, in §4.3</span>
-   <li>
-    messageId
-    <ul>
-     <li><a href="#dom-message-messageid">dict-member for Message</a><span>, in §4.3</span>
-     <li><a href="#dom-resolvemessageargs-messageid">dict-member for ResolveMessageArgs</a><span>, in §4.3.1</span>
-    </ul>
-   <li><a href="#dom-environmentdata-muted">muted</a><span>, in §5.3.6</span>
-   <li><a href="#dom-skippablestate-notskippable">"notSkippable"</a><span>, in §5.3.6</span>
-   <li><a href="#dom-skippablestate-playerhandles">"playerHandles"</a><span>, in §5.3.6</span>
-   <li><a href="#message-transport-properties">properties</a><span>, in §4.1</span>
-   <li><a href="#message-receiver">receiver</a><span>, in §4.1</span>
-   <li><a href="#message-reject">reject</a><span>, in §4.3.2</span>
-   <li><a href="#dictdef-resizeparameters">ResizeParameters</a><span>, in §5.3.8</span>
-   <li><a href="#message-resolve">resolve</a><span>, in §4.3.1</span>
-   <li><a href="#dictdef-resolvemessageargs">ResolveMessageArgs</a><span>, in §4.3.1</span>
-   <li><a href="#dictdef-resolvemessageargsvalue">ResolveMessageArgsValue</a><span>, in §4.3.2</span>
-   <li><a href="#message-send-a-message">send a message</a><span>, in §4.2.2</span>
-   <li><a href="#message-send-an-acknowledgement-message">send an acknowledgement message</a><span>, in §4.2.2</span>
-   <li><a href="#message-sender">sender</a><span>, in §4.1</span>
-   <li><a href="#message-serialize">serialize</a><span>, in §4.1.2</span>
-   <li><a href="#message-serialized-message">serialized message</a><span>, in §4.1</span>
-   <li><a href="#dom-message-sessionid">sessionId</a><span>, in §4.3</span>
-   <li><a href="#message-session-identifier">session identifier</a><span>, in §4.2</span>
-   <li><a href="#message-sessions">sessions</a><span>, in §4.2</span>
->>>>>>> 8595692b
+
    <li><a href="#simid-ad-unit">SIMID Ad Unit</a><span>, in §9</span>
    <li><a href="#simid-creative">SIMID Creative</a><span>, in §9</span>
    <li><a href="#simid-live-video-stream">SIMID Live Video Stream</a><span>, in §9</span>
@@ -4309,7 +3293,6 @@
    <li><a href="#simid-vast">SIMID VAST</a><span>, in §9</span>
    <li><a href="#simid-video">SIMID Video</a><span>, in §9</span>
    <li><a href="#simid-video-stream">SIMID Video Stream</a><span>, in §9</span>
-<<<<<<< HEAD
    <li><a href="#dom-environmentdata-siteurl">siteUrl</a><span>, in §4.3.6</span>
    <li><a href="#dom-environmentdata-skippablestate">skippableState</a><span>, in §4.3.6</span>
    <li><a href="#enumdef-skippablestate">SkippableState</a><span>, in §4.3.6</span>
@@ -4333,139 +3316,70 @@
     <ul>
      <li><a href="#dom-creativedimensions-width">dict-member for CreativeDimensions</a><span>, in §4.3.8</span>
      <li><a href="#dom-videodimensions-width">dict-member for VideoDimensions</a><span>, in §4.3.8</span>
-=======
-   <li><a href="#dom-environmentdata-siteurl">siteUrl</a><span>, in §5.3.6</span>
-   <li><a href="#dom-environmentdata-skippablestate">skippableState</a><span>, in §5.3.6</span>
-   <li><a href="#enumdef-skippablestate">SkippableState</a><span>, in §5.3.6</span>
-   <li><a href="#dom-message-timestamp">timestamp</a><span>, in §4.3</span>
-   <li><a href="#message-transport">transport</a><span>, in §4.1</span>
-   <li><a href="#dom-message-type">type</a><span>, in §4.3</span>
-   <li><a href="#dom-environmentdata-useragent">useragent</a><span>, in §5.3.6</span>
-   <li><a href="#dom-resolvemessageargs-value">value</a><span>, in §4.3.1</span>
-   <li><a href="#dom-environmentdata-variabledurationallowed">variableDurationAllowed</a><span>, in §5.3.6</span>
-   <li><a href="#dom-environmentdata-version">version</a><span>, in §5.3.6</span>
-   <li><a href="#dictdef-videodimensions">VideoDimensions</a><span>, in §5.3.8</span>
-   <li>
-    videoDimensions
-    <ul>
-     <li><a href="#dom-environmentdata-videodimensions">dict-member for EnvironmentData</a><span>, in §5.3.6</span>
-     <li><a href="#dom-resizeparameters-videodimensions">dict-member for ResizeParameters</a><span>, in §5.3.8</span>
-    </ul>
-   <li><a href="#dom-environmentdata-volume">volume</a><span>, in §5.3.6</span>
-   <li>
-    width
-    <ul>
-     <li><a href="#dom-creativedimensions-width">dict-member for CreativeDimensions</a><span>, in §5.3.8</span>
-     <li><a href="#dom-videodimensions-width">dict-member for VideoDimensions</a><span>, in §5.3.8</span>
->>>>>>> 8595692b
+
     </ul>
    <li>
     x
     <ul>
-<<<<<<< HEAD
      <li><a href="#dom-creativedimensions-x">dict-member for CreativeDimensions</a><span>, in §4.3.8</span>
      <li><a href="#dom-videodimensions-x">dict-member for VideoDimensions</a><span>, in §4.3.8</span>
-=======
-     <li><a href="#dom-creativedimensions-x">dict-member for CreativeDimensions</a><span>, in §5.3.8</span>
-     <li><a href="#dom-videodimensions-x">dict-member for VideoDimensions</a><span>, in §5.3.8</span>
->>>>>>> 8595692b
     </ul>
    <li>
     y
     <ul>
-<<<<<<< HEAD
      <li><a href="#dom-creativedimensions-y">dict-member for CreativeDimensions</a><span>, in §4.3.8</span>
      <li><a href="#dom-videodimensions-y">dict-member for VideoDimensions</a><span>, in §4.3.8</span>
-=======
-     <li><a href="#dom-creativedimensions-y">dict-member for CreativeDimensions</a><span>, in §5.3.8</span>
-     <li><a href="#dom-videodimensions-y">dict-member for VideoDimensions</a><span>, in §5.3.8</span>
->>>>>>> 8595692b
     </ul>
   </ul>
   <aside class="dfn-panel" data-for="term-for-the-iframe-element">
    <a href="https://html.spec.whatwg.org/multipage/iframe-embed-object.html#the-iframe-element">https://html.spec.whatwg.org/multipage/iframe-embed-object.html#the-iframe-element</a><b>Referenced in:</b>
    <ul>
-<<<<<<< HEAD
     <li><a href="#ref-for-the-iframe-element">8. Messaging Protocol</a>
     <li><a href="#ref-for-the-iframe-element①">8.1.1. postMessage Transport</a>
-=======
-    <li><a href="#ref-for-the-iframe-element">4. Messaging Protocol</a>
-    <li><a href="#ref-for-the-iframe-element①">4.1.1. postMessage Transport</a>
->>>>>>> 8595692b
    </ul>
   </aside>
   <aside class="dfn-panel" data-for="term-for-idl-DOMString">
    <a href="https://heycam.github.io/webidl/#idl-DOMString">https://heycam.github.io/webidl/#idl-DOMString</a><b>Referenced in:</b>
    <ul>
-<<<<<<< HEAD
     <li><a href="#ref-for-idl-DOMString">4.3.6. SIMID:Player:init</a> <a href="#ref-for-idl-DOMString①">(2)</a> <a href="#ref-for-idl-DOMString②">(3)</a> <a href="#ref-for-idl-DOMString③">(4)</a> <a href="#ref-for-idl-DOMString④">(5)</a> <a href="#ref-for-idl-DOMString⑤">(6)</a> <a href="#ref-for-idl-DOMString⑥">(7)</a>
     <li><a href="#ref-for-idl-DOMString⑦">8.1.2. Message Serialization</a>
     <li><a href="#ref-for-idl-DOMString⑧">8.3. Message Data Structure</a> <a href="#ref-for-idl-DOMString⑨">(2)</a>
     <li><a href="#ref-for-idl-DOMString①⓪">8.3.2. reject messages</a>
-=======
-    <li><a href="#ref-for-idl-DOMString">4.1.2. Message Serialization</a>
-    <li><a href="#ref-for-idl-DOMString①">4.3. Message Data Structure</a> <a href="#ref-for-idl-DOMString②">(2)</a>
-    <li><a href="#ref-for-idl-DOMString③">4.3.2. reject messages</a>
-    <li><a href="#ref-for-idl-DOMString④">5.3.6. SIMID:Player:init</a> <a href="#ref-for-idl-DOMString⑤">(2)</a> <a href="#ref-for-idl-DOMString⑥">(3)</a> <a href="#ref-for-idl-DOMString⑦">(4)</a> <a href="#ref-for-idl-DOMString⑧">(5)</a> <a href="#ref-for-idl-DOMString⑨">(6)</a> <a href="#ref-for-idl-DOMString①⓪">(7)</a>
->>>>>>> 8595692b
    </ul>
   </aside>
   <aside class="dfn-panel" data-for="term-for-idl-promise">
    <a href="https://heycam.github.io/webidl/#idl-promise">https://heycam.github.io/webidl/#idl-promise</a><b>Referenced in:</b>
    <ul>
-<<<<<<< HEAD
     <li><a href="#ref-for-idl-promise">8.2.1. Establishing a new session</a> <a href="#ref-for-idl-promise①">(2)</a>
     <li><a href="#ref-for-idl-promise②">8.2.2. Sending messages</a> <a href="#ref-for-idl-promise③">(2)</a> <a href="#ref-for-idl-promise④">(3)</a>
-=======
-    <li><a href="#ref-for-idl-promise">4.2.1. Establishing a new session</a> <a href="#ref-for-idl-promise①">(2)</a>
-    <li><a href="#ref-for-idl-promise②">4.2.2. Sending messages</a> <a href="#ref-for-idl-promise③">(2)</a> <a href="#ref-for-idl-promise④">(3)</a>
->>>>>>> 8595692b
    </ul>
   </aside>
   <aside class="dfn-panel" data-for="term-for-idl-boolean">
    <a href="https://heycam.github.io/webidl/#idl-boolean">https://heycam.github.io/webidl/#idl-boolean</a><b>Referenced in:</b>
    <ul>
-<<<<<<< HEAD
     <li><a href="#ref-for-idl-boolean">4.3.6. SIMID:Player:init</a> <a href="#ref-for-idl-boolean①">(2)</a> <a href="#ref-for-idl-boolean②">(3)</a> <a href="#ref-for-idl-boolean③">(4)</a>
     <li><a href="#ref-for-idl-boolean④">4.3.8. SIMID:Player:resize</a>
-=======
-    <li><a href="#ref-for-idl-boolean">5.3.6. SIMID:Player:init</a> <a href="#ref-for-idl-boolean①">(2)</a> <a href="#ref-for-idl-boolean②">(3)</a> <a href="#ref-for-idl-boolean③">(4)</a>
-    <li><a href="#ref-for-idl-boolean④">5.3.8. SIMID:Player:resize</a>
->>>>>>> 8595692b
+
    </ul>
   </aside>
   <aside class="dfn-panel" data-for="term-for-idl-float">
    <a href="https://heycam.github.io/webidl/#idl-float">https://heycam.github.io/webidl/#idl-float</a><b>Referenced in:</b>
    <ul>
-<<<<<<< HEAD
     <li><a href="#ref-for-idl-float">4.3.6. SIMID:Player:init</a>
-=======
-    <li><a href="#ref-for-idl-float">5.3.6. SIMID:Player:init</a>
->>>>>>> 8595692b
    </ul>
   </aside>
   <aside class="dfn-panel" data-for="term-for-idl-long">
    <a href="https://heycam.github.io/webidl/#idl-long">https://heycam.github.io/webidl/#idl-long</a><b>Referenced in:</b>
    <ul>
-<<<<<<< HEAD
     <li><a href="#ref-for-idl-long">4.3.8. SIMID:Player:resize</a> <a href="#ref-for-idl-long①">(2)</a> <a href="#ref-for-idl-long②">(3)</a> <a href="#ref-for-idl-long③">(4)</a> <a href="#ref-for-idl-long④">(5)</a> <a href="#ref-for-idl-long⑤">(6)</a> <a href="#ref-for-idl-long⑥">(7)</a> <a href="#ref-for-idl-long⑦">(8)</a>
-=======
-    <li><a href="#ref-for-idl-long">5.3.8. SIMID:Player:resize</a> <a href="#ref-for-idl-long①">(2)</a> <a href="#ref-for-idl-long②">(3)</a> <a href="#ref-for-idl-long③">(4)</a> <a href="#ref-for-idl-long④">(5)</a> <a href="#ref-for-idl-long⑤">(6)</a> <a href="#ref-for-idl-long⑥">(7)</a> <a href="#ref-for-idl-long⑦">(8)</a>
->>>>>>> 8595692b
    </ul>
   </aside>
   <aside class="dfn-panel" data-for="term-for-idl-unsigned-long">
    <a href="https://heycam.github.io/webidl/#idl-unsigned-long">https://heycam.github.io/webidl/#idl-unsigned-long</a><b>Referenced in:</b>
    <ul>
-<<<<<<< HEAD
     <li><a href="#ref-for-idl-unsigned-long">8.3. Message Data Structure</a> <a href="#ref-for-idl-unsigned-long①">(2)</a>
     <li><a href="#ref-for-idl-unsigned-long②">8.3.1. resolve messages</a>
     <li><a href="#ref-for-idl-unsigned-long③">8.3.2. reject messages</a>
-=======
-    <li><a href="#ref-for-idl-unsigned-long">4.3. Message Data Structure</a> <a href="#ref-for-idl-unsigned-long①">(2)</a>
-    <li><a href="#ref-for-idl-unsigned-long②">4.3.1. resolve messages</a>
-    <li><a href="#ref-for-idl-unsigned-long③">4.3.2. reject messages</a>
->>>>>>> 8595692b
    </ul>
   </aside>
   <h3 class="no-num no-ref heading settled" id="index-defined-elsewhere"><span class="content">Terms defined by reference</span><a class="self-link" href="#index-defined-elsewhere"></a></h3>
@@ -4497,41 +3411,14 @@
    <dd>Boris Zbarsky. <a href="https://heycam.github.io/webidl/">Web IDL</a>. 15 December 2016. ED. URL: <a href="https://heycam.github.io/webidl/">https://heycam.github.io/webidl/</a>
   </dl>
   <h2 class="no-num no-ref heading settled" id="idl-index"><span class="content">IDL Index</span><a class="self-link" href="#idl-index"></a></h2>
-<<<<<<< HEAD
 <pre class="idl highlight def"><c- b>dictionary</c-> <a href="#dictdef-initparameters"><code><c- g>InitParameters</c-></code></a> {
-=======
-<pre class="idl highlight def"><c- b>dictionary</c-> <a href="#dictdef-message"><code><c- g>Message</c-></code></a> {
-  <c- b>required</c-> <a class="idl-code" data-link-type="interface" href="https://heycam.github.io/webidl/#idl-DOMString" id="ref-for-idl-DOMString①①"><c- b>DOMString</c-></a> <a data-type="DOMString " href="#dom-message-sessionid"><code><c- g>sessionId</c-></code></a>;
-  <c- b>required</c-> <a class="idl-code" data-link-type="interface" href="https://heycam.github.io/webidl/#idl-unsigned-long" id="ref-for-idl-unsigned-long④"><c- b>unsigned</c-> <c- b>long</c-></a> <a data-type="unsigned long " href="#dom-message-messageid"><code><c- g>messageId</c-></code></a>;
-  <c- b>required</c-> <a class="idl-code" data-link-type="interface" href="https://heycam.github.io/webidl/#idl-unsigned-long" id="ref-for-idl-unsigned-long①①"><c- b>unsigned</c-> <c- b>long</c-></a> <a data-type="unsigned long " href="#dom-message-timestamp"><code><c- g>timestamp</c-></code></a>;
-  <c- b>required</c-> <a class="idl-code" data-link-type="interface" href="https://heycam.github.io/webidl/#idl-DOMString" id="ref-for-idl-DOMString②①"><c- b>DOMString</c-></a> <a data-type="DOMString " href="#dom-message-type"><code><c- g>type</c-></code></a>;
-  <c- b>any</c-> <a data-type="any " href="#dom-message-args"><code><c- g>args</c-></code></a>;
-};
-
-<c- b>dictionary</c-> <a href="#dictdef-resolvemessageargs"><code><c- g>ResolveMessageArgs</c-></code></a> {
-  <c- b>required</c-> <a class="idl-code" data-link-type="interface" href="https://heycam.github.io/webidl/#idl-unsigned-long" id="ref-for-idl-unsigned-long②①"><c- b>unsigned</c-> <c- b>long</c-></a> <a data-type="unsigned long " href="#dom-resolvemessageargs-messageid"><code><c- g>messageId</c-></code></a>;
-  <c- b>any</c-> <a data-type="any " href="#dom-resolvemessageargs-value"><code><c- g>value</c-></code></a>;
-};
-
-<c- b>dictionary</c-> <a href="#dictdef-resolvemessageargsvalue"><code><c- g>ResolveMessageArgsValue</c-></code></a> {
-  <a class="idl-code" data-link-type="interface" href="https://heycam.github.io/webidl/#idl-unsigned-long" id="ref-for-idl-unsigned-long③①"><c- b>unsigned</c-> <c- b>long</c-></a> <a data-type="unsigned long " href="#dom-resolvemessageargsvalue-errorcode"><code><c- g>errorCode</c-></code></a>;
-  <a class="idl-code" data-link-type="interface" href="https://heycam.github.io/webidl/#idl-DOMString" id="ref-for-idl-DOMString③①"><c- b>DOMString</c-></a> <a data-type="DOMString " href="#dom-resolvemessageargsvalue-message"><code><c- g>message</c-></code></a>;
-};
-
-<c- b>dictionary</c-> <a href="#dictdef-initparameters"><code><c- g>InitParameters</c-></code></a> {
->>>>>>> 8595692b
   <c- b>required</c-> <a class="n" data-link-type="idl-name" href="#dictdef-environmentdata" id="ref-for-dictdef-environmentdata②"><c- n>EnvironmentData</c-></a> <a data-type="EnvironmentData " href="#dom-initparameters-environmentdata"><code><c- g>environmentData</c-></code></a>;
   <c- b>required</c-> <a class="n" data-link-type="idl-name" href="#dictdef-creativedata" id="ref-for-dictdef-creativedata②"><c- n>CreativeData</c-></a> <a data-type="CreativeData " href="#dom-initparameters-creativedata"><code><c- g>creativeData</c-></code></a>;
 };
 
 <c- b>dictionary</c-> <a href="#dictdef-creativedata"><code><c- g>CreativeData</c-></code></a> {
-<<<<<<< HEAD
   <c- b>required</c-> <a class="idl-code" data-link-type="interface" href="https://heycam.github.io/webidl/#idl-DOMString" id="ref-for-idl-DOMString①②"><c- b>DOMString</c-></a> <a data-type="DOMString " href="#dom-creativedata-adparameters"><code><c- g>adParameters</c-></code></a>;
   <a class="idl-code" data-link-type="interface" href="https://heycam.github.io/webidl/#idl-DOMString" id="ref-for-idl-DOMString①①"><c- b>DOMString</c-></a> <a data-type="DOMString " href="#dom-creativedata-clickthruurl"><code><c- g>clickThruUrl</c-></code></a>;
-=======
-  <c- b>required</c-> <a class="idl-code" data-link-type="interface" href="https://heycam.github.io/webidl/#idl-DOMString" id="ref-for-idl-DOMString④①"><c- b>DOMString</c-></a> <a data-type="DOMString " href="#dom-creativedata-adparameters"><code><c- g>adParameters</c-></code></a>;
-  <a class="idl-code" data-link-type="interface" href="https://heycam.github.io/webidl/#idl-DOMString" id="ref-for-idl-DOMString⑤①"><c- b>DOMString</c-></a> <a data-type="DOMString " href="#dom-creativedata-clickthruurl"><code><c- g>clickThruUrl</c-></code></a>;
->>>>>>> 8595692b
 };
 
 <c- b>dictionary</c-> <a href="#dictdef-environmentdata"><code><c- g>EnvironmentData</c-></code></a> {
@@ -4541,19 +3428,11 @@
   <c- b>required</c-> <a class="idl-code" data-link-type="interface" href="https://heycam.github.io/webidl/#idl-boolean" id="ref-for-idl-boolean①①"><c- b>boolean</c-></a> <a data-type="boolean " href="#dom-environmentdata-fullscreenallowed"><code><c- g>fullscreenAllowed</c-></code></a>;
   <c- b>required</c-> <a class="idl-code" data-link-type="interface" href="https://heycam.github.io/webidl/#idl-boolean" id="ref-for-idl-boolean②①"><c- b>boolean</c-></a> <a data-type="boolean " href="#dom-environmentdata-variabledurationallowed"><code><c- g>variableDurationAllowed</c-></code></a>;
   <c- b>required</c-> <a class="n" data-link-type="idl-name" href="#enumdef-skippablestate" id="ref-for-enumdef-skippablestate②"><c- n>SkippableState</c-></a> <a data-type="SkippableState " href="#dom-environmentdata-skippablestate"><code><c- g>skippableState</c-></code></a>;
-<<<<<<< HEAD
   <c- b>required</c-> <a class="idl-code" data-link-type="interface" href="https://heycam.github.io/webidl/#idl-DOMString" id="ref-for-idl-DOMString②①"><c- b>DOMString</c-></a> <a data-type="DOMString " href="#dom-environmentdata-version"><code><c- g>version</c-></code></a>;
   <a class="idl-code" data-link-type="interface" href="https://heycam.github.io/webidl/#idl-DOMString" id="ref-for-idl-DOMString③①"><c- b>DOMString</c-></a> <a data-type="DOMString " href="#dom-environmentdata-siteurl"><code><c- g>siteUrl</c-></code></a>;
   <a class="idl-code" data-link-type="interface" href="https://heycam.github.io/webidl/#idl-DOMString" id="ref-for-idl-DOMString④①"><c- b>DOMString</c-></a> <a data-type="DOMString " href="#dom-environmentdata-appid"><code><c- g>appId</c-></code></a>;
   <a class="idl-code" data-link-type="interface" href="https://heycam.github.io/webidl/#idl-DOMString" id="ref-for-idl-DOMString⑤①"><c- b>DOMString</c-></a> <a data-type="DOMString " href="#dom-environmentdata-useragent"><code><c- g>useragent</c-></code></a>;
   <a class="idl-code" data-link-type="interface" href="https://heycam.github.io/webidl/#idl-DOMString" id="ref-for-idl-DOMString⑥①"><c- b>DOMString</c-></a> <a data-type="DOMString " href="#dom-environmentdata-deviceid"><code><c- g>deviceId</c-></code></a>;
-=======
-  <c- b>required</c-> <a class="idl-code" data-link-type="interface" href="https://heycam.github.io/webidl/#idl-DOMString" id="ref-for-idl-DOMString⑥①"><c- b>DOMString</c-></a> <a data-type="DOMString " href="#dom-environmentdata-version"><code><c- g>version</c-></code></a>;
-  <a class="idl-code" data-link-type="interface" href="https://heycam.github.io/webidl/#idl-DOMString" id="ref-for-idl-DOMString⑦①"><c- b>DOMString</c-></a> <a data-type="DOMString " href="#dom-environmentdata-siteurl"><code><c- g>siteUrl</c-></code></a>;
-  <a class="idl-code" data-link-type="interface" href="https://heycam.github.io/webidl/#idl-DOMString" id="ref-for-idl-DOMString⑧①"><c- b>DOMString</c-></a> <a data-type="DOMString " href="#dom-environmentdata-appid"><code><c- g>appId</c-></code></a>;
-  <a class="idl-code" data-link-type="interface" href="https://heycam.github.io/webidl/#idl-DOMString" id="ref-for-idl-DOMString⑨①"><c- b>DOMString</c-></a> <a data-type="DOMString " href="#dom-environmentdata-useragent"><code><c- g>useragent</c-></code></a>;
-  <a class="idl-code" data-link-type="interface" href="https://heycam.github.io/webidl/#idl-DOMString" id="ref-for-idl-DOMString①⓪①"><c- b>DOMString</c-></a> <a data-type="DOMString " href="#dom-environmentdata-deviceid"><code><c- g>deviceId</c-></code></a>;
->>>>>>> 8595692b
   <a class="idl-code" data-link-type="interface" href="https://heycam.github.io/webidl/#idl-boolean" id="ref-for-idl-boolean③①"><c- b>boolean</c-></a> <a data-type="boolean " href="#dom-environmentdata-muted"><code><c- g>muted</c-></code></a>;
   <a class="idl-code" data-link-type="interface" href="https://heycam.github.io/webidl/#idl-float" id="ref-for-idl-float①"><c- b>float</c-></a> <a data-type="float " href="#dom-environmentdata-volume"><code><c- g>volume</c-></code></a>;
 };
@@ -4580,7 +3459,6 @@
   <c- b>required</c-> <a class="idl-code" data-link-type="interface" href="https://heycam.github.io/webidl/#idl-long" id="ref-for-idl-long⑦①"><c- b>long</c-></a> <a data-type="long " href="#dom-creativedimensions-height"><code><c- g>height</c-></code></a>;
 };
 
-<<<<<<< HEAD
 <c- b>dictionary</c-> <a href="#dictdef-message"><code><c- g>Message</c-></code></a> {
   <c- b>required</c-> <a class="idl-code" data-link-type="interface" href="https://heycam.github.io/webidl/#idl-DOMString" id="ref-for-idl-DOMString⑧①"><c- b>DOMString</c-></a> <a data-type="DOMString " href="#dom-message-sessionid"><code><c- g>sessionId</c-></code></a>;
   <c- b>required</c-> <a class="idl-code" data-link-type="interface" href="https://heycam.github.io/webidl/#idl-unsigned-long" id="ref-for-idl-unsigned-long④"><c- b>unsigned</c-> <c- b>long</c-></a> <a data-type="unsigned long " href="#dom-message-messageid"><code><c- g>messageId</c-></code></a>;
@@ -4604,504 +3482,216 @@
    <b><a href="#dictdef-creativedata">#dictdef-creativedata</a></b><b>Referenced in:</b>
    <ul>
     <li><a href="#ref-for-dictdef-creativedata">4.3.6. SIMID:Player:init</a> <a href="#ref-for-dictdef-creativedata①">(2)</a>
-=======
-</pre>
-  <aside class="dfn-panel" data-for="message-transport">
-   <b><a href="#message-transport">#message-transport</a></b><b>Referenced in:</b>
-   <ul>
-    <li><a href="#ref-for-message-transport">4.1. Transport Layer</a> <a href="#ref-for-message-transport①">(2)</a> <a href="#ref-for-message-transport②">(3)</a>
-    <li><a href="#ref-for-message-transport③">4.2. Session Layer</a>
-    <li><a href="#ref-for-message-transport④">4.2.2. Sending messages</a>
-    <li><a href="#ref-for-message-transport⑤">4.2.3. Receiving messages</a>
-   </ul>
-  </aside>
-  <aside class="dfn-panel" data-for="message-serialized-message">
-   <b><a href="#message-serialized-message">#message-serialized-message</a></b><b>Referenced in:</b>
-   <ul>
-    <li><a href="#ref-for-message-serialized-message">4.1. Transport Layer</a> <a href="#ref-for-message-serialized-message①">(2)</a> <a href="#ref-for-message-serialized-message②">(3)</a> <a href="#ref-for-message-serialized-message③">(4)</a> <a href="#ref-for-message-serialized-message④">(5)</a> <a href="#ref-for-message-serialized-message⑤">(6)</a>
-    <li><a href="#ref-for-message-serialized-message⑥">4.1.2. Message Serialization</a> <a href="#ref-for-message-serialized-message⑦">(2)</a> <a href="#ref-for-message-serialized-message⑧">(3)</a> <a href="#ref-for-message-serialized-message⑨">(4)</a> <a href="#ref-for-message-serialized-message①⓪">(5)</a> <a href="#ref-for-message-serialized-message①①">(6)</a>
-    <li><a href="#ref-for-message-serialized-message①②">4.2.3. Receiving messages</a>
-   </ul>
-  </aside>
-  <aside class="dfn-panel" data-for="message-sender">
-   <b><a href="#message-sender">#message-sender</a></b><b>Referenced in:</b>
-   <ul>
-    <li><a href="#ref-for-message-sender">4.1. Transport Layer</a> <a href="#ref-for-message-sender①">(2)</a> <a href="#ref-for-message-sender②">(3)</a>
-    <li><a href="#ref-for-message-sender③">4.1.2. Message Serialization</a>
-   </ul>
-  </aside>
-  <aside class="dfn-panel" data-for="message-receiver">
-   <b><a href="#message-receiver">#message-receiver</a></b><b>Referenced in:</b>
-   <ul>
-    <li><a href="#ref-for-message-receiver">4.1. Transport Layer</a> <a href="#ref-for-message-receiver①">(2)</a> <a href="#ref-for-message-receiver②">(3)</a> <a href="#ref-for-message-receiver③">(4)</a>
-    <li><a href="#ref-for-message-receiver④">4.1.2. Message Serialization</a> <a href="#ref-for-message-receiver⑤">(2)</a>
-   </ul>
-  </aside>
-  <aside class="dfn-panel" data-for="message-deserialize">
-   <b><a href="#message-deserialize">#message-deserialize</a></b><b>Referenced in:</b>
-   <ul>
-    <li><a href="#ref-for-message-deserialize">4.1.2. Message Serialization</a> <a href="#ref-for-message-deserialize①">(2)</a>
-   </ul>
-  </aside>
-  <aside class="dfn-panel" data-for="message-sessions">
-   <b><a href="#message-sessions">#message-sessions</a></b><b>Referenced in:</b>
-   <ul>
-    <li><a href="#ref-for-message-sessions">4.2. Session Layer</a> <a href="#ref-for-message-sessions①">(2)</a>
-    <li><a href="#ref-for-message-sessions②">4.2.1. Establishing a new session</a>
-    <li><a href="#ref-for-message-sessions③">4.2.2. Sending messages</a> <a href="#ref-for-message-sessions④">(2)</a> <a href="#ref-for-message-sessions⑤">(3)</a>
-    <li><a href="#ref-for-message-sessions⑥">4.2.3. Receiving messages</a>
-    <li><a href="#ref-for-message-sessions⑦">4.3. Message Data Structure</a> <a href="#ref-for-message-sessions⑧">(2)</a>
-   </ul>
-  </aside>
-  <aside class="dfn-panel" data-for="message-session-identifier">
-   <b><a href="#message-session-identifier">#message-session-identifier</a></b><b>Referenced in:</b>
-   <ul>
-    <li><a href="#ref-for-message-session-identifier">4.2. Session Layer</a>
-    <li><a href="#ref-for-message-session-identifier①">4.2.1. Establishing a new session</a> <a href="#ref-for-message-session-identifier②">(2)</a> <a href="#ref-for-message-session-identifier③">(3)</a>
-    <li><a href="#ref-for-message-session-identifier④">4.2.2. Sending messages</a> <a href="#ref-for-message-session-identifier⑤">(2)</a>
-   </ul>
-  </aside>
-  <aside class="dfn-panel" data-for="message-establish-a-new-session">
-   <b><a href="#message-establish-a-new-session">#message-establish-a-new-session</a></b><b>Referenced in:</b>
-   <ul>
-    <li><a href="#ref-for-message-establish-a-new-session">4.2.1. Establishing a new session</a>
-   </ul>
-  </aside>
-  <aside class="dfn-panel" data-for="message-send-a-message">
-   <b><a href="#message-send-a-message">#message-send-a-message</a></b><b>Referenced in:</b>
-   <ul>
-    <li><a href="#ref-for-message-send-a-message">4.2.2. Sending messages</a> <a href="#ref-for-message-send-a-message①">(2)</a>
-   </ul>
-  </aside>
-  <aside class="dfn-panel" data-for="message-send-an-acknowledgement-message">
-   <b><a href="#message-send-an-acknowledgement-message">#message-send-an-acknowledgement-message</a></b><b>Referenced in:</b>
-   <ul>
-    <li><a href="#ref-for-message-send-an-acknowledgement-message">4.2.1. Establishing a new session</a>
-   </ul>
-  </aside>
-  <aside class="dfn-panel" data-for="dictdef-message">
-   <b><a href="#dictdef-message">#dictdef-message</a></b><b>Referenced in:</b>
-   <ul>
-    <li><a href="#ref-for-dictdef-message">4.1.2. Message Serialization</a> <a href="#ref-for-dictdef-message①">(2)</a> <a href="#ref-for-dictdef-message②">(3)</a> <a href="#ref-for-dictdef-message③">(4)</a>
-    <li><a href="#ref-for-dictdef-message④">4.2.2. Sending messages</a>
-    <li><a href="#ref-for-dictdef-message⑤">4.3. Message Data Structure</a> <a href="#ref-for-dictdef-message⑥">(2)</a> <a href="#ref-for-dictdef-message⑦">(3)</a> <a href="#ref-for-dictdef-message⑧">(4)</a> <a href="#ref-for-dictdef-message⑨">(5)</a> <a href="#ref-for-dictdef-message①⓪">(6)</a> <a href="#ref-for-dictdef-message①①">(7)</a> <a href="#ref-for-dictdef-message①②">(8)</a> <a href="#ref-for-dictdef-message①③">(9)</a> <a href="#ref-for-dictdef-message①④">(10)</a>
-   </ul>
-  </aside>
-  <aside class="dfn-panel" data-for="dom-message-sessionid">
-   <b><a href="#dom-message-sessionid">#dom-message-sessionid</a></b><b>Referenced in:</b>
-   <ul>
-    <li><a href="#ref-for-dom-message-sessionid">4.2.3. Receiving messages</a>
-    <li><a href="#ref-for-dom-message-sessionid①">4.3. Message Data Structure</a> <a href="#ref-for-dom-message-sessionid②">(2)</a> <a href="#ref-for-dom-message-sessionid③">(3)</a>
-   </ul>
-  </aside>
-  <aside class="dfn-panel" data-for="dom-message-messageid">
-   <b><a href="#dom-message-messageid">#dom-message-messageid</a></b><b>Referenced in:</b>
-   <ul>
-    <li><a href="#ref-for-dom-message-messageid">4.3. Message Data Structure</a> <a href="#ref-for-dom-message-messageid①">(2)</a>
-    <li><a href="#ref-for-dom-message-messageid②">4.3.1. resolve messages</a>
-   </ul>
-  </aside>
-  <aside class="dfn-panel" data-for="dom-message-timestamp">
-   <b><a href="#dom-message-timestamp">#dom-message-timestamp</a></b><b>Referenced in:</b>
-   <ul>
-    <li><a href="#ref-for-dom-message-timestamp">4.3. Message Data Structure</a> <a href="#ref-for-dom-message-timestamp①">(2)</a> <a href="#ref-for-dom-message-timestamp②">(3)</a>
-   </ul>
-  </aside>
-  <aside class="dfn-panel" data-for="dom-message-type">
-   <b><a href="#dom-message-type">#dom-message-type</a></b><b>Referenced in:</b>
-   <ul>
-    <li><a href="#ref-for-dom-message-type">4.2.3. Receiving messages</a> <a href="#ref-for-dom-message-type①">(2)</a> <a href="#ref-for-dom-message-type②">(3)</a>
-    <li><a href="#ref-for-dom-message-type③">4.3. Message Data Structure</a> <a href="#ref-for-dom-message-type④">(2)</a>
-    <li><a href="#ref-for-dom-message-type⑤">4.3.1. resolve messages</a>
-    <li><a href="#ref-for-dom-message-type⑥">4.3.2. reject messages</a>
-   </ul>
-  </aside>
-  <aside class="dfn-panel" data-for="dom-message-args">
-   <b><a href="#dom-message-args">#dom-message-args</a></b><b>Referenced in:</b>
-   <ul>
-    <li><a href="#ref-for-dom-message-args">4.2.3. Receiving messages</a> <a href="#ref-for-dom-message-args①">(2)</a> <a href="#ref-for-dom-message-args②">(3)</a>
-    <li><a href="#ref-for-dom-message-args③">4.3. Message Data Structure</a> <a href="#ref-for-dom-message-args④">(2)</a> <a href="#ref-for-dom-message-args⑤">(3)</a>
-    <li><a href="#ref-for-dom-message-args⑥">4.3.1. resolve messages</a>
-    <li><a href="#ref-for-dom-message-args⑦">4.3.2. reject messages</a>
-   </ul>
-  </aside>
-  <aside class="dfn-panel" data-for="dictdef-resolvemessageargs">
-   <b><a href="#dictdef-resolvemessageargs">#dictdef-resolvemessageargs</a></b><b>Referenced in:</b>
-   <ul>
-    <li><a href="#ref-for-dictdef-resolvemessageargs">4.3.1. resolve messages</a>
-    <li><a href="#ref-for-dictdef-resolvemessageargs①">4.3.2. reject messages</a>
-   </ul>
-  </aside>
-  <aside class="dfn-panel" data-for="dom-resolvemessageargs-messageid">
-   <b><a href="#dom-resolvemessageargs-messageid">#dom-resolvemessageargs-messageid</a></b><b>Referenced in:</b>
-   <ul>
-    <li><a href="#ref-for-dom-resolvemessageargs-messageid">4.2.3. Receiving messages</a>
-    <li><a href="#ref-for-dom-resolvemessageargs-messageid①">4.3.1. resolve messages</a>
-   </ul>
-  </aside>
-  <aside class="dfn-panel" data-for="dom-resolvemessageargs-value">
-   <b><a href="#dom-resolvemessageargs-value">#dom-resolvemessageargs-value</a></b><b>Referenced in:</b>
-   <ul>
-    <li><a href="#ref-for-dom-resolvemessageargs-value">4.2.3. Receiving messages</a> <a href="#ref-for-dom-resolvemessageargs-value①">(2)</a>
-    <li><a href="#ref-for-dom-resolvemessageargs-value②">4.3.1. resolve messages</a>
-    <li><a href="#ref-for-dom-resolvemessageargs-value③">4.3.2. reject messages</a>
-   </ul>
-  </aside>
-  <aside class="dfn-panel" data-for="dictdef-creativedata">
-   <b><a href="#dictdef-creativedata">#dictdef-creativedata</a></b><b>Referenced in:</b>
-   <ul>
-    <li><a href="#ref-for-dictdef-creativedata">5.3.6. SIMID:Player:init</a> <a href="#ref-for-dictdef-creativedata①">(2)</a>
->>>>>>> 8595692b
    </ul>
   </aside>
   <aside class="dfn-panel" data-for="dom-creativedata-adparameters">
    <b><a href="#dom-creativedata-adparameters">#dom-creativedata-adparameters</a></b><b>Referenced in:</b>
    <ul>
-<<<<<<< HEAD
     <li><a href="#ref-for-dom-creativedata-adparameters">4.3.6. SIMID:Player:init</a>
-=======
-    <li><a href="#ref-for-dom-creativedata-adparameters">5.3.6. SIMID:Player:init</a>
->>>>>>> 8595692b
    </ul>
   </aside>
   <aside class="dfn-panel" data-for="dom-creativedata-clickthruurl">
    <b><a href="#dom-creativedata-clickthruurl">#dom-creativedata-clickthruurl</a></b><b>Referenced in:</b>
    <ul>
-<<<<<<< HEAD
     <li><a href="#ref-for-dom-creativedata-clickthruurl">4.3.6. SIMID:Player:init</a>
-=======
-    <li><a href="#ref-for-dom-creativedata-clickthruurl">5.3.6. SIMID:Player:init</a>
->>>>>>> 8595692b
    </ul>
   </aside>
   <aside class="dfn-panel" data-for="dictdef-environmentdata">
    <b><a href="#dictdef-environmentdata">#dictdef-environmentdata</a></b><b>Referenced in:</b>
    <ul>
-<<<<<<< HEAD
     <li><a href="#ref-for-dictdef-environmentdata">4.3.6. SIMID:Player:init</a> <a href="#ref-for-dictdef-environmentdata①">(2)</a>
-=======
-    <li><a href="#ref-for-dictdef-environmentdata">5.3.6. SIMID:Player:init</a> <a href="#ref-for-dictdef-environmentdata①">(2)</a>
->>>>>>> 8595692b
    </ul>
   </aside>
   <aside class="dfn-panel" data-for="dom-environmentdata-videodimensions">
    <b><a href="#dom-environmentdata-videodimensions">#dom-environmentdata-videodimensions</a></b><b>Referenced in:</b>
    <ul>
-<<<<<<< HEAD
     <li><a href="#ref-for-dom-environmentdata-videodimensions">4.3.6. SIMID:Player:init</a>
-=======
-    <li><a href="#ref-for-dom-environmentdata-videodimensions">5.3.6. SIMID:Player:init</a>
->>>>>>> 8595692b
    </ul>
   </aside>
   <aside class="dfn-panel" data-for="dom-environmentdata-creativedimensions">
    <b><a href="#dom-environmentdata-creativedimensions">#dom-environmentdata-creativedimensions</a></b><b>Referenced in:</b>
    <ul>
-<<<<<<< HEAD
     <li><a href="#ref-for-dom-environmentdata-creativedimensions">4.3.6. SIMID:Player:init</a>
-=======
-    <li><a href="#ref-for-dom-environmentdata-creativedimensions">5.3.6. SIMID:Player:init</a>
->>>>>>> 8595692b
    </ul>
   </aside>
   <aside class="dfn-panel" data-for="dom-environmentdata-fullscreen">
    <b><a href="#dom-environmentdata-fullscreen">#dom-environmentdata-fullscreen</a></b><b>Referenced in:</b>
    <ul>
-<<<<<<< HEAD
     <li><a href="#ref-for-dom-environmentdata-fullscreen">4.3.6. SIMID:Player:init</a>
-=======
-    <li><a href="#ref-for-dom-environmentdata-fullscreen">5.3.6. SIMID:Player:init</a>
->>>>>>> 8595692b
    </ul>
   </aside>
   <aside class="dfn-panel" data-for="dom-environmentdata-fullscreenallowed">
    <b><a href="#dom-environmentdata-fullscreenallowed">#dom-environmentdata-fullscreenallowed</a></b><b>Referenced in:</b>
    <ul>
-<<<<<<< HEAD
     <li><a href="#ref-for-dom-environmentdata-fullscreenallowed">4.3.6. SIMID:Player:init</a>
     <li><a href="#ref-for-dom-environmentdata-fullscreenallowed①">6.2.2. Ad Resizing and Fullscreen</a>
-=======
-    <li><a href="#ref-for-dom-environmentdata-fullscreenallowed">5.3.6. SIMID:Player:init</a>
-    <li><a href="#ref-for-dom-environmentdata-fullscreenallowed①">7.2.2. Ad Resizing and Fullscreen</a>
->>>>>>> 8595692b
    </ul>
   </aside>
   <aside class="dfn-panel" data-for="dom-environmentdata-variabledurationallowed">
    <b><a href="#dom-environmentdata-variabledurationallowed">#dom-environmentdata-variabledurationallowed</a></b><b>Referenced in:</b>
    <ul>
-<<<<<<< HEAD
     <li><a href="#ref-for-dom-environmentdata-variabledurationallowed">4.3.6. SIMID:Player:init</a> <a href="#ref-for-dom-environmentdata-variabledurationallowed①">(2)</a>
     <li><a href="#ref-for-dom-environmentdata-variabledurationallowed②">6.2.1. Ad Pause</a>
     <li><a href="#ref-for-dom-environmentdata-variabledurationallowed③">6.3.3. Ad Extends Beyond Video Completion</a>
-=======
-    <li><a href="#ref-for-dom-environmentdata-variabledurationallowed">5.3.6. SIMID:Player:init</a> <a href="#ref-for-dom-environmentdata-variabledurationallowed①">(2)</a>
-    <li><a href="#ref-for-dom-environmentdata-variabledurationallowed②">7.2.1. Ad Pause</a>
-    <li><a href="#ref-for-dom-environmentdata-variabledurationallowed③">7.3.3. Ad Extends Beyond Video Completion</a>
->>>>>>> 8595692b
    </ul>
   </aside>
   <aside class="dfn-panel" data-for="dom-environmentdata-skippablestate">
    <b><a href="#dom-environmentdata-skippablestate">#dom-environmentdata-skippablestate</a></b><b>Referenced in:</b>
    <ul>
-<<<<<<< HEAD
     <li><a href="#ref-for-dom-environmentdata-skippablestate">4.3.6. SIMID:Player:init</a>
-=======
-    <li><a href="#ref-for-dom-environmentdata-skippablestate">5.3.6. SIMID:Player:init</a>
->>>>>>> 8595692b
    </ul>
   </aside>
   <aside class="dfn-panel" data-for="dom-environmentdata-version">
    <b><a href="#dom-environmentdata-version">#dom-environmentdata-version</a></b><b>Referenced in:</b>
    <ul>
-<<<<<<< HEAD
     <li><a href="#ref-for-dom-environmentdata-version">4.3.6. SIMID:Player:init</a>
-=======
-    <li><a href="#ref-for-dom-environmentdata-version">5.3.6. SIMID:Player:init</a>
->>>>>>> 8595692b
    </ul>
   </aside>
   <aside class="dfn-panel" data-for="dom-environmentdata-siteurl">
    <b><a href="#dom-environmentdata-siteurl">#dom-environmentdata-siteurl</a></b><b>Referenced in:</b>
    <ul>
-<<<<<<< HEAD
     <li><a href="#ref-for-dom-environmentdata-siteurl">4.3.6. SIMID:Player:init</a>
-=======
-    <li><a href="#ref-for-dom-environmentdata-siteurl">5.3.6. SIMID:Player:init</a>
->>>>>>> 8595692b
    </ul>
   </aside>
   <aside class="dfn-panel" data-for="dom-environmentdata-appid">
    <b><a href="#dom-environmentdata-appid">#dom-environmentdata-appid</a></b><b>Referenced in:</b>
    <ul>
-<<<<<<< HEAD
     <li><a href="#ref-for-dom-environmentdata-appid">4.3.6. SIMID:Player:init</a>
-=======
-    <li><a href="#ref-for-dom-environmentdata-appid">5.3.6. SIMID:Player:init</a>
->>>>>>> 8595692b
    </ul>
   </aside>
   <aside class="dfn-panel" data-for="dom-environmentdata-useragent">
    <b><a href="#dom-environmentdata-useragent">#dom-environmentdata-useragent</a></b><b>Referenced in:</b>
    <ul>
-<<<<<<< HEAD
     <li><a href="#ref-for-dom-environmentdata-useragent">4.3.6. SIMID:Player:init</a>
-=======
-    <li><a href="#ref-for-dom-environmentdata-useragent">5.3.6. SIMID:Player:init</a>
->>>>>>> 8595692b
    </ul>
   </aside>
   <aside class="dfn-panel" data-for="dom-environmentdata-deviceid">
    <b><a href="#dom-environmentdata-deviceid">#dom-environmentdata-deviceid</a></b><b>Referenced in:</b>
    <ul>
-<<<<<<< HEAD
     <li><a href="#ref-for-dom-environmentdata-deviceid">4.3.6. SIMID:Player:init</a>
-=======
-    <li><a href="#ref-for-dom-environmentdata-deviceid">5.3.6. SIMID:Player:init</a>
->>>>>>> 8595692b
    </ul>
   </aside>
   <aside class="dfn-panel" data-for="dom-environmentdata-muted">
    <b><a href="#dom-environmentdata-muted">#dom-environmentdata-muted</a></b><b>Referenced in:</b>
    <ul>
-<<<<<<< HEAD
     <li><a href="#ref-for-dom-environmentdata-muted">4.3.6. SIMID:Player:init</a>
-=======
-    <li><a href="#ref-for-dom-environmentdata-muted">5.3.6. SIMID:Player:init</a>
->>>>>>> 8595692b
    </ul>
   </aside>
   <aside class="dfn-panel" data-for="dom-environmentdata-volume">
    <b><a href="#dom-environmentdata-volume">#dom-environmentdata-volume</a></b><b>Referenced in:</b>
    <ul>
-<<<<<<< HEAD
     <li><a href="#ref-for-dom-environmentdata-volume">4.3.6. SIMID:Player:init</a>
-=======
-    <li><a href="#ref-for-dom-environmentdata-volume">5.3.6. SIMID:Player:init</a>
->>>>>>> 8595692b
    </ul>
   </aside>
   <aside class="dfn-panel" data-for="enumdef-skippablestate">
    <b><a href="#enumdef-skippablestate">#enumdef-skippablestate</a></b><b>Referenced in:</b>
    <ul>
-<<<<<<< HEAD
     <li><a href="#ref-for-enumdef-skippablestate">4.3.6. SIMID:Player:init</a> <a href="#ref-for-enumdef-skippablestate①">(2)</a>
-=======
-    <li><a href="#ref-for-enumdef-skippablestate">5.3.6. SIMID:Player:init</a> <a href="#ref-for-enumdef-skippablestate①">(2)</a>
->>>>>>> 8595692b
    </ul>
   </aside>
   <aside class="dfn-panel" data-for="dom-skippablestate-playerhandles">
    <b><a href="#dom-skippablestate-playerhandles">#dom-skippablestate-playerhandles</a></b><b>Referenced in:</b>
    <ul>
-<<<<<<< HEAD
     <li><a href="#ref-for-dom-skippablestate-playerhandles">4.3.6. SIMID:Player:init</a>
-=======
-    <li><a href="#ref-for-dom-skippablestate-playerhandles">5.3.6. SIMID:Player:init</a>
->>>>>>> 8595692b
    </ul>
   </aside>
   <aside class="dfn-panel" data-for="dom-skippablestate-adhandles">
    <b><a href="#dom-skippablestate-adhandles">#dom-skippablestate-adhandles</a></b><b>Referenced in:</b>
    <ul>
-<<<<<<< HEAD
     <li><a href="#ref-for-dom-skippablestate-adhandles">4.3.6. SIMID:Player:init</a>
-=======
-    <li><a href="#ref-for-dom-skippablestate-adhandles">5.3.6. SIMID:Player:init</a>
->>>>>>> 8595692b
    </ul>
   </aside>
   <aside class="dfn-panel" data-for="dom-skippablestate-notskippable">
    <b><a href="#dom-skippablestate-notskippable">#dom-skippablestate-notskippable</a></b><b>Referenced in:</b>
    <ul>
-<<<<<<< HEAD
     <li><a href="#ref-for-dom-skippablestate-notskippable">4.3.6. SIMID:Player:init</a>
-=======
-    <li><a href="#ref-for-dom-skippablestate-notskippable">5.3.6. SIMID:Player:init</a>
->>>>>>> 8595692b
    </ul>
   </aside>
   <aside class="dfn-panel" data-for="dictdef-resizeparameters">
    <b><a href="#dictdef-resizeparameters">#dictdef-resizeparameters</a></b><b>Referenced in:</b>
    <ul>
-<<<<<<< HEAD
     <li><a href="#ref-for-dictdef-resizeparameters">4.3.8. SIMID:Player:resize</a>
     <li><a href="#ref-for-dictdef-resizeparameters①">4.4.12. SIMID:Creative:requestResize</a>
-=======
-    <li><a href="#ref-for-dictdef-resizeparameters">5.3.8. SIMID:Player:resize</a>
-    <li><a href="#ref-for-dictdef-resizeparameters①">5.4.12. SIMID:Creative:requestResize</a>
->>>>>>> 8595692b
    </ul>
   </aside>
   <aside class="dfn-panel" data-for="dom-resizeparameters-videodimensions">
    <b><a href="#dom-resizeparameters-videodimensions">#dom-resizeparameters-videodimensions</a></b><b>Referenced in:</b>
    <ul>
-<<<<<<< HEAD
     <li><a href="#ref-for-dom-resizeparameters-videodimensions">6.2.2. Ad Resizing and Fullscreen</a> <a href="#ref-for-dom-resizeparameters-videodimensions①">(2)</a>
-=======
-    <li><a href="#ref-for-dom-resizeparameters-videodimensions">7.2.2. Ad Resizing and Fullscreen</a> <a href="#ref-for-dom-resizeparameters-videodimensions①">(2)</a>
->>>>>>> 8595692b
    </ul>
   </aside>
   <aside class="dfn-panel" data-for="dom-resizeparameters-creativedimensions">
    <b><a href="#dom-resizeparameters-creativedimensions">#dom-resizeparameters-creativedimensions</a></b><b>Referenced in:</b>
    <ul>
-<<<<<<< HEAD
     <li><a href="#ref-for-dom-resizeparameters-creativedimensions">6.2.2. Ad Resizing and Fullscreen</a> <a href="#ref-for-dom-resizeparameters-creativedimensions①">(2)</a>
-=======
-    <li><a href="#ref-for-dom-resizeparameters-creativedimensions">7.2.2. Ad Resizing and Fullscreen</a> <a href="#ref-for-dom-resizeparameters-creativedimensions①">(2)</a>
->>>>>>> 8595692b
    </ul>
   </aside>
   <aside class="dfn-panel" data-for="dom-resizeparameters-fullscreen">
    <b><a href="#dom-resizeparameters-fullscreen">#dom-resizeparameters-fullscreen</a></b><b>Referenced in:</b>
    <ul>
-<<<<<<< HEAD
     <li><a href="#ref-for-dom-resizeparameters-fullscreen">4.3.8. SIMID:Player:resize</a>
     <li><a href="#ref-for-dom-resizeparameters-fullscreen①">6.2.2. Ad Resizing and Fullscreen</a> <a href="#ref-for-dom-resizeparameters-fullscreen②">(2)</a>
-=======
-    <li><a href="#ref-for-dom-resizeparameters-fullscreen">5.3.8. SIMID:Player:resize</a>
-    <li><a href="#ref-for-dom-resizeparameters-fullscreen①">7.2.2. Ad Resizing and Fullscreen</a> <a href="#ref-for-dom-resizeparameters-fullscreen②">(2)</a>
->>>>>>> 8595692b
    </ul>
   </aside>
   <aside class="dfn-panel" data-for="dictdef-videodimensions">
    <b><a href="#dictdef-videodimensions">#dictdef-videodimensions</a></b><b>Referenced in:</b>
    <ul>
-<<<<<<< HEAD
     <li><a href="#ref-for-dictdef-videodimensions">4.3.6. SIMID:Player:init</a>
     <li><a href="#ref-for-dictdef-videodimensions①">4.3.8. SIMID:Player:resize</a> <a href="#ref-for-dictdef-videodimensions②">(2)</a> <a href="#ref-for-dictdef-videodimensions③">(3)</a>
-=======
-    <li><a href="#ref-for-dictdef-videodimensions">5.3.6. SIMID:Player:init</a>
-    <li><a href="#ref-for-dictdef-videodimensions①">5.3.8. SIMID:Player:resize</a> <a href="#ref-for-dictdef-videodimensions②">(2)</a> <a href="#ref-for-dictdef-videodimensions③">(3)</a>
->>>>>>> 8595692b
    </ul>
   </aside>
   <aside class="dfn-panel" data-for="dom-videodimensions-x">
    <b><a href="#dom-videodimensions-x">#dom-videodimensions-x</a></b><b>Referenced in:</b>
    <ul>
-<<<<<<< HEAD
     <li><a href="#ref-for-dom-videodimensions-x">4.3.8. SIMID:Player:resize</a>
-=======
-    <li><a href="#ref-for-dom-videodimensions-x">5.3.8. SIMID:Player:resize</a>
->>>>>>> 8595692b
    </ul>
   </aside>
   <aside class="dfn-panel" data-for="dom-videodimensions-y">
    <b><a href="#dom-videodimensions-y">#dom-videodimensions-y</a></b><b>Referenced in:</b>
    <ul>
-<<<<<<< HEAD
     <li><a href="#ref-for-dom-videodimensions-y">4.3.8. SIMID:Player:resize</a>
-=======
-    <li><a href="#ref-for-dom-videodimensions-y">5.3.8. SIMID:Player:resize</a>
->>>>>>> 8595692b
    </ul>
   </aside>
   <aside class="dfn-panel" data-for="dom-videodimensions-width">
    <b><a href="#dom-videodimensions-width">#dom-videodimensions-width</a></b><b>Referenced in:</b>
    <ul>
-<<<<<<< HEAD
     <li><a href="#ref-for-dom-videodimensions-width">4.3.8. SIMID:Player:resize</a>
-=======
-    <li><a href="#ref-for-dom-videodimensions-width">5.3.8. SIMID:Player:resize</a>
->>>>>>> 8595692b
    </ul>
   </aside>
   <aside class="dfn-panel" data-for="dom-videodimensions-height">
    <b><a href="#dom-videodimensions-height">#dom-videodimensions-height</a></b><b>Referenced in:</b>
    <ul>
-<<<<<<< HEAD
     <li><a href="#ref-for-dom-videodimensions-height">4.3.8. SIMID:Player:resize</a>
-=======
-    <li><a href="#ref-for-dom-videodimensions-height">5.3.8. SIMID:Player:resize</a>
->>>>>>> 8595692b
    </ul>
   </aside>
   <aside class="dfn-panel" data-for="dictdef-creativedimensions">
    <b><a href="#dictdef-creativedimensions">#dictdef-creativedimensions</a></b><b>Referenced in:</b>
    <ul>
-<<<<<<< HEAD
     <li><a href="#ref-for-dictdef-creativedimensions">4.3.6. SIMID:Player:init</a>
     <li><a href="#ref-for-dictdef-creativedimensions①">4.3.8. SIMID:Player:resize</a> <a href="#ref-for-dictdef-creativedimensions②">(2)</a> <a href="#ref-for-dictdef-creativedimensions③">(3)</a>
-=======
-    <li><a href="#ref-for-dictdef-creativedimensions">5.3.6. SIMID:Player:init</a>
-    <li><a href="#ref-for-dictdef-creativedimensions①">5.3.8. SIMID:Player:resize</a> <a href="#ref-for-dictdef-creativedimensions②">(2)</a> <a href="#ref-for-dictdef-creativedimensions③">(3)</a>
->>>>>>> 8595692b
    </ul>
   </aside>
   <aside class="dfn-panel" data-for="dom-creativedimensions-x">
    <b><a href="#dom-creativedimensions-x">#dom-creativedimensions-x</a></b><b>Referenced in:</b>
    <ul>
-<<<<<<< HEAD
     <li><a href="#ref-for-dom-creativedimensions-x">4.3.8. SIMID:Player:resize</a>
-=======
-    <li><a href="#ref-for-dom-creativedimensions-x">5.3.8. SIMID:Player:resize</a>
->>>>>>> 8595692b
    </ul>
   </aside>
   <aside class="dfn-panel" data-for="dom-creativedimensions-y">
    <b><a href="#dom-creativedimensions-y">#dom-creativedimensions-y</a></b><b>Referenced in:</b>
    <ul>
-<<<<<<< HEAD
     <li><a href="#ref-for-dom-creativedimensions-y">4.3.8. SIMID:Player:resize</a>
-=======
-    <li><a href="#ref-for-dom-creativedimensions-y">5.3.8. SIMID:Player:resize</a>
->>>>>>> 8595692b
    </ul>
   </aside>
   <aside class="dfn-panel" data-for="dom-creativedimensions-width">
    <b><a href="#dom-creativedimensions-width">#dom-creativedimensions-width</a></b><b>Referenced in:</b>
    <ul>
-<<<<<<< HEAD
     <li><a href="#ref-for-dom-creativedimensions-width">4.3.8. SIMID:Player:resize</a>
-=======
-    <li><a href="#ref-for-dom-creativedimensions-width">5.3.8. SIMID:Player:resize</a>
->>>>>>> 8595692b
    </ul>
   </aside>
   <aside class="dfn-panel" data-for="dom-creativedimensions-height">
    <b><a href="#dom-creativedimensions-height">#dom-creativedimensions-height</a></b><b>Referenced in:</b>
    <ul>
-<<<<<<< HEAD
     <li><a href="#ref-for-dom-creativedimensions-height">4.3.8. SIMID:Player:resize</a>
    </ul>
   </aside>
@@ -5244,9 +3834,6 @@
     <li><a href="#ref-for-dom-resolvemessageargs-value">8.2.3. Receiving messages</a> <a href="#ref-for-dom-resolvemessageargs-value①">(2)</a>
     <li><a href="#ref-for-dom-resolvemessageargs-value②">8.3.1. resolve messages</a>
     <li><a href="#ref-for-dom-resolvemessageargs-value③">8.3.2. reject messages</a>
-=======
-    <li><a href="#ref-for-dom-creativedimensions-height">5.3.8. SIMID:Player:resize</a>
->>>>>>> 8595692b
    </ul>
   </aside>
 <script>/* script-var-click-highlighting */
