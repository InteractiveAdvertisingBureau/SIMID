--- conflicted
+++ resolved
@@ -1477,11 +1477,8 @@
   <div class="head">
    <p data-fill-with="logo"></p>
    <h1 class="p-name no-ref" id="title">Secure Interactive Media Interface Definition (SIMID) <br><img alt="IAB Tech Lab" src="images/IABTechLabLogo.jpg"></h1>
-<<<<<<< HEAD
+
    <h2 class="no-num no-toc no-ref heading settled" id="subtitle"><span class="content">Living Standard, <time class="dt-updated" datetime="2019-06-25">25 June 2019</time></span></h2>
-=======
-   <h2 class="no-num no-toc no-ref heading settled" id="subtitle"><span class="content">Living Standard, <time class="dt-updated" datetime="2019-06-27">27 June 2019</time></span></h2>
->>>>>>> 43fe1b16
    <div data-fill-with="spec-metadata">
     <dl>
      <dt>This version:
@@ -1500,11 +1497,8 @@
    <div data-fill-with="warning"></div>
    <p class="copyright" data-fill-with="copyright"><a href="http://creativecommons.org/publicdomain/zero/1.0/" rel="license"><img alt="CC0" src="https://licensebuttons.net/p/zero/1.0/80x15.png"></a> To the extent possible under law, the editors have waived all copyright
 and related or neighboring rights to this work.
-<<<<<<< HEAD
+
 In addition, as of 25 June 2019,
-=======
-In addition, as of 27 June 2019,
->>>>>>> 43fe1b16
 the editors have made this specification available under the <a href="http://www.openwebfoundation.org/legal/the-owf-1-0-agreements/owfa-1-0" rel="license">Open Web Foundation Agreement Version 1.0</a>,
 which is available at http://www.openwebfoundation.org/legal/the-owf-1-0-agreements/owfa-1-0.
 Parts of this work may be from another specification document.  If so, those parts are instead covered by the license of that specification document. </p>
@@ -1852,19 +1846,13 @@
 them together into a single ad unit, and ensures a cohesive ad experience.</p>
    <p>This diagram illustrates the SIMID creative loading and presentation process. <img alt="Diagram illustrates resources loading and ad compilation." src="images/simid_diagram_4_loading.png" width="100%"></p>
    <h3 class="heading settled" data-level="3.3" id="player-creative-communication"><span class="secno">3.3. </span><span class="content">Player and Creative Communication</span><a class="self-link" href="#player-creative-communication"></a></h3>
-<<<<<<< HEAD
+
    <p>A media player and a SIMID creative communicate by sending serialized messages back and forth to each other.</p>
    <p>Because a SIMID creative is an HTML document that is served from an advertiser’s
 web domain, and it is loaded by a media player into an iframe within a web page hosted on a different domain,
 loading the creative requires the creation of a cross-origin iframe (also known as an "unfriendly iframe").
 Due to browser sandbox security restrictions, javascript communication across this type of iframe can only be achieved via the standard postMessage API.</p>
    <p>SIMID API requirements govern message construction conventions as well as the message data structure. See sections <a href="#msg-proto">§ 4 Messaging Protocol</a>, <a href="#api">§ 5 API Reference</a> for more information.</p>
-=======
-   <p>Player and SIMID creative communicate by sending bidirectional messages over
-the standard postMessage API. SIMID API requirements govern message construction
-conventions as well as the message data structure.</p>
-   <p>See sections <a href="#msg-proto">§ 4 Messaging Protocol</a>, <a href="#api">§ 5 API Reference</a>.</p>
->>>>>>> 43fe1b16
    <h3 class="heading settled" data-level="3.4" id="scope"><span class="secno">3.4. </span><span class="content">Scope and Limitation</span><a class="self-link" href="#scope"></a></h3>
    <p>The use of HTML is only required for the SIMID creative, not the publisher
 property hosting that creative. As long as the publisher can load HTML and
@@ -2275,11 +2263,8 @@
    </table>
    <h3 class="heading settled" data-level="5.2" id="media-messages"><span class="secno">5.2. </span><span class="content">Messages triggered by media element events</span><a class="self-link" href="#media-messages"></a></h3>
    <p>When the media element that renders ad media dispatches events, the player posts corresponding
-<<<<<<< HEAD
+
 messages to the SIMID creative. Media element related messages include original media event type
-=======
-messages to the SIMID creative. Media element related messages include original media event type 
->>>>>>> 43fe1b16
 names. <code>Message.type</code> values are prepended with SIMID:Media namespace.</p>
    <p>Example:</p>
    <ol>
@@ -2757,7 +2742,7 @@
     For some reason the player could not stop playback. The creative may continue
 to render as though it was not stopped. 
    <h2 class="heading settled" data-level="6" id="api-vast"><span class="secno">6. </span><span class="content">Referencing a SIMID creative from VAST</span><a class="self-link" href="#api-vast"></a></h2>
-<<<<<<< HEAD
+
    <p>When a SIMID creative is referenced within a VAST document, the <code>&lt;InteractiveCreativeFile></code> element must include
 the following required attributes on the element: <code>type="text/html"</code> and <code>apiFramework="SIMID"</code>.</p>
    <p>The value of the <code>apiFramework</code> attribute identifies SIMID as the required API for the creative. Players that do not support the SIMID API may load
@@ -2769,16 +2754,6 @@
 interactive content such as a game or survey). If the player does not support or allow this capability, then it <strong>must not</strong> render
 the current ad’s audio/video or SIMID creative. The player should error out the ad instead (and either resume its primary content or continue
 on to the next ad in the current ad pod).</p>
-=======
-   <p>When a SIMID creative is referenced from a VAST document, the value for the <code>apiFramework</code> attribute in the <code>InteractiveCreativeFile</code> element must be <code>SIMID</code> (all caps). This attribute identifies the SIMID API for the creative.
-Version negotiation should be handled by the <a href="#api-ad-loading">§ 7.1 How to Handle Ad Loading</a> algorithm
-(rather than identified in the VAST file).</p>
-   <p>Another attribute of the <code>InteractiveCreativeFile</code> is <code>variableDuration</code>.
-If <code>variableDuration</code> is true this means that the ad is only playable if
-the player allows the ad to pause and extend duration. If the player does
-not support this capability, then it must not render the video or creative.
-The player should error out instead.</p>
->>>>>>> 43fe1b16
    <h2 class="heading settled" data-level="7" id="common-workflows"><span class="secno">7. </span><span class="content">Common Workflows</span><a class="self-link" href="#common-workflows"></a></h2>
    <h3 class="heading settled" data-level="7.1" id="api-ad-loading"><span class="secno">7.1. </span><span class="content">How to Handle Ad Loading</span><a class="self-link" href="#api-ad-loading"></a></h3>
    <p>The player must follow this workflow for loading an ad.</p>
