<!doctype html><html lang="en">
 <head>
  <meta content="text/html; charset=utf-8" http-equiv="Content-Type">
  <title>Secure Interface for Video Interactive Creative (SIVIC)</title>
  <meta content="width=device-width, initial-scale=1, shrink-to-fit=no" name="viewport">
<style data-fill-with="stylesheet">/******************************************************************************
 *                   Style sheet for the W3C specifications                   *
 *
 * Special classes handled by this style sheet include:
 *
 * Indices
 *   - .toc for the Table of Contents (<ol class="toc">)
 *     + <span class="secno"> for the section numbers
 *   - #toc for the Table of Contents (<nav id="toc">)
 *   - ul.index for Indices (<a href="#ref">term</a><span>, in §N.M</span>)
 *   - table.index for Index Tables (e.g. for properties or elements)
 *
 * Structural Markup
 *   - table.data for general data tables
 *     -> use 'scope' attribute, <colgroup>, <thead>, and <tbody> for best results !
 *     -> use <table class='complex data'> for extra-complex tables
 *     -> use <td class='long'> for paragraph-length cell content
 *     -> use <td class='pre'> when manual line breaks/indentation would help readability
 *   - dl.switch for switch statements
 *   - ol.algorithm for algorithms (helps to visualize nesting)
 *   - .figure and .caption (HTML4) and figure and figcaption (HTML5)
 *     -> .sidefigure for right-floated figures
 *   - ins/del
 *
 * Code
 *   - pre and code
 *
 * Special Sections
 *   - .note       for informative notes             (div, p, span, aside, details)
 *   - .example    for informative examples          (div, p, pre, span)
 *   - .issue      for issues                        (div, p, span)
 *   - .assertion  for assertions                    (div, p, span)
 *   - .advisement for loud normative statements     (div, p, strong)
 *   - .annoying-warning for spec obsoletion notices (div, aside, details)
 *
 * Definition Boxes
 *   - pre.def   for WebIDL definitions
 *   - table.def for tables that define other entities (e.g. CSS properties)
 *   - dl.def    for definition lists that define other entitles (e.g. HTML elements)
 *
 * Numbering
 *   - .secno for section numbers in .toc and headings (<span class='secno'>3.2</span>)
 *   - .marker for source-inserted example/figure/issue numbers (<span class='marker'>Issue 4</span>)
 *   - ::before styled for CSS-generated issue/example/figure numbers:
 *     -> Documents wishing to use this only need to add
 *        figcaption::before,
 *        .caption::before { content: "Figure "  counter(figure) " ";  }
 *        .example::before { content: "Example " counter(example) " "; }
 *        .issue::before   { content: "Issue "   counter(issue) " ";   }
 *
 * Header Stuff (ignore, just don't conflict with these classes)
 *   - .head for the header
 *   - .copyright for the copyright
 *
 * Miscellaneous
 *   - .overlarge for things that should be as wide as possible, even if
 *     that overflows the body text area. This can be used on an item or
 *     on its container, depending on the effect desired.
 *     Note that this styling basically doesn't help at all when printing,
 *     since A4 paper isn't much wider than the max-width here.
 *     It's better to design things to fit into a narrower measure if possible.
 *   - js-added ToC jump links (see fixup.js)
 *
 ******************************************************************************/

/******************************************************************************/
/*                                   Body                                     */
/******************************************************************************/

	body {
		counter-reset: example figure issue;

		/* Layout */
		max-width: 50em;               /* limit line length to 50em for readability   */
		margin: 0 auto;                /* center text within page                     */
		padding: 1.6em 1.5em 2em 50px; /* assume 16px font size for downlevel clients */
		padding: 1.6em 1.5em 2em calc(26px + 1.5em); /* leave space for status flag     */

		/* Typography */
		line-height: 1.5;
		font-family: sans-serif;
		widows: 2;
		orphans: 2;
		word-wrap: break-word;
		overflow-wrap: break-word;
		hyphens: auto;

		/* Colors */
		color: black;
		background: white top left fixed no-repeat;
		background-size: 25px auto;
	}


/******************************************************************************/
/*                         Front Matter & Navigation                          */
/******************************************************************************/

/** Header ********************************************************************/

	div.head { margin-bottom: 1em }
	div.head hr { border-style: solid; }

	div.head h1 {
		font-weight: bold;
		margin: 0 0 .1em;
		font-size: 220%;
	}

	div.head h2 { margin-bottom: 1.5em;}

/** W3C Logo ******************************************************************/

	.head .logo {
		float: right;
		margin: 0.4rem 0 0.2rem .4rem;
	}

	.head img[src*="logos/W3C"] {
		display: block;
		border: solid #1a5e9a;
		border-width: .65rem .7rem .6rem;
		border-radius: .4rem;
		background: #1a5e9a;
		color: white;
		font-weight: bold;
	}

	.head a:hover > img[src*="logos/W3C"],
	.head a:focus > img[src*="logos/W3C"] {
		opacity: .8;
	}

	.head a:active > img[src*="logos/W3C"] {
		background: #c00;
		border-color: #c00;
	}

	/* see also additional rules in Link Styling section */

/** Copyright *****************************************************************/

	p.copyright,
	p.copyright small { font-size: small }

/** Back to Top / ToC Toggle **************************************************/

	@media print {
		#toc-nav {
			display: none;
		}
	}
	@media not print {
		#toc-nav {
			position: fixed;
			z-index: 2;
			bottom: 0; left: 0;
			margin: 0;
			min-width: 1.33em;
			border-top-right-radius: 2rem;
			box-shadow: 0 0 2px;
			font-size: 1.5em;
			color: black;
		}
		#toc-nav > a {
			display: block;
			white-space: nowrap;

			height: 1.33em;
			padding: .1em 0.3em;
			margin: 0;

			background: white;
			box-shadow: 0 0 2px;
			border: none;
			border-top-right-radius: 1.33em;
			background: white;
		}
		#toc-nav > #toc-jump {
			padding-bottom: 2em;
			margin-bottom: -1.9em;
		}

		#toc-nav > a:hover,
		#toc-nav > a:focus {
			background: #f8f8f8;
		}
		#toc-nav > a:not(:hover):not(:focus) {
			color: #707070;
		}

		/* statusbar gets in the way on keyboard focus; remove once browsers fix */
		#toc-nav > a[href="#toc"]:not(:hover):focus:last-child {
			padding-bottom: 1.5rem;
		}

		#toc-nav:not(:hover) > a:not(:focus) > span + span {
			/* Ideally this uses :focus-within on #toc-nav */
			display: none;
		}
		#toc-nav > a > span + span {
			padding-right: 0.2em;
		}

		#toc-toggle-inline {
			vertical-align: 0.05em;
			font-size: 80%;
			color: gray;
			color: hsla(203,20%,40%,.7);
			border-style: none;
			background: transparent;
			position: relative;
		}
		#toc-toggle-inline:hover:not(:active),
		#toc-toggle-inline:focus:not(:active) {
			text-shadow: 1px 1px silver;
			top: -1px;
			left: -1px;
		}

		#toc-nav :active {
			color: #C00;
		}
	}

/** ToC Sidebar ***************************************************************/

	/* Floating sidebar */
	@media screen {
		body.toc-sidebar #toc {
			position: fixed;
			top: 0; bottom: 0;
			left: 0;
			width: 23.5em;
			max-width: 80%;
			max-width: calc(100% - 2em - 26px);
			overflow: auto;
			padding: 0 1em;
			padding-left: 42px;
			padding-left: calc(1em + 26px);
			background: inherit;
			background-color: #f7f8f9;
			z-index: 1;
			box-shadow: -.1em 0 .25em rgba(0,0,0,.1) inset;
		}
		body.toc-sidebar #toc h2 {
			margin-top: .8rem;
			font-variant: small-caps;
			font-variant: all-small-caps;
			text-transform: lowercase;
			font-weight: bold;
			color: gray;
			color: hsla(203,20%,40%,.7);
		}
		body.toc-sidebar #toc-jump:not(:focus) {
			width: 0;
			height: 0;
			padding: 0;
			position: absolute;
			overflow: hidden;
		}
	}
	/* Hide main scroller when only the ToC is visible anyway */
	@media screen and (max-width: 28em) {
		body.toc-sidebar {
			overflow: hidden;
		}
	}

	/* Sidebar with its own space */
	@media screen and (min-width: 78em) {
		body:not(.toc-inline) #toc {
			position: fixed;
			top: 0; bottom: 0;
			left: 0;
			width: 23.5em;
			overflow: auto;
			padding: 0 1em;
			padding-left: 42px;
			padding-left: calc(1em + 26px);
			background: inherit;
			background-color: #f7f8f9;
			z-index: 1;
			box-shadow: -.1em 0 .25em rgba(0,0,0,.1) inset;
		}
		body:not(.toc-inline) #toc h2 {
			margin-top: .8rem;
			font-variant: small-caps;
			font-variant: all-small-caps;
			text-transform: lowercase;
			font-weight: bold;
			color: gray;
			color: hsla(203,20%,40%,.7);
		}

		body:not(.toc-inline) {
			padding-left: 29em;
		}
		/* See also Overflow section at the bottom */

		body:not(.toc-inline) #toc-jump:not(:focus) {
			width: 0;
			height: 0;
			padding: 0;
			position: absolute;
			overflow: hidden;
		}
	}
	@media screen and (min-width: 90em) {
		body:not(.toc-inline) {
			margin: 0 4em;
		}
	}

/******************************************************************************/
/*                                Sectioning                                  */
/******************************************************************************/

/** Headings ******************************************************************/

	h1, h2, h3, h4, h5, h6, dt {
		page-break-after: avoid;
		page-break-inside: avoid;
		font: 100% sans-serif;   /* Reset all font styling to clear out UA styles */
		font-family: inherit;    /* Inherit the font family. */
		line-height: 1.2;        /* Keep wrapped headings compact */
		hyphens: manual;         /* Hyphenated headings look weird */
	}

	h2, h3, h4, h5, h6 {
		margin-top: 3rem;
	}

	h1, h2, h3 {
		color: #005A9C;
		background: transparent;
	}

	h1 { font-size: 170%; }
	h2 { font-size: 140%; }
	h3 { font-size: 120%; }
	h4 { font-weight: bold; }
	h5 { font-style: italic; }
	h6 { font-variant: small-caps; }
	dt { font-weight: bold; }

/** Subheadings ***************************************************************/

	h1 + h2,
	#subtitle {
		/* #subtitle is a subtitle in an H2 under the H1 */
		margin-top: 0;
	}
	h2 + h3,
	h3 + h4,
	h4 + h5,
	h5 + h6 {
		margin-top: 1.2em; /* = 1 x line-height */
	}

/** Section divider ***********************************************************/

	:not(.head) > hr {
		font-size: 1.5em;
		text-align: center;
		margin: 1em auto;
		height: auto;
		border: transparent solid 0;
		background: transparent;
	}
	:not(.head) > hr::before {
		content: "\2727\2003\2003\2727\2003\2003\2727";
	}

/******************************************************************************/
/*                            Paragraphs and Lists                            */
/******************************************************************************/

	p {
		margin: 1em 0;
	}

	dd > p:first-child,
	li > p:first-child {
		margin-top: 0;
	}

	ul, ol {
		margin-left: 0;
		padding-left: 2em;
	}

	li {
		margin: 0.25em 0 0.5em;
		padding: 0;
	}

	dl dd {
		margin: 0 0 .5em 2em;
	}

	.head dd + dd { /* compact for header */
		margin-top: -.5em;
	}

	/* Style for algorithms */
	ol.algorithm ol:not(.algorithm),
	.algorithm > ol ol:not(.algorithm) {
	 border-left: 0.5em solid #DEF;
	}

	/* Put nice boxes around each algorithm. */
	[data-algorithm]:not(.heading) {
	  padding: .5em;
	  border: thin solid #ddd; border-radius: .5em;
	  margin: .5em calc(-0.5em - 1px);
	}
	[data-algorithm]:not(.heading) > :first-child {
	  margin-top: 0;
	}
	[data-algorithm]:not(.heading) > :last-child {
	  margin-bottom: 0;
	}

	/* Style for switch/case <dl>s */
	dl.switch > dd > ol.only,
	dl.switch > dd > .only > ol {
	 margin-left: 0;
	}
	dl.switch > dd > ol.algorithm,
	dl.switch > dd > .algorithm > ol {
	 margin-left: -2em;
	}
	dl.switch {
	 padding-left: 2em;
	}
	dl.switch > dt {
	 text-indent: -1.5em;
	 margin-top: 1em;
	}
	dl.switch > dt + dt {
	 margin-top: 0;
	}
	dl.switch > dt::before {
	 content: '\21AA';
	 padding: 0 0.5em 0 0;
	 display: inline-block;
	 width: 1em;
	 text-align: right;
	 line-height: 0.5em;
	}

/** Terminology Markup ********************************************************/


/******************************************************************************/
/*                                 Inline Markup                              */
/******************************************************************************/

/** Terminology Markup ********************************************************/
	dfn   { /* Defining instance */
		font-weight: bolder;
	}
	a > i { /* Instance of term */
		font-style: normal;
	}
	dt dfn code, code.idl {
		font-size: medium;
	}
	dfn var {
		font-style: normal;
	}

/** Change Marking ************************************************************/

	del { color: red;  text-decoration: line-through; }
	ins { color: #080; text-decoration: underline;    }

/** Miscellaneous improvements to inline formatting ***************************/

	sup {
		vertical-align: super;
		font-size: 80%
	}

/******************************************************************************/
/*                                    Code                                    */
/******************************************************************************/

/** General monospace/pre rules ***********************************************/

	pre, code, samp {
		font-family: Menlo, Consolas, "DejaVu Sans Mono", Monaco, monospace;
		font-size: .9em;
		page-break-inside: avoid;
		hyphens: none;
		text-transform: none;
	}
	pre code,
	code code {
		font-size: 100%;
	}

	pre {
		margin-top: 1em;
		margin-bottom: 1em;
		overflow: auto;
	}

/** Inline Code fragments *****************************************************/

  /* Do something nice. */

/******************************************************************************/
/*                                    Links                                   */
/******************************************************************************/

/** General Hyperlinks ********************************************************/

	/* We hyperlink a lot, so make it less intrusive */
	a[href] {
		color: #034575;
		text-decoration: none;
		border-bottom: 1px solid #707070;
		/* Need a bit of extending for it to look okay */
		padding: 0 1px 0;
		margin: 0 -1px 0;
	}
	a:visited {
		border-bottom-color: #BBB;
	}

	/* Use distinguishing colors when user is interacting with the link */
	a[href]:focus,
	a[href]:hover {
		background: #f8f8f8;
		background: rgba(75%, 75%, 75%, .25);
		border-bottom-width: 3px;
		margin-bottom: -2px;
	}
	a[href]:active {
		color: #C00;
		border-color: #C00;
	}

	/* Backout above styling for W3C logo */
	.head .logo,
	.head .logo a {
		border: none;
		text-decoration: none;
		background: transparent;
	}

/******************************************************************************/
/*                                    Images                                  */
/******************************************************************************/

	img {
		border-style: none;
	}

	/* For autogen numbers, add
	   .caption::before, figcaption::before { content: "Figure " counter(figure) ". "; }
	*/

	figure, .figure, .sidefigure {
		page-break-inside: avoid;
		text-align: center;
		margin: 2.5em 0;
	}
	.figure img,    .sidefigure img,    figure img,
	.figure object, .sidefigure object, figure object {
		max-width: 100%;
		margin: auto;
	}
	.figure pre, .sidefigure pre, figure pre {
		text-align: left;
		display: table;
		margin: 1em auto;
	}
	.figure table, figure table {
		margin: auto;
	}
	@media screen and (min-width: 20em) {
		.sidefigure {
			float: right;
			width: 50%;
			margin: 0 0 0.5em 0.5em
		}
	}
	.caption, figcaption, caption {
		font-style: italic;
		font-size: 90%;
	}
	.caption::before, figcaption::before, figcaption > .marker {
		font-weight: bold;
	}
	.caption, figcaption {
		counter-increment: figure;
	}

	/* DL list is indented 2em, but figure inside it is not */
	dd > .figure, dd > figure { margin-left: -2em }

/******************************************************************************/
/*                             Colored Boxes                                  */
/******************************************************************************/

	.issue, .note, .example, .assertion, .advisement, blockquote {
		padding: .5em;
		border: .5em;
		border-left-style: solid;
		page-break-inside: avoid;
	}
	span.issue, span.note {
		padding: .1em .5em .15em;
		border-right-style: solid;
	}

	.issue,
	.note,
	.example,
	.advisement,
	.assertion,
	blockquote {
		margin: 1em auto;
	}
	.note  > p:first-child,
	.issue > p:first-child,
	blockquote > :first-child {
		margin-top: 0;
	}
	blockquote > :last-child {
		margin-bottom: 0;
	}

/** Blockquotes ***************************************************************/

	blockquote {
		border-color: silver;
	}

/** Open issue ****************************************************************/

	.issue {
		border-color: #E05252;
		background: #FBE9E9;
		counter-increment: issue;
		overflow: auto;
	}
	.issue::before, .issue > .marker {
		text-transform: uppercase;
		color: #AE1E1E;
		padding-right: 1em;
		text-transform: uppercase;
	}
	/* Add .issue::before { content: "Issue " counter(issue) " "; } for autogen numbers,
	   or use class="marker" to mark up the issue number in source. */

/** Example *******************************************************************/

	.example {
		border-color: #E0CB52;
		background: #FCFAEE;
		counter-increment: example;
		overflow: auto;
		clear: both;
	}
	.example::before, .example > .marker {
		text-transform: uppercase;
		color: #827017;
		min-width: 7.5em;
		display: block;
	}
	/* Add .example::before { content: "Example " counter(example) " "; } for autogen numbers,
	   or use class="marker" to mark up the example number in source. */

/** Non-normative Note ********************************************************/

	.note {
		border-color: #52E052;
		background: #E9FBE9;
		overflow: auto;
	}

	.note::before, .note > .marker,
	details.note > summary::before,
	details.note > summary > .marker {
		text-transform: uppercase;
		display: block;
		color: hsl(120, 70%, 30%);
	}
	/* Add .note::before { content: "Note"; } for autogen label,
	   or use class="marker" to mark up the label in source. */

	details.note > summary {
		display: block;
		color: hsl(120, 70%, 30%);
	}
	details.note[open] > summary {
		border-bottom: 1px silver solid;
	}

/** Assertion Box *************************************************************/
	/*  for assertions in algorithms */

	.assertion {
		border-color: #AAA;
		background: #EEE;
	}

/** Advisement Box ************************************************************/
	/*  for attention-grabbing normative statements */

	.advisement {
		border-color: orange;
		border-style: none solid;
		background: #FFEECC;
	}
	strong.advisement {
		display: block;
		text-align: center;
	}
	.advisement > .marker {
		color: #B35F00;
	}

/** Spec Obsoletion Notice ****************************************************/
	/* obnoxious obsoletion notice for older/abandoned specs. */

	details {
		display: block;
	}
	summary {
		font-weight: bolder;
	}

	.annoying-warning:not(details),
	details.annoying-warning:not([open]) > summary,
	details.annoying-warning[open] {
		background: #fdd;
		color: red;
		font-weight: bold;
		padding: .75em 1em;
		border: thick red;
		border-style: solid;
		border-radius: 1em;
	}
	.annoying-warning :last-child {
		margin-bottom: 0;
	}

@media not print {
	details.annoying-warning[open] {
		position: fixed;
		left: 1em;
		right: 1em;
		bottom: 1em;
		z-index: 1000;
	}
}

	details.annoying-warning:not([open]) > summary {
		text-align: center;
	}

/** Entity Definition Boxes ***************************************************/

	.def {
		padding: .5em 1em;
		background: #DEF;
		margin: 1.2em 0;
		border-left: 0.5em solid #8CCBF2;
	}

/******************************************************************************/
/*                                    Tables                                  */
/******************************************************************************/

	th, td {
		text-align: left;
		text-align: start;
	}

/** Property/Descriptor Definition Tables *************************************/

	table.def {
		/* inherits .def box styling, see above */
		width: 100%;
		border-spacing: 0;
	}

	table.def td,
	table.def th {
		padding: 0.5em;
		vertical-align: baseline;
		border-bottom: 1px solid #bbd7e9;
	}

	table.def > tbody > tr:last-child th,
	table.def > tbody > tr:last-child td {
		border-bottom: 0;
	}

	table.def th {
		font-style: italic;
		font-weight: normal;
		padding-left: 1em;
		width: 3em;
	}

	/* For when values are extra-complex and need formatting for readability */
	table td.pre {
		white-space: pre-wrap;
	}

	/* A footnote at the bottom of a def table */
	table.def           td.footnote {
		padding-top: 0.6em;
	}
	table.def           td.footnote::before {
		content: " ";
		display: block;
		height: 0.6em;
		width: 4em;
		border-top: thin solid;
	}

/** Data tables (and properly marked-up index tables) *************************/
	/*
		 <table class="data"> highlights structural relationships in a table
		 when correct markup is used (e.g. thead/tbody, th vs. td, scope attribute)

		 Use class="complex data" for particularly complicated tables --
		 (This will draw more lines: busier, but clearer.)

		 Use class="long" on table cells with paragraph-like contents
		 (This will adjust text alignment accordingly.)
		 Alternately use class="longlastcol" on tables, to have the last column assume "long".
	*/

	table {
		word-wrap: normal;
		overflow-wrap: normal;
		hyphens: manual;
	}

	table.data,
	table.index {
		margin: 1em auto;
		border-collapse: collapse;
		border: hidden;
		width: 100%;
	}
	table.data caption,
	table.index caption {
		max-width: 50em;
		margin: 0 auto 1em;
	}

	table.data td,  table.data th,
	table.index td, table.index th {
		padding: 0.5em 1em;
		border-width: 1px;
		border-color: silver;
		border-top-style: solid;
	}

	table.data thead td:empty {
		padding: 0;
		border: 0;
	}

	table.data  thead,
	table.index thead,
	table.data  tbody,
	table.index tbody {
		border-bottom: 2px solid;
	}

	table.data colgroup,
	table.index colgroup {
		border-left: 2px solid;
	}

	table.data  tbody th:first-child,
	table.index tbody th:first-child  {
		border-right: 2px solid;
		border-top: 1px solid silver;
		padding-right: 1em;
	}

	table.data th[colspan],
	table.data td[colspan] {
		text-align: center;
	}

	table.complex.data th,
	table.complex.data td {
		border: 1px solid silver;
		text-align: center;
	}

	table.data.longlastcol td:last-child,
	table.data td.long {
	 vertical-align: baseline;
	 text-align: left;
	}

	table.data img {
		vertical-align: middle;
	}


/*
Alternate table alignment rules

	table.data,
	table.index {
		text-align: center;
	}

	table.data  thead th[scope="row"],
	table.index thead th[scope="row"] {
		text-align: right;
	}

	table.data  tbody th:first-child,
	table.index tbody th:first-child  {
		text-align: right;
	}

Possible extra rowspan handling

	table.data  tbody th[rowspan]:not([rowspan='1']),
	table.index tbody th[rowspan]:not([rowspan='1']),
	table.data  tbody td[rowspan]:not([rowspan='1']),
	table.index tbody td[rowspan]:not([rowspan='1']) {
		border-left: 1px solid silver;
	}

	table.data  tbody th[rowspan]:first-child,
	table.index tbody th[rowspan]:first-child,
	table.data  tbody td[rowspan]:first-child,
	table.index tbody td[rowspan]:first-child{
		border-left: 0;
		border-right: 1px solid silver;
	}
*/

/******************************************************************************/
/*                                  Indices                                   */
/******************************************************************************/


/** Table of Contents *********************************************************/

	.toc a {
		/* More spacing; use padding to make it part of the click target. */
		padding-top: 0.1rem;
		/* Larger, more consistently-sized click target */
		display: block;
		/* Reverse color scheme */
		color: black;
		border-color: #3980B5;
		border-bottom-width: 3px !important;
		margin-bottom: 0px !important;
	}
	.toc a:visited {
		border-color: #054572;
	}
	.toc a:not(:focus):not(:hover) {
		/* Allow colors to cascade through from link styling */
		border-bottom-color: transparent;
	}

	.toc, .toc ol, .toc ul, .toc li {
		list-style: none; /* Numbers must be inlined into source */
		/* because generated content isn't search/selectable and markers can't do multilevel yet */
		margin:  0;
		padding: 0;
		line-height: 1.1rem; /* consistent spacing */
	}

	/* ToC not indented until third level, but font style & margins show hierarchy */
	.toc > li             { font-weight: bold;   }
	.toc > li li          { font-weight: normal; }
	.toc > li li li       { font-size:   95%;    }
	.toc > li li li li    { font-size:   90%;    }
	.toc > li li li li .secno { font-size: 85%; }
	.toc > li li li li li { font-size:   85%;    }
	.toc > li li li li li .secno { font-size: 100%; }

	/* @supports not (display:grid) { */
		.toc > li             { margin: 1.5rem 0;    }
		.toc > li li          { margin: 0.3rem 0;    }
		.toc > li li li       { margin-left: 2rem;   }

		/* Section numbers in a column of their own */
		.toc .secno {
			float: left;
			width: 4rem;
			white-space: nowrap;
		}

		.toc li {
			clear: both;
		}

		:not(li) > .toc              { margin-left:  5rem; }
		.toc .secno                  { margin-left: -5rem; }
		.toc > li li li .secno       { margin-left: -7rem; }
		.toc > li li li li .secno    { margin-left: -9rem; }
		.toc > li li li li li .secno { margin-left: -11rem; }

		/* Tighten up indentation in narrow ToCs */
		@media (max-width: 30em) {
			:not(li) > .toc              { margin-left:  4rem; }
			.toc .secno                  { margin-left: -4rem; }
			.toc > li li li              { margin-left:  1rem; }
			.toc > li li li .secno       { margin-left: -5rem; }
			.toc > li li li li .secno    { margin-left: -6rem; }
			.toc > li li li li li .secno { margin-left: -7rem; }
		}
	/* } */

	@supports (display:grid) {
		/* Use #toc over .toc to override non-@supports rules. */
		#toc {
			display: grid;
			align-content: start;
			grid-template-columns: auto 1fr;
			grid-column-gap: 1rem;
			column-gap: 1rem;
			grid-row-gap: .6rem;
			row-gap: .6rem;
		}
		#toc h2 {
			grid-column: 1 / -1;
			margin-bottom: 0;
		}
		#toc ol,
		#toc li,
		#toc a {
			display: contents;
			/* Switch <a> to subgrid when supported */
		}
		#toc span {
			margin: 0;
		}
		#toc > .toc > li > a > span {
			/* The spans of the top-level list,
			   comprising the first items of each top-level section. */
			margin-top: 1.1rem;
		}
		#toc#toc .secno { /* Ugh, need more specificity to override base.css */
			grid-column: 1;
			width: auto;
			margin-left: 0;
		}
		#toc .content {
			grid-column: 2;
			width: auto;
			margin-right: 1rem;
		}
		#toc .content:hover {
			background: rgba(75%, 75%, 75%, .25);
			border-bottom: 3px solid #054572;
			margin-bottom: -3px;
		}
		#toc li li li .content {
			margin-left: 1rem;
		}
		#toc li li li li .content {
			margin-left: 2rem;
		}
	}


/** Index *********************************************************************/

	/* Index Lists: Layout */
	ul.index       { margin-left: 0; columns: 15em; text-indent: 1em hanging; }
	ul.index li    { margin-left: 0; list-style: none; break-inside: avoid; }
	ul.index li li { margin-left: 1em }
	ul.index dl    { margin-top: 0; }
	ul.index dt    { margin: .2em 0 .2em 20px;}
	ul.index dd    { margin: .2em 0 .2em 40px;}
	/* Index Lists: Typography */
	ul.index ul,
	ul.index dl { font-size: smaller; }
	@media not print {
		ul.index li span {
			white-space: nowrap;
			color: transparent; }
		ul.index li a:hover + span,
		ul.index li a:focus + span {
			color: #707070;
		}
	}

/** Index Tables *****************************************************/
	/* See also the data table styling section, which this effectively subclasses */

	table.index {
		font-size: small;
		border-collapse: collapse;
		border-spacing: 0;
		text-align: left;
		margin: 1em 0;
	}

	table.index td,
	table.index th {
		padding: 0.4em;
	}

	table.index tr:hover td:not([rowspan]),
	table.index tr:hover th:not([rowspan]) {
		background: #f7f8f9;
	}

	/* The link in the first column in the property table (formerly a TD) */
	table.index th:first-child a {
		font-weight: bold;
	}

/******************************************************************************/
/*                                    Print                                   */
/******************************************************************************/

	@media print {
		/* Pages have their own margins. */
		html {
			margin: 0;
		}
		/* Serif for print. */
		body {
			font-family: serif;
		}
	}
	@page {
		margin: 1.5cm 1.1cm;
	}

/******************************************************************************/
/*                                    Legacy                                  */
/******************************************************************************/

	/* This rule is inherited from past style sheets. No idea what it's for. */
	.hide { display: none }



/******************************************************************************/
/*                             Overflow Control                               */
/******************************************************************************/

	.figure .caption, .sidefigure .caption, figcaption {
		/* in case figure is overlarge, limit caption to 50em */
		max-width: 50rem;
		margin-left: auto;
		margin-right: auto;
	}
	.overlarge > table {
		/* limit preferred width of table */
		max-width: 50em;
		margin-left: auto;
		margin-right: auto;
	}

	@media (min-width: 55em) {
		.overlarge {
			margin-left: calc(13px + 26.5rem - 50vw);
			margin-right: calc(13px + 26.5rem - 50vw);
			max-width: none;
		}
	}
	@media screen and (min-width: 78em) {
		body:not(.toc-inline) .overlarge {
			/* 30.5em body padding 50em content area */
			margin-left: calc(40em - 50vw) !important;
			margin-right: calc(40em - 50vw) !important;
		}
	}
	@media screen and (min-width: 90em) {
		body:not(.toc-inline) .overlarge {
			/* 4em html margin 30.5em body padding 50em content area */
			margin-left: 0 !important;
			margin-right: calc(84.5em - 100vw) !important;
		}
	}

	@media not print {
		.overlarge {
			overflow-x: auto;
			/* See Lea Verou's explanation background-attachment:
			 * http://lea.verou.me/2012/04/background-attachment-local/
			 *
			background: top left  / 4em 100% linear-gradient(to right,  #ffffff, rgba(255, 255, 255, 0)) local,
			            top right / 4em 100% linear-gradient(to left, #ffffff, rgba(255, 255, 255, 0)) local,
			            top left  / 1em 100% linear-gradient(to right,  #c3c3c5, rgba(195, 195, 197, 0)) scroll,
			            top right / 1em 100% linear-gradient(to left, #c3c3c5, rgba(195, 195, 197, 0)) scroll,
			            white;
			background-repeat: no-repeat;
			*/
		}
	}
</style>
  <meta content="Bikeshed version a04b880cde96bf0ae2d14a0edcf2bcdcb631548b" name="generator">
  <link href="https://interactiveadvertisingbureau.github.io/SIVIC/" rel="canonical">
<style>/* style-md-lists */

/* This is a weird hack for me not yet following the commonmark spec
   regarding paragraph and lists. */
[data-md] > :first-child {
    margin-top: 0;
}
[data-md] > :last-child {
    margin-bottom: 0;
}</style>
<style>/* style-selflinks */

.heading, .issue, .note, .example, li, dt {
    position: relative;
}
a.self-link {
    position: absolute;
    top: 0;
    left: calc(-1 * (3.5rem - 26px));
    width: calc(3.5rem - 26px);
    height: 2em;
    text-align: center;
    border: none;
    transition: opacity .2s;
    opacity: .5;
}
a.self-link:hover {
    opacity: 1;
}
.heading > a.self-link {
    font-size: 83%;
}
li > a.self-link {
    left: calc(-1 * (3.5rem - 26px) - 2em);
}
dfn > a.self-link {
    top: auto;
    left: auto;
    opacity: 0;
    width: 1.5em;
    height: 1.5em;
    background: gray;
    color: white;
    font-style: normal;
    transition: opacity .2s, background-color .2s, color .2s;
}
dfn:hover > a.self-link {
    opacity: 1;
}
dfn > a.self-link:hover {
    color: black;
}

a.self-link::before            { content: "¶"; }
.heading > a.self-link::before { content: "§"; }
dfn > a.self-link::before      { content: "#"; }</style>
<style>/* style-counters */

body {
    counter-reset: example figure issue;
}
.issue {
    counter-increment: issue;
}
.issue:not(.no-marker)::before {
    content: "Issue " counter(issue);
}

.example {
    counter-increment: example;
}
.example:not(.no-marker)::before {
    content: "Example " counter(example);
}
.invalid.example:not(.no-marker)::before,
.illegal.example:not(.no-marker)::before {
    content: "Invalid Example" counter(example);
}

figcaption {
    counter-increment: figure;
}
figcaption:not(.no-marker)::before {
    content: "Figure " counter(figure) " ";
}</style>
<style>/* style-var-click-highlighting */

    var { cursor: pointer; }
    var.selected0 { background-color: #F4D200; box-shadow: 0 0 0 2px #F4D200; }
    var.selected1 { background-color: #FF87A2; box-shadow: 0 0 0 2px #FF87A2; }
    var.selected2 { background-color: #96E885; box-shadow: 0 0 0 2px #96E885; }
    var.selected3 { background-color: #3EEED2; box-shadow: 0 0 0 2px #3EEED2; }
    var.selected4 { background-color: #EACFB6; box-shadow: 0 0 0 2px #EACFB6; }
    var.selected5 { background-color: #82DDFF; box-shadow: 0 0 0 2px #82DDFF; }
    var.selected6 { background-color: #FFBCF2; box-shadow: 0 0 0 2px #FFBCF2; }
    </style>
<style>/* style-autolinks */

.css.css, .property.property, .descriptor.descriptor {
    color: #005a9c;
    font-size: inherit;
    font-family: inherit;
}
.css::before, .property::before, .descriptor::before {
    content: "‘";
}
.css::after, .property::after, .descriptor::after {
    content: "’";
}
.property, .descriptor {
    /* Don't wrap property and descriptor names */
    white-space: nowrap;
}
.type { /* CSS value <type> */
    font-style: italic;
}
pre .property::before, pre .property::after {
    content: "";
}
[data-link-type="property"]::before,
[data-link-type="propdesc"]::before,
[data-link-type="descriptor"]::before,
[data-link-type="value"]::before,
[data-link-type="function"]::before,
[data-link-type="at-rule"]::before,
[data-link-type="selector"]::before,
[data-link-type="maybe"]::before {
    content: "‘";
}
[data-link-type="property"]::after,
[data-link-type="propdesc"]::after,
[data-link-type="descriptor"]::after,
[data-link-type="value"]::after,
[data-link-type="function"]::after,
[data-link-type="at-rule"]::after,
[data-link-type="selector"]::after,
[data-link-type="maybe"]::after {
    content: "’";
}

[data-link-type].production::before,
[data-link-type].production::after,
.prod [data-link-type]::before,
.prod [data-link-type]::after {
    content: "";
}

[data-link-type=element],
[data-link-type=element-attr] {
    font-family: Menlo, Consolas, "DejaVu Sans Mono", monospace;
    font-size: .9em;
}
[data-link-type=element]::before { content: "<" }
[data-link-type=element]::after  { content: ">" }

[data-link-type=biblio] {
    white-space: pre;
}</style>
<style>/* style-dfn-panel */

.dfn-panel {
    position: absolute;
    z-index: 35;
    height: auto;
    width: -webkit-fit-content;
    width: fit-content;
    max-width: 300px;
    max-height: 500px;
    overflow: auto;
    padding: 0.5em 0.75em;
    font: small Helvetica Neue, sans-serif, Droid Sans Fallback;
    background: #DDDDDD;
    color: black;
    border: outset 0.2em;
}
.dfn-panel:not(.on) { display: none; }
.dfn-panel * { margin: 0; padding: 0; text-indent: 0; }
.dfn-panel > b { display: block; }
.dfn-panel a { color: black; }
.dfn-panel a:not(:hover) { text-decoration: none !important; border-bottom: none !important; }
.dfn-panel > b + b { margin-top: 0.25em; }
.dfn-panel ul { padding: 0; }
.dfn-panel li { list-style: inside; }
.dfn-panel.activated {
    display: inline-block;
    position: fixed;
    left: .5em;
    bottom: 2em;
    margin: 0 auto;
    max-width: calc(100vw - 1.5em - .4em - .5em);
    max-height: 30vh;
}

.dfn-paneled { cursor: pointer; }
</style>
<style>/* style-syntax-highlighting */
pre.idl.highlight { color: #708090; }
.highlight:not(.idl) { background: hsl(24, 20%, 95%); }
code.highlight { padding: .1em; border-radius: .3em; }
pre.highlight, pre > code.highlight { display: block; padding: 1em; margin: .5em 0; overflow: auto; border-radius: 0; }
c-[a] { color: #990055 } /* Keyword.Declaration */
c-[b] { color: #990055 } /* Keyword.Type */
c-[c] { color: #708090 } /* Comment */
c-[d] { color: #708090 } /* Comment.Multiline */
c-[e] { color: #0077aa } /* Name.Attribute */
c-[f] { color: #669900 } /* Name.Tag */
c-[g] { color: #222222 } /* Name.Variable */
c-[k] { color: #990055 } /* Keyword */
c-[l] { color: #000000 } /* Literal */
c-[m] { color: #000000 } /* Literal.Number */
c-[n] { color: #0077aa } /* Name */
c-[o] { color: #999999 } /* Operator */
c-[p] { color: #999999 } /* Punctuation */
c-[s] { color: #a67f59 } /* Literal.String */
c-[t] { color: #a67f59 } /* Literal.String.Single */
c-[u] { color: #a67f59 } /* Literal.String.Double */
c-[cp] { color: #708090 } /* Comment.Preproc */
c-[c1] { color: #708090 } /* Comment.Single */
c-[cs] { color: #708090 } /* Comment.Special */
c-[kc] { color: #990055 } /* Keyword.Constant */
c-[kn] { color: #990055 } /* Keyword.Namespace */
c-[kp] { color: #990055 } /* Keyword.Pseudo */
c-[kr] { color: #990055 } /* Keyword.Reserved */
c-[ld] { color: #000000 } /* Literal.Date */
c-[nc] { color: #0077aa } /* Name.Class */
c-[no] { color: #0077aa } /* Name.Constant */
c-[nd] { color: #0077aa } /* Name.Decorator */
c-[ni] { color: #0077aa } /* Name.Entity */
c-[ne] { color: #0077aa } /* Name.Exception */
c-[nf] { color: #0077aa } /* Name.Function */
c-[nl] { color: #0077aa } /* Name.Label */
c-[nn] { color: #0077aa } /* Name.Namespace */
c-[py] { color: #0077aa } /* Name.Property */
c-[ow] { color: #999999 } /* Operator.Word */
c-[mb] { color: #000000 } /* Literal.Number.Bin */
c-[mf] { color: #000000 } /* Literal.Number.Float */
c-[mh] { color: #000000 } /* Literal.Number.Hex */
c-[mi] { color: #000000 } /* Literal.Number.Integer */
c-[mo] { color: #000000 } /* Literal.Number.Oct */
c-[sb] { color: #a67f59 } /* Literal.String.Backtick */
c-[sc] { color: #a67f59 } /* Literal.String.Char */
c-[sd] { color: #a67f59 } /* Literal.String.Doc */
c-[se] { color: #a67f59 } /* Literal.String.Escape */
c-[sh] { color: #a67f59 } /* Literal.String.Heredoc */
c-[si] { color: #a67f59 } /* Literal.String.Interpol */
c-[sx] { color: #a67f59 } /* Literal.String.Other */
c-[sr] { color: #a67f59 } /* Literal.String.Regex */
c-[ss] { color: #a67f59 } /* Literal.String.Symbol */
c-[vc] { color: #0077aa } /* Name.Variable.Class */
c-[vg] { color: #0077aa } /* Name.Variable.Global */
c-[vi] { color: #0077aa } /* Name.Variable.Instance */
c-[il] { color: #000000 } /* Literal.Number.Integer.Long */
</style>
 <body class="h-entry">
  <div class="head">
   <p data-fill-with="logo"></p>
   <h1 class="p-name no-ref" id="title">Secure Interface for Video Interactive Creative (SIVIC)</h1>
<<<<<<< HEAD
   <h2 class="no-num no-toc no-ref heading settled" id="subtitle"><span class="content">Living Standard, <time class="dt-updated" datetime="2018-09-19">19 September 2018</time></span></h2>
=======
   <h2 class="no-num no-toc no-ref heading settled" id="subtitle"><span class="content">Living Standard, <time class="dt-updated" datetime="2018-09-20">20 September 2018</time></span></h2>
>>>>>>> 107acec2
   <div data-fill-with="spec-metadata">
    <dl>
     <dt>This version:
     <dd><a class="u-url" href="https://interactiveadvertisingbureau.github.io/SIVIC/">https://interactiveadvertisingbureau.github.io/SIVIC/</a>
     <dt>Issue Tracking:
     <dd><a href="https://github.com/InteractiveAdvertisingBureau/SIVIC/issues/">GitHub</a>
     <dd><a href="#issues-index">Inline In Spec</a>
     <dt class="editor">Editor:
     <dd class="editor p-author h-card vcard"><a class="p-name fn u-email email" href="mailto:pieter.mees@zentrick.com">Pieter Mees</a> (<span class="p-org org">Zentrick</span>)
    </dl>
   </div>
   <div data-fill-with="warning"></div>
   <p class="copyright" data-fill-with="copyright"><a href="http://creativecommons.org/publicdomain/zero/1.0/" rel="license"><img alt="CC0" src="https://licensebuttons.net/p/zero/1.0/80x15.png"></a> To the extent possible under law, the editors have waived all copyright
and related or neighboring rights to this work.
<<<<<<< HEAD
In addition, as of 19 September 2018,
=======
In addition, as of 20 September 2018,
>>>>>>> 107acec2
the editors have made this specification available under the <a href="http://www.openwebfoundation.org/legal/the-owf-1-0-agreements/owfa-1-0" rel="license">Open Web Foundation Agreement Version 1.0</a>,
which is available at http://www.openwebfoundation.org/legal/the-owf-1-0-agreements/owfa-1-0.
Parts of this work may be from another specification document.  If so, those parts are instead covered by the license of that specification document. </p>
   <hr title="Separator for header">
  </div>
  <div class="p-summary" data-fill-with="abstract">
   <h2 class="no-num no-toc no-ref heading settled" id="abstract"><span class="content">Abstract</span></h2>
   <p>Establishes a common communication protocol between video players and executable ad units, providing rich ad experiences for viewers.</p>
  </div>
  <div data-fill-with="at-risk"></div>
  <nav data-fill-with="table-of-contents" id="toc">
   <h2 class="no-num no-toc no-ref" id="contents">Table of Contents</h2>
   <ol class="toc" role="directory">
    <li><a href="#exec-summary"><span class="secno">1</span> <span class="content">Executive Summary</span></a>
    <li><a href="#audience"><span class="secno">2</span> <span class="content">Intended Audience</span></a>
    <li>
     <a href="#intro"><span class="secno">3</span> <span class="content">Introduction</span></a>
     <ol class="toc">
      <li><a href="#enabling-advanced-video-advertising"><span class="secno">3.1</span> <span class="content">Enabling Advanced Video Advertising</span></a>
      <li><a href="#video-ad-flow"><span class="secno">3.2</span> <span class="content">Video Ad Flow</span></a>
      <li><a href="#cross-platform"><span class="secno">3.3</span> <span class="content">Cross-Platform Support</span></a>
      <li><a href="#scope"><span class="secno">3.4</span> <span class="content">Scope and Limitation</span></a>
      <li><a href="#market-needs"><span class="secno">3.5</span> <span class="content">Market Needs</span></a>
      <li><a href="#use-cases"><span class="secno">3.6</span> <span class="content">Primary Use Cases</span></a>
      <li>
       <a href="#player-reqs"><span class="secno">3.7</span> <span class="content">Video Player Requirements</span></a>
       <ol class="toc">
        <li><a href="#displaying-creative"><span class="secno">3.7.1</span> <span class="content">Displaying Ad Unit Creative</span></a>
        <li><a href="#close-control"><span class="secno">3.7.2</span> <span class="content">Close Control</span></a>
       </ol>
      <li><a href="#ad-reqs"><span class="secno">3.8</span> <span class="content">Ad Unit Requirements</span></a>
     </ol>
    <li>
     <a href="#msg-proto"><span class="secno">4</span> <span class="content">Messaging Protocol</span></a>
     <ol class="toc">
      <li>
       <a href="#transport-layer"><span class="secno">4.1</span> <span class="content">Transport Layer</span></a>
       <ol class="toc">
        <li><a href="#postmessage-transport"><span class="secno">4.1.1</span> <span class="content"><code class="idl"><span>postMessage</span></code> Transport</span></a>
        <li><a href="###msg-serialization"><span class="secno">4.1.2</span> <span class="content">Message Serialization</span></a>
       </ol>
      <li>
       <a href="#session-layer"><span class="secno">4.2</span> <span class="content">Session Layer</span></a>
       <ol class="toc">
        <li><a href="#establishing-a-new-session"><span class="secno">4.2.1</span> <span class="content">Establishing a new session</span></a>
        <li><a href="#sending-messages"><span class="secno">4.2.2</span> <span class="content">Sending messages</span></a>
        <li><a href="#receiving-messages"><span class="secno">4.2.3</span> <span class="content">Receiving messages</span></a>
       </ol>
      <li>
       <a href="##msg-struct"><span class="secno">4.3</span> <span class="content">Message Data Structure</span></a>
       <ol class="toc">
        <li><a href="###msg-proto-resolve"><span class="secno">4.3.1</span> <span class="content"><span><code>resolve</code></span> messages</span></a>
        <li><a href="###msg-proto-reject"><span class="secno">4.3.2</span> <span class="content"><span><code>reject</code></span> messages</span></a>
       </ol>
     </ol>
    <li>
     <a href="#api"><span class="secno">5</span> <span class="content">API Reference</span></a>
     <ol class="toc">
      <li>
       <a href="#vast-messages"><span class="secno">5.1</span> <span class="content">Messages corresponding to VAST tracking events</span></a>
       <ol class="toc">
        <li><a href="#vast-error"><span class="secno">5.1.1</span> <span class="content">SIVIC:Tracking:error</span></a>
        <li><a href="#other-vast-messages"><span class="secno">5.1.2</span> <span class="content">Other tracking events that must be supported</span></a>
       </ol>
      <li>
       <a href="#video-messages"><span class="secno">5.2</span> <span class="content">Messages from the video element</span></a>
       <ol class="toc">
        <li><a href="#sivic-video-durationchange"><span class="secno">5.2.1</span> <span class="content">SIVIC:Video:durationchange</span></a>
        <li><a href="#sivic-video-ended"><span class="secno">5.2.2</span> <span class="content">SIVIC:Video:ended</span></a>
        <li><a href="#sivic-video-error"><span class="secno">5.2.3</span> <span class="content">SIVIC:Video:error</span></a>
        <li><a href="#sivic-video-pause"><span class="secno">5.2.4</span> <span class="content">SIVIC:Video:pause</span></a>
        <li><a href="#sivic-video-play"><span class="secno">5.2.5</span> <span class="content">SIVIC:Video:play</span></a>
        <li><a href="#sivic-video-playing"><span class="secno">5.2.6</span> <span class="content">SIVIC:Video:playing</span></a>
        <li><a href="#sivic-video-seeked"><span class="secno">5.2.7</span> <span class="content">SIVIC:Video:seeked</span></a>
        <li><a href="#sivic-video-seeking"><span class="secno">5.2.8</span> <span class="content">SIVIC:Video:seeking</span></a>
        <li><a href="#sivic-video-timeupdate"><span class="secno">5.2.9</span> <span class="content">SIVIC:Video:timeupdate</span></a>
        <li><a href="#sivic-video-volumechange"><span class="secno">5.2.10</span> <span class="content">SIVIC:Video:volumechange</span></a>
       </ol>
      <li>
       <a href="#video-responses"><span class="secno">5.3</span> <span class="content">Responses from the video element</span></a>
       <ol class="toc">
        <li>
         <a href="#sivic-creative-getVideoState-response"><span class="secno">5.3.1</span> <span class="content">Response To SIVIC:Creative:getVideoState</span></a>
         <ol class="toc">
          <li><a href="#sivic-creative-getVideoState-resolve"><span class="secno">5.3.1.1</span> <span class="content">resolve</span></a>
         </ol>
       </ol>
      <li>
       <a href="#player-messages"><span class="secno">5.4</span> <span class="content">Messages from the player</span></a>
       <ol class="toc">
        <li><a href="#sivic-player-resize"><span class="secno">5.4.1</span> <span class="content">SIVIC:Player:resize</span></a>
        <li><a href="#sivic-player-init"><span class="secno">5.4.2</span> <span class="content">SIVIC:Player:init</span></a>
        <li><a href="#sivic-player-startCreative"><span class="secno">5.4.3</span> <span class="content">SIVIC:Player:startCreative</span></a>
        <li><a href="#sivic-player-adSkipped"><span class="secno">5.4.4</span> <span class="content">SIVIC:Player:adSkipped</span></a>
        <li><a href="#sivic-player-adStopped"><span class="secno">5.4.5</span> <span class="content">SIVIC:Player:adStopped</span></a>
        <li><a href="#sivic-player-fatalError"><span class="secno">5.4.6</span> <span class="content">SIVIC:Player:fatalError</span></a>
       </ol>
      <li>
       <a href="#player-responses"><span class="secno">5.5</span> <span class="content">Responses from the player to the creative</span></a>
       <ol class="toc">
        <li>
         <a href="#sivic-creative-requestVideoLocation-response"><span class="secno">5.5.1</span> <span class="content">Response To SIVIC:Creative:requestVideoLocation</span></a>
         <ol class="toc">
          <li><a href="#sivic-creative-requestVideoLocation-resolve"><span class="secno">5.5.1.1</span> <span class="content">resolve</span></a>
         </ol>
        <li>
         <a href="#sivic-creative-ready-response"><span class="secno">5.5.2</span> <span class="content">Response To SIVIC:Creative:ready</span></a>
         <ol class="toc">
          <li><a href="#sivic-creative-ready-resolve"><span class="secno">5.5.2.1</span> <span class="content">resolve</span></a>
          <li><a href="#sivic-creative-ready-reject"><span class="secno">5.5.2.2</span> <span class="content">reject</span></a>
         </ol>
        <li>
<<<<<<< HEAD
         <a href="#sivic-creative-requestSkip-response"><span class="secno">5.5.3</span> <span class="content">Response To SIVIC:Creative:requestSkip</span></a>
         <ol class="toc">
          <li><a href="#sivic-creative-requestSkip-resolve"><span class="secno">5.5.3.1</span> <span class="content">resolve</span></a>
          <li><a href="#sivic-creative-requestSkip-reject"><span class="secno">5.5.3.2</span> <span class="content">reject</span></a>
         </ol>
        <li>
         <a href="#sivic-creative-requestStop-response"><span class="secno">5.5.4</span> <span class="content">Response To SIVIC:Creative:requestStop</span></a>
         <ol class="toc">
          <li><a href="#sivic-creative-requestStop-resolve"><span class="secno">5.5.4.1</span> <span class="content">resolve</span></a>
          <li><a href="#sivic-creative-requestStop-reject"><span class="secno">5.5.4.2</span> <span class="content">reject</span></a>
         </ol>
        <li>
         <a href="#sivic-creative-requestPause-response"><span class="secno">5.5.5</span> <span class="content">Response To SIVIC:Creative:requestPause</span></a>
         <ol class="toc">
          <li><a href="#sivic-creative-requestPause-resolve"><span class="secno">5.5.5.1</span> <span class="content">resolve</span></a>
          <li><a href="#sivic-creative-requestPause-reject"><span class="secno">5.5.5.2</span> <span class="content">reject</span></a>
         </ol>
        <li>
         <a href="#sivic-creative-requestPlay-response"><span class="secno">5.5.6</span> <span class="content">Response To SIVIC:Creative:requestPlay</span></a>
         <ol class="toc">
          <li><a href="#sivic-creative-requestPlay-resolve"><span class="secno">5.5.6.1</span> <span class="content">resolve</span></a>
          <li><a href="#sivic-creative-requestPlay-reject"><span class="secno">5.5.6.2</span> <span class="content">reject</span></a>
         </ol>
        <li>
         <a href="#sivic-creative-requestFullscreen-response"><span class="secno">5.5.7</span> <span class="content">Response To SIVIC:Creative:requestFullscreen</span></a>
         <ol class="toc">
          <li><a href="#sivic-creative-requestFullscreen-resolve"><span class="secno">5.5.7.1</span> <span class="content">resolve</span></a>
          <li><a href="#sivic-creative-requestFullscreen-reject"><span class="secno">5.5.7.2</span> <span class="content">reject</span></a>
         </ol>
        <li>
         <a href="#sivic-creative-requestVolume-response"><span class="secno">5.5.8</span> <span class="content">Response To SIVIC:Creative:requestVolume</span></a>
         <ol class="toc">
          <li><a href="#sivic-creative-requestVolume-resolve"><span class="secno">5.5.8.1</span> <span class="content">resolve</span></a>
          <li><a href="#sivic-creative-requestVolume-reject"><span class="secno">5.5.8.2</span> <span class="content">reject</span></a>
         </ol>
        <li>
         <a href="#sivic-creative-requestResize-response"><span class="secno">5.5.9</span> <span class="content">Response To SIVIC:Creative:requestResize</span></a>
         <ol class="toc">
          <li><a href="#sivic-creative-requestResize-resolve"><span class="secno">5.5.9.1</span> <span class="content">resolve</span></a>
          <li><a href="#sivic-creative-requestResize-reject"><span class="secno">5.5.9.2</span> <span class="content">reject</span></a>
         </ol>
        <li>
         <a href="#sivic-creative-requestChangeAdDuration-response"><span class="secno">5.5.10</span> <span class="content">Response To SIVIC:Creative:requestChangeAdDuration</span></a>
         <ol class="toc">
          <li><a href="#sivic-creative-requestChangeAdDuration-resolve"><span class="secno">5.5.10.1</span> <span class="content">resolve</span></a>
          <li><a href="#sivic-creative-requestChangeAdDuration-reject"><span class="secno">5.5.10.2</span> <span class="content">reject</span></a>
         </ol>
        <li>
         <a href="#sivic-creative-reportTracking-response"><span class="secno">5.5.11</span> <span class="content">Response To SIVIC:Creative:reportTracking</span></a>
         <ol class="toc">
          <li><a href="#sivic-creative-reportTracking-resolve"><span class="secno">5.5.11.1</span> <span class="content">resolve</span></a>
          <li><a href="#sivic-creative-reportTracking-reject"><span class="secno">5.5.11.2</span> <span class="content">reject</span></a>
=======
         <a href="#sivic-creative-clickThru-response"><span class="secno">4.5.3</span> <span class="content">Response To SIVIC:Creative:clickThru</span></a>
         <ol class="toc">
          <li><a href="#sivic-creative-clickThru-resolve"><span class="secno">4.5.3.1</span> <span class="content">resolve</span></a>
          <li><a href="#sivic-creative-clickThru-reject"><span class="secno">4.5.3.2</span> <span class="content">reject</span></a>
         </ol>
        <li>
         <a href="#sivic-creative-requestSkip-response"><span class="secno">4.5.4</span> <span class="content">Response To SIVIC:Creative:requestSkip</span></a>
         <ol class="toc">
          <li><a href="#sivic-creative-requestSkip-resolve"><span class="secno">4.5.4.1</span> <span class="content">resolve</span></a>
          <li><a href="#sivic-creative-requestSkip-reject"><span class="secno">4.5.4.2</span> <span class="content">reject</span></a>
         </ol>
        <li>
         <a href="#sivic-creative-requestStop-response"><span class="secno">4.5.5</span> <span class="content">Response To SIVIC:Creative:requestStop</span></a>
         <ol class="toc">
          <li><a href="#sivic-creative-requestStop-resolve"><span class="secno">4.5.5.1</span> <span class="content">resolve</span></a>
          <li><a href="#sivic-creative-requestStop-reject"><span class="secno">4.5.5.2</span> <span class="content">reject</span></a>
         </ol>
        <li>
         <a href="#sivic-creative-requestPause-response"><span class="secno">4.5.6</span> <span class="content">Response To SIVIC:Creative:requestPause</span></a>
         <ol class="toc">
          <li><a href="#sivic-creative-requestPause-resolve"><span class="secno">4.5.6.1</span> <span class="content">resolve</span></a>
          <li><a href="#sivic-creative-requestPause-reject"><span class="secno">4.5.6.2</span> <span class="content">reject</span></a>
         </ol>
        <li>
         <a href="#sivic-creative-requestPlay-response"><span class="secno">4.5.7</span> <span class="content">Response To SIVIC:Creative:requestPlay</span></a>
         <ol class="toc">
          <li><a href="#sivic-creative-requestPlay-resolve"><span class="secno">4.5.7.1</span> <span class="content">resolve</span></a>
          <li><a href="#sivic-creative-requestPlay-reject"><span class="secno">4.5.7.2</span> <span class="content">reject</span></a>
         </ol>
        <li>
         <a href="#sivic-creative-requestFullscreen-response"><span class="secno">4.5.8</span> <span class="content">Response To SIVIC:Creative:requestFullscreen</span></a>
         <ol class="toc">
          <li><a href="#sivic-creative-requestFullscreen-resolve"><span class="secno">4.5.8.1</span> <span class="content">resolve</span></a>
          <li><a href="#sivic-creative-requestFullscreen-reject"><span class="secno">4.5.8.2</span> <span class="content">reject</span></a>
         </ol>
        <li>
         <a href="#sivic-creative-requestVolume-response"><span class="secno">4.5.9</span> <span class="content">Response To SIVIC:Creative:requestVolume</span></a>
         <ol class="toc">
          <li><a href="#sivic-creative-requestVolume-resolve"><span class="secno">4.5.9.1</span> <span class="content">resolve</span></a>
          <li><a href="#sivic-creative-requestVolume-reject"><span class="secno">4.5.9.2</span> <span class="content">reject</span></a>
         </ol>
        <li>
         <a href="#sivic-creative-requestResize-response"><span class="secno">4.5.10</span> <span class="content">Response To SIVIC:Creative:requestResize</span></a>
         <ol class="toc">
          <li><a href="#sivic-creative-requestResize-resolve"><span class="secno">4.5.10.1</span> <span class="content">resolve</span></a>
          <li><a href="#sivic-creative-requestResize-reject"><span class="secno">4.5.10.2</span> <span class="content">reject</span></a>
         </ol>
        <li>
         <a href="#sivic-creative-requestChangeAdDuration-response"><span class="secno">4.5.11</span> <span class="content">Response To SIVIC:Creative:requestChangeAdDuration</span></a>
         <ol class="toc">
          <li><a href="#sivic-creative-requestChangeAdDuration-resolve"><span class="secno">4.5.11.1</span> <span class="content">resolve</span></a>
          <li><a href="#sivic-creative-requestChangeAdDuration-reject"><span class="secno">4.5.11.2</span> <span class="content">reject</span></a>
         </ol>
        <li>
         <a href="#sivic-creative-reportTracking-response"><span class="secno">4.5.12</span> <span class="content">Response To SIVIC:Creative:reportTracking</span></a>
         <ol class="toc">
          <li><a href="#sivic-creative-reportTracking-resolve"><span class="secno">4.5.12.1</span> <span class="content">resolve</span></a>
          <li><a href="#sivic-creative-reportTracking-reject"><span class="secno">4.5.12.2</span> <span class="content">reject</span></a>
>>>>>>> 107acec2
         </ol>
       </ol>
      <li>
       <a href="#creative-messages"><span class="secno">5.6</span> <span class="content">Messages from the Creative to the Player</span></a>
       <ol class="toc">
        <li><a href="#sivic-creative-ready"><span class="secno">5.6.1</span> <span class="content">SIVIC:Creative:ready</span></a>
        <li><a href="#sivic-creative-requestSkip"><span class="secno">5.6.2</span> <span class="content">SIVIC:Creative:requestSkip</span></a>
        <li><a href="#sivic-creative-requestStop"><span class="secno">5.6.3</span> <span class="content">SIVIC:Creative:requestStop</span></a>
        <li><a href="#sivic-creative-fatalError"><span class="secno">5.6.4</span> <span class="content">SIVIC:Creative:fatalError</span></a>
        <li><a href="#sivic-creative-requestPause"><span class="secno">5.6.5</span> <span class="content">SIVIC:Creative:requestPause</span></a>
        <li><a href="#sivic-creative-requestPlay"><span class="secno">5.6.6</span> <span class="content">SIVIC:Creative:requestPlay</span></a>
        <li><a href="#sivic-creative-requestResize"><span class="secno">5.6.7</span> <span class="content">SIVIC:Creative:requestResize</span></a>
        <li><a href="#sivic-creative-requestFullScreen"><span class="secno">5.6.8</span> <span class="content">SIVIC:Creative:requestFullScreen</span></a>
        <li><a href="#sivic-creative-requestVolume"><span class="secno">5.6.9</span> <span class="content">SIVIC:Creative:requestVolume</span></a>
        <li><a href="#sivic-creative-reportTracking"><span class="secno">5.6.10</span> <span class="content">SIVIC:Creative:reportTracking</span></a>
        <li><a href="#sivic-creative-requestChangeAdDuration"><span class="secno">5.6.11</span> <span class="content">SIVIC:Creative:requestChangeAdDuration</span></a>
        <li><a href="#sivic-creative-clickThru"><span class="secno">5.6.12</span> <span class="content">SIVIC:Creative:clickThru</span></a>
        <li><a href="#sivic-creative-getVideoState"><span class="secno">5.6.13</span> <span class="content">SIVIC:Creative:getVideoState</span></a>
       </ol>
      <li>
       <a href="#creative-responses"><span class="secno">5.7</span> <span class="content">Responses from the creative to the player</span></a>
       <ol class="toc">
        <li>
         <a href="#sivic-player-init-response"><span class="secno">5.7.1</span> <span class="content">Response To SIVIC:Player:init</span></a>
         <ol class="toc">
          <li><a href="#sivic-player-init-resolve"><span class="secno">5.7.1.1</span> <span class="content">resolve</span></a>
          <li><a href="#sivic-player-init-reject"><span class="secno">5.7.1.2</span> <span class="content">reject</span></a>
         </ol>
        <li>
         <a href="#sivic-player-startCreative-response"><span class="secno">5.7.2</span> <span class="content">Response To SIVIC:Player:startCreative</span></a>
         <ol class="toc">
          <li><a href="#sivic-player-startCreative-resolve"><span class="secno">5.7.2.1</span> <span class="content">resolve</span></a>
          <li><a href="#sivic-player-startCreative-reject"><span class="secno">5.7.2.2</span> <span class="content">reject</span></a>
         </ol>
        <li>
         <a href="#sivic-player-adSkipped-response"><span class="secno">5.7.3</span> <span class="content">Response To SIVIC:Player:adSkipped</span></a>
         <ol class="toc">
          <li><a href="#sivic-player-adSkipped-resolve"><span class="secno">5.7.3.1</span> <span class="content">resolve</span></a>
         </ol>
        <li>
         <a href="#sivic-player-adStopped-response"><span class="secno">5.7.4</span> <span class="content">Response To SIVIC:Player:adStopped</span></a>
         <ol class="toc">
          <li><a href="#sivic-player-adStopped-resolve"><span class="secno">5.7.4.1</span> <span class="content">resolve</span></a>
         </ol>
        <li>
         <a href="#sivic-player-fatalError-response"><span class="secno">5.7.5</span> <span class="content">Response To SIVIC:Player:fatalError</span></a>
         <ol class="toc">
          <li><a href="#sivic-player-fatalError-resolve"><span class="secno">5.7.5.1</span> <span class="content">resolve</span></a>
         </ol>
       </ol>
      <li><a href="#api-vast"><span class="secno">5.8</span> <span class="content">Referencing a SIVIC creative from VAST</span></a>
      <li><a href="#api-ad-loading"><span class="secno">5.9</span> <span class="content">How to Handle Ad Loading</span></a>
      <li>
       <a href="#api-ad-playback"><span class="secno">5.10</span> <span class="content">How to Handle Ad Playback</span></a>
       <ol class="toc">
        <li><a href="#api-ad-pause"><span class="secno">5.10.1</span> <span class="content">Ad Pause</span></a>
        <li><a href="#api-resizing"><span class="secno">5.10.2</span> <span class="content">Ad Resizing and Fullscreen</span></a>
       </ol>
      <li>
       <a href="#api-end"><span class="secno">5.11</span> <span class="content">How to Handle Ad End and Unload</span></a>
       <ol class="toc">
        <li><a href="#api-skip"><span class="secno">5.11.1</span> <span class="content">Ad Skips</span></a>
        <li><a href="#api-end-before-complete"><span class="secno">5.11.2</span> <span class="content">Ad Ends Before Video Completion</span></a>
        <li><a href="#api-extend"><span class="secno">5.11.3</span> <span class="content">Ad Extends Beyond Video Completion</span></a>
        <li><a href="#api-complete"><span class="secno">5.11.4</span> <span class="content">Ad Completes at Video Completion</span></a>
        <li><a href="#api-error"><span class="secno">5.11.5</span> <span class="content">Ad Errors Out</span></a>
        <li><a href="#api-notes"><span class="secno">5.11.6</span> <span class="content">Additional Notes</span></a>
       </ol>
     </ol>
    <li>
     <a href="#protocol"><span class="secno">6</span> <span class="content">Protocol Details</span></a>
     <ol class="toc">
      <li>
       <a href="#objects"><span class="secno">6.1</span> <span class="content">Objects</span></a>
       <ol class="toc">
        <li><a href="#entry-point"><span class="secno">6.1.1</span> <span class="content">Entry Point</span></a>
        <li><a href="#object-ad"><span class="secno">6.1.2</span> <span class="content">Ad Interface</span></a>
        <li><a href="#object-creative-data"><span class="secno">6.1.3</span> <span class="content">Creative Data</span></a>
        <li><a href="#object-env-data"><span class="secno">6.1.4</span> <span class="content">Environment Data</span></a>
       </ol>
      <li>
       <a href="#errors"><span class="secno">6.2</span> <span class="content">Error Handling and Timeouts</span></a>
       <ol class="toc">
        <li><a href="#error-codes"><span class="secno">6.2.1</span> <span class="content">Error Codes</span></a>
       </ol>
      <li><a href="#ad-completion"><span class="secno">6.3</span> <span class="content">Ad Completion</span></a>
     </ol>
    <li><a href="#security"><span class="secno">7</span> <span class="content">Security</span></a>
    <li><a href="#examples"><span class="secno">8</span> <span class="content">Examples</span></a>
    <li><a href="#lang-specific"><span class="secno">9</span> <span class="content">Language-Specific Implementation Details</span></a>
    <li><a href="#terminology"><span class="secno">10</span> <span class="content">Terminology</span></a>
    <li><a href="#conformance"><span class="secno"></span> <span class="content"> Conformance</span></a>
    <li>
     <a href="#index"><span class="secno"></span> <span class="content">Index</span></a>
     <ol class="toc">
      <li><a href="#index-defined-here"><span class="secno"></span> <span class="content">Terms defined by this specification</span></a>
      <li><a href="#index-defined-elsewhere"><span class="secno"></span> <span class="content">Terms defined by reference</span></a>
     </ol>
    <li>
     <a href="#references"><span class="secno"></span> <span class="content">References</span></a>
     <ol class="toc">
      <li><a href="#normative"><span class="secno"></span> <span class="content">Normative References</span></a>
     </ol>
    <li><a href="#idl-index"><span class="secno"></span> <span class="content">IDL Index</span></a>
    <li><a href="#issues-index"><span class="secno"></span> <span class="content">Issues Index</span></a>
   </ol>
  </nav>
  <main>
   <h2 class="heading settled" data-level="1" id="exec-summary"><span class="secno">1. </span><span class="content">Executive Summary</span><a class="self-link" href="#exec-summary"></a></h2>
   <p>The SIVIC standard is intended to address the original mandate of the VPAID
spec: to establish a common communication protocol between video players and ad
units that allows a single “executable ad” (one that requires software logic to
be executed as part of ad playback) to be displayed as an enhancement of
standard video advertisement, in any compliant video player, with the result
that advertisers using VPAID ads can provide rich ad experiences for viewers and
collect ad playback and interaction details that are just as rich as the ad
experience.</p>
   <p>The SIVIC revision is needed specifically to address the following concerns with
VPAID:</p>
   <ul>
    <li data-md>
     <p><strong>Publisher control:</strong> compatibility with running the interactive code in
parallel to the video rather than having the code manage the video delivery,
incorporating the following:</p>
     <ul>
      <li data-md>
       <p>VAST 4 style delivery (interactive code delivered separately from the
media file)</p>
      <li data-md>
       <p>Compatibility with server-side ad insertion, including live streams</p>
      <li data-md>
       <p>Compatibility with the need to pre-cache at least the video asset on
mobile</p>
     </ul>
    <li data-md>
     <p><strong>Security:</strong> compatibility with running in a “protected”/safe iframe and/or
being passed a proxy video object by the publisher</p>
    <li data-md>
     <p><strong>Clarity of purpose:</strong> Movement of verification and viewability codebase to a
separate codebase, either client-resident in the case of the OM SDK or a
separate call to a verification script in VAST 4.1</p>
    <li data-md>
     <p><strong>Clarity of purpose, security, performance:</strong> Unintended usage of VPAID that
is disruptive to the user experience and/or publisher operations (specifically
client-side arbitration, but other scenarios may exist)</p>
   </ul>
   <p>By specifying a separation of the video asset from the codebase, VAST 4.0 + has
already done some of the work required to resolve the issues above. The SIVIC
spec is intended to close the gaps for the purpose of enabling and reporting on
rich (interactive and dynamic) video ad experiences. Viewability and
verification will now be handled in separate standard efforts.</p>
   <p>Additionally, the new standard should support all reasonably well-adopted ad
formats currently available using VPAID.</p>
   <h2 class="heading settled" data-level="2" id="audience"><span class="secno">2. </span><span class="content">Intended Audience</span><a class="self-link" href="#audience"></a></h2>
   <p>Anyone involved in digital video advertising can benefit from being familiar
with this specification, however implementation details are targeted toward the
developers of executable video ads and of video players intended to support
interactive and/or dynamic video ads enabled by the spec. Specifically, video
software engineers and video product managers should use this document as a
guide when implementing technology designed to support SIVIC.</p>
   <h2 class="heading settled" data-level="3" id="intro"><span class="secno">3. </span><span class="content">Introduction</span><a class="self-link" href="#intro"></a></h2>
   <h3 class="heading settled" data-level="3.1" id="enabling-advanced-video-advertising"><span class="secno">3.1. </span><span class="content">Enabling Advanced Video Advertising</span><a class="self-link" href="#enabling-advanced-video-advertising"></a></h3>
   <p>Standard video ads are limited in what they can do and what they can track. They
play back linearly from start to finish and support only the tracking provided
to the publisher in advance via VAST.</p>
   <p>In cases where the player environment is capable of supporting execution of code
as part of the video playback experience, that code can be used to present the
viewer with an array of interactive and/or dynamic features, commonly including
additional video or image galleries, more detailed product information, store or
dealer locators, and audience-specific personalized elements.</p>
   <p>The SIVIC specification is intended to standardize the communication needed
between the ad player and the ad creative itself. SIVIC is similar to the VPAID
spec that preceded it in this regard.</p>
   <p><img alt="Diagram showing
interaction between video player, VAST and VPAID" src="images/vast-vpaid-player.png" width="100%"></p>
   <p class="issue" id="issue-f49d752f"><a class="self-link" href="#issue-f49d752f"></a> the diagram above will need to be revised to account for SSAI and
non-SSAI scenarios</p>
   <h3 class="heading settled" data-level="3.2" id="video-ad-flow"><span class="secno">3.2. </span><span class="content">Video Ad Flow</span><a class="self-link" href="#video-ad-flow"></a></h3>
   <p>The process of serving an ad is also more or less unchanged from the earlier
VPAID specification, with two main exceptions.</p>
   <ul>
    <li data-md>
     <p>Access to the video is no longer mediated by the code layer described in this
spec, as was the case for VPAID. Pre-caching for mobile and SSAI require
direct access to the video and this is reflected in the VAST 4.1 spec, which
now separates the video media file from the <code>InteractiveCreativeFile</code> asset.
Removing this parent-child relationship between the code and the video also no
longer allows the code to act as a gatekeeper for the video, which led to the
exploitation of VPAID for client-side arbitration.</p>
    <li data-md>
     <p>SIVIC also has to account for the SSAI use case - in this case, the video ad
is part of an ongoing video stream delivered by the publisher and the SIVIC
code is downloaded and executed on a parallel path to the stream.</p>
   </ul>
   <p><img alt="Diagram showing interaction
between video player and VPAID" src="images/vpaid-player.png" width="100%"></p>
   <p class="issue" id="issue-f49d752f①"><a class="self-link" href="#issue-f49d752f①"></a> the diagram above will need to be revised to account for SSAI and
non-SSAI scenarios</p>
   <h3 class="heading settled" data-level="3.3" id="cross-platform"><span class="secno">3.3. </span><span class="content">Cross-Platform Support</span><a class="self-link" href="#cross-platform"></a></h3>
   <p>As was the case with VPAID, SIVIC is designed to be a
cross-platform standard, and should be the preferred standard for enabling
advanced video creative on any device capable of supporting the execution of
ad-resident code on the device, including desktop, mobile and OTT.</p>
   <h3 class="heading settled" data-level="3.4" id="scope"><span class="secno">3.4. </span><span class="content">Scope and Limitation</span><a class="self-link" href="#scope"></a></h3>
   <p>The most important change in scope between VPAID and the SIVIC specification is
that SIVIC is now only intended to be used to support advanced video creative.
Verification and viewability are now handled by the Open Measurement spec, and
part of the rationale for revising SIVIC is clarifying and narrowing the usage
of code by ad vendors to support the publishers’ need for security and
performance. Any use of the SIVIC spec to support something other than
interactive or dynamic content within the ad unit should be by default
considered as counter to the intentions of the spec.</p>
   <p>Another out-of-scope consideration for this spec is that there may be cases
where the device is not capable or not willing to execute third-party code
alongside the video. In these cases an alternate “thin client” solution may need
to be provided using VAST or another approach, but it will not be addressed
here. An example of advanced creative supported by VAST include end cards
executed using VAST companion assets, as well as proprietary ad units developed
by several mobile SDKs to support advanced video executions in a manner that is
easily pre-cached.</p>
   <h3 class="heading settled" data-level="3.5" id="market-needs"><span class="secno">3.5. </span><span class="content">Market Needs</span><a class="self-link" href="#market-needs"></a></h3>
   <p>The VPAID spec that preceded the SIVIC spec was outlined to follow general
principles, some of which are generally accepted good design principles
(simplicity, portability, consistency) and others of which reinforce at this
point relatively well-known aspects of the relationship between the player and
the ad (the player is in control, and implements support for the full spec to
support a variety of ad units, whereas a given ad unit implements only the
aspects of the spec that it needs).</p>
   <p>In the hopes of going a bit deeper than the abstract principles underlying the
spec in this new revision, instead we reflect below the market needs driving the
replacement of VPAID with SIVIC.</p>
   <ul>
    <li data-md>
     <p>Publisher needs:</p>
     <ul>
      <li data-md>
       <p>Security</p>
      <li data-md>
       <p>Performance</p>
      <li data-md>
       <p>Low latency</p>
      <li data-md>
       <p>Protection of publisher page creative elements from ad code</p>
      <li data-md>
       <p>The minimization of errors and playback issues</p>
     </ul>
    <li data-md>
     <p>Agency/advertiser/ad platform needs:</p>
     <ul>
      <li data-md>
       <p>Maximum creative control, without interfering with publisher needs above</p>
      <li data-md>
       <p>Access to player-managed capabilities like fullscreen</p>
      <li data-md>
       <p>Ability to pass data into the creative</p>
      <li data-md>
       <p>A defined interface for communicating with elements outside the player and
ad</p>
      <li data-md>
       <p>Ability to understand playback environment/device capabilities that may be
required for creative execution</p>
      <li data-md>
       <p>The ability to correlate the measurement of interactive events with other
measurement now happening outside of VPAID (eg viewability and
verification)</p>
     </ul>
    <li data-md>
     <p>Needs of both:</p>
     <ul>
      <li data-md>
       <p>Document clarity - we should be careful to minimize any confusion about
how to implement a player or recognized ad format</p>
      <li data-md>
       <p>Position relative to other standards (VAST, OMID, etc) in any cases of
overlap or potential confusion</p>
     </ul>
   </ul>
   <h3 class="heading settled" data-level="3.6" id="use-cases"><span class="secno">3.6. </span><span class="content">Primary Use Cases</span><a class="self-link" href="#use-cases"></a></h3>
   <p>The standards revisions in this document intend to support scalable, performant
interactive video execution in the following cases</p>
   <ul>
    <li data-md>
     <p>Server-side ad insertion, with interactive creative operating in parallel to a
publisher-controlled video stream</p>
    <li data-md>
     <p>Mobile and other bandwidth-constrained scenarios that require pre-loading of
assets to enable instant playback</p>
    <li data-md>
     <p>Desktop and other playback scenarios currently executed via VPAID, with a
reduction in errors, non-standard executions, and performance and security
issues. The significant change between VPAID and SIVIC for these scenarios is
that video playback control now resides with the publisher player in all
cases.</p>
    <li data-md>
     <p>In service of all of the above, it is also understood that this version of the
SIVIC spec should be interoperable with VAST 4.1.</p>
    <li data-md>
     <p>In all cases the understanding is that the playback environment (device and
platform) support and permit the execution of code as required by SIVIC.</p>
   </ul>
   <h3 class="heading settled" data-level="3.7" id="player-reqs"><span class="secno">3.7. </span><span class="content">Video Player Requirements</span><a class="self-link" href="#player-reqs"></a></h3>
   <p>The video player must implement ad loading, check for presence of SIVIC, manage
video playback, and if present, implement the correct SIVIC version. Recovery
mechanisms should also be in place should the ad unit fail to follow specified
protocols correctly. For example, if the video player does not receive the
AdStopped event from an ad unit after sending a call to <code class="idl"><a data-link-type="idl" href="#dom-ad-stopad" id="ref-for-dom-ad-stopad">stopAd</a></code>, the video
player should be prepared to react appropriately.</p>
   <p><a href="#ad-completion">§6.3 Ad Completion</a> provides details on error handling and recommended recovery
action for specific timeout situations.</p>
   <h4 class="heading settled" data-level="3.7.1" id="displaying-creative"><span class="secno">3.7.1. </span><span class="content">Displaying Ad Unit Creative</span><a class="self-link" href="#displaying-creative"></a></h4>
   <p>The video advertising industry expects that an impression has indicated that an
ad was viewed by an end user. Therefore, the video player should ensure that no
other visual elements from the video player, the webpage, or other ads, display
over a video ad that is currently in progress.</p>
   <h4 class="heading settled" data-level="3.7.2" id="close-control"><span class="secno">3.7.2. </span><span class="content">Close Control</span><a class="self-link" href="#close-control"></a></h4>
   <p>This specification does not mandate a close control or behavior by the video ad
creative or the video player. Currently, the publisher video player is in full
control and can dismiss the video ad creative at any point in time. The video
ad creative can also dismiss itself at any point in time. Some implementations
may have a publisher provided close control and others may not. Video ad
creatives may opt to show its own close control. Video ad creatives and
video players should ensure that consumers are presented with a good ad
experience.</p>
   <h3 class="heading settled" data-level="3.8" id="ad-reqs"><span class="secno">3.8. </span><span class="content">Ad Unit Requirements</span><a class="self-link" href="#ad-reqs"></a></h3>
   <p>If the ad unit implements SIVIC, it must indicate the correct version. The ad
unit must implement all methods and properties listed, but can either decline
from responding or returning a value that indicates that the method or property
is not supported.</p>
   <p>The ad unit should never allow uncaught exceptions to be thrown during calls
into SIVIC from the video player. See Implementation sections for more specific
requirements.</p>
   <h2 class="heading settled" data-level="4" id="msg-proto"><span class="secno">4. </span><span class="content">Messaging Protocol</span><a class="self-link" href="#msg-proto"></a></h2>
   <p>To facilitate asynchronous communication between the video player and the SIVIC
creative, we employ a messaging protocol.</p>
   <p>The protocol defines both the data structure of messages exchanged by both
parties and the algorithms needed to reliably handle the exchange of these
messages.</p>
   <p>The protocol is designed to be easily implemented on top of the <code class="idl"><a data-link-type="idl">postMessage</a></code> interface, available across <code><a data-link-type="element" href="https://html.spec.whatwg.org/multipage/iframe-embed-object.html#the-iframe-element" id="ref-for-the-iframe-element">iframe</a></code> elements which are
used to isolate the SIVIC ad from the video player.</p>
   <p class="issue" id="issue-a2fd907b"><a class="self-link" href="#issue-a2fd907b"></a> add link to final location of reference implementation</p>
   <h3 class="heading settled" data-level="4.1" id="transport-layer"><span class="secno">4.1. </span><span class="content">Transport Layer</span><a class="self-link" href="#transport-layer"></a></h3>
   <p>A <dfn class="dfn-paneled" data-dfn-for="message" data-dfn-type="dfn" data-noexport id="message-transport">transport</dfn> is a communication mechanism that can send <a data-link-type="dfn" href="#message-serialized-message" id="ref-for-message-serialized-message">serialized messages</a> between two parties. In SIVIC’s case those are the video
player and the creative.</p>
   <p>A <dfn class="dfn-paneled" data-dfn-for="message" data-dfn-type="dfn" data-noexport id="message-serialized-message">serialized message</dfn> is a text string that one of the
parties, the <dfn class="dfn-paneled" data-dfn-for="message" data-dfn-type="dfn" data-noexport id="message-sender">sender</dfn>, forwards to the other party, the <dfn class="dfn-paneled" data-dfn-for="message" data-dfn-type="dfn" data-noexport id="message-receiver">receiver</dfn>, through the <a data-link-type="dfn" href="#message-transport" id="ref-for-message-transport">transport</a>.</p>
   <p>The <a data-link-type="dfn" href="#message-transport" id="ref-for-message-transport①">transport</a> must guarantee the following <dfn class="dfn-paneled" data-dfn-for="message/transport" data-dfn-type="dfn" data-noexport id="message-transport-properties">properties</dfn>:</p>
   <ul>
    <li data-md>
     <p>It must guarantee that both parties of the channel are unambiguously defined,
and that only those two parties observe any <a data-link-type="dfn" href="#message-serialized-message" id="ref-for-message-serialized-message①">serialized messages</a> sent by
either of them.</p>
    <li data-md>
     <p>It must guarantee that all <a data-link-type="dfn" href="#message-serialized-message" id="ref-for-message-serialized-message②">serialized messages</a> eventually get delivered to
the other party.</p>
    <li data-md>
     <p>It must guarantee that the <a data-link-type="dfn" href="#message-serialized-message" id="ref-for-message-serialized-message③">serialized messages</a> are delivered intact,
without any modifications.</p>
    <li data-md>
     <p>It must guarantee that all <a data-link-type="dfn" href="#message-serialized-message" id="ref-for-message-serialized-message④">serialized messages</a> are delivered in the order
that they were sent by the sender.</p>
   </ul>
   <p>The <a data-link-type="dfn" href="#message-transport" id="ref-for-message-transport②">transport</a> is not required to deliver <a data-link-type="dfn" href="#message-serialized-message" id="ref-for-message-serialized-message⑤">serialized messages</a> synchronously, but it should make a best effort to deliver them as soon as
possible.</p>
   <p class="note" role="note"><span>Note:</span> This means that a <a data-link-type="dfn" href="#message-sender" id="ref-for-message-sender">sender</a> can not assume that a message is
delivered to the <a data-link-type="dfn" href="#message-receiver" id="ref-for-message-receiver">receiver</a> unless the <a data-link-type="dfn" href="#message-receiver" id="ref-for-message-receiver①">receiver</a> sends a
message back that acknowledges receipt. It also means that exceptions on the <a data-link-type="dfn" href="#message-receiver" id="ref-for-message-receiver②">receiver’s</a> side can’t be caught by the <a data-link-type="dfn" href="#message-sender" id="ref-for-message-sender①">sender</a> unless
the <a data-link-type="dfn" href="#message-receiver" id="ref-for-message-receiver③">receiver</a> explicitly sends a message back to the <a data-link-type="dfn" href="#message-sender" id="ref-for-message-sender②">sender</a> with the exception.</p>
   <h4 class="heading settled" data-level="4.1.1" id="postmessage-transport"><span class="secno">4.1.1. </span><span class="content"><code class="idl"><a data-link-type="idl">postMessage</a></code> Transport</span><a class="self-link" href="#postmessage-transport"></a></h4>
   <p>Unless otherwise negotiated by both parties, in SIVIC the video player and
creative will use the <code class="idl"><a data-link-type="idl">postMessage</a></code> API as their <a data-link-type="dfn" href="#message-transport" id="ref-for-message-transport③">transport</a> across the <code><a data-link-type="element" href="https://html.spec.whatwg.org/multipage/iframe-embed-object.html#the-iframe-element" id="ref-for-the-iframe-element①">iframe</a></code> boundary separating them.</p>
   <p>The <code class="idl"><a data-link-type="idl">postMessage</a></code> API conforms to the required <a data-link-type="dfn" href="#message-transport-properties" id="ref-for-message-transport-properties">properties</a> of a <a data-link-type="dfn" href="#message-transport" id="ref-for-message-transport④">transport</a>.</p>
   <h4 class="heading settled" data-level="4.1.2" id="##msg-serialization"><span class="secno">4.1.2. </span><span class="content">Message Serialization</span><a class="self-link" href="#%23%23msg-serialization"></a></h4>
   <p>To <dfn data-dfn-for="message" data-dfn-type="dfn" data-noexport id="message-serialize">serialize<a class="self-link" href="#message-serialize"></a></dfn> a <code class="idl"><a data-link-type="idl" href="#dictdef-message" id="ref-for-dictdef-message">Message</a></code> to a <a data-link-type="dfn" href="#message-serialized-message" id="ref-for-message-serialized-message⑥">serialized message</a>,
apply <code class="idl"><a data-link-type="idl">stringify</a></code> to the <code class="idl"><a data-link-type="idl" href="#dictdef-message" id="ref-for-dictdef-message①">Message</a></code> data structure. The resulting <code class="idl"><a data-link-type="idl" href="https://heycam.github.io/webidl/#idl-DOMString" id="ref-for-idl-DOMString">DOMString</a></code> represents the <a data-link-type="dfn" href="#message-serialized-message" id="ref-for-message-serialized-message⑦">serialized message</a>.</p>
   <p>To <dfn class="dfn-paneled" data-dfn-for="message" data-dfn-type="dfn" data-noexport id="message-deserialize">deserialize</dfn> a <a data-link-type="dfn" href="#message-serialized-message" id="ref-for-message-serialized-message⑧">serialized message</a> to a <code class="idl"><a data-link-type="idl" href="#dictdef-message" id="ref-for-dictdef-message②">Message</a></code> data structure, apply <code class="idl"><a data-link-type="idl">parse</a></code> to the <a data-link-type="dfn" href="#message-serialized-message" id="ref-for-message-serialized-message⑨">serialized message</a>.
The resulting <code class="idl"><a data-link-type="idl">Object</a></code> has the <code class="idl"><a data-link-type="idl" href="#dictdef-message" id="ref-for-dictdef-message③">Message</a></code> data structure.</p>
   <p>The <a data-link-type="dfn" href="#message-sender" id="ref-for-message-sender③">sender</a> should not transmit any <a data-link-type="dfn" href="#message-serialized-message" id="ref-for-message-serialized-message①⓪">serialized messages</a> that
cannot be correctly <a data-link-type="dfn" href="#message-deserialize" id="ref-for-message-deserialize">deserialized</a> by the <a data-link-type="dfn" href="#message-receiver" id="ref-for-message-receiver④">receiver</a>.</p>
   <p>The <a data-link-type="dfn" href="#message-receiver" id="ref-for-message-receiver⑤">receiver</a> should discard and ignore any <a data-link-type="dfn" href="#message-serialized-message" id="ref-for-message-serialized-message①①">serialized messages</a> that it cannot correctly <a data-link-type="dfn" href="#message-deserialize" id="ref-for-message-deserialize①">deserialize</a>.</p>
   <h3 class="heading settled" data-level="4.2" id="session-layer"><span class="secno">4.2. </span><span class="content">Session Layer</span><a class="self-link" href="#session-layer"></a></h3>
   <p>Multiple <dfn class="dfn-paneled" data-dfn-for="message" data-dfn-type="dfn" data-noexport id="message-sessions">sessions</dfn> maybe active over a single <a data-link-type="dfn" href="#message-transport" id="ref-for-message-transport⑤">transport</a> at any given time.</p>
   <p>A <a data-link-type="dfn" href="#message-sessions" id="ref-for-message-sessions">session</a> is uniquely identified by a <dfn class="dfn-paneled" data-dfn-for="message" data-dfn-type="dfn" data-lt="session identifier" data-noexport id="message-session-identifier">session
identifier</dfn>. All messages belonging to a <a data-link-type="dfn" href="#message-sessions" id="ref-for-message-sessions①">session</a> <em>must</em> reference the same <a data-link-type="dfn" href="#message-session-identifier" id="ref-for-message-session-identifier">session identifier</a>.</p>
   <h4 class="heading settled" data-level="4.2.1" id="establishing-a-new-session"><span class="secno">4.2.1. </span><span class="content">Establishing a new session</span><a class="self-link" href="#establishing-a-new-session"></a></h4>
   <p>A <a data-link-type="dfn" href="#message-sessions" id="ref-for-message-sessions②">session</a> is established by running the <a data-link-type="dfn" href="#message-establish-a-new-session" id="ref-for-message-establish-a-new-session">establish a new session</a> algorithm.</p>
   <section class="algorithm" data-algorithm="to establish a new session">
    <p>To <dfn class="dfn-paneled" data-dfn-for="message" data-dfn-type="dfn" data-noexport id="message-establish-a-new-session">establish a new session</dfn>, you <em>must</em> run the
following steps:</p>
    <dl>
     <dt data-md>Input
     <dd data-md>
      <p>none</p>
     <dt data-md>Output
     <dd data-md>
      <p><var>sessionIdPromise</var>, a <code class="idl"><a data-link-type="idl" href="https://heycam.github.io/webidl/#idl-promise" id="ref-for-idl-promise">Promise</a></code> that will resolve to a <a data-link-type="dfn" href="#message-session-identifier" id="ref-for-message-session-identifier①">session identifier</a></p>
    </dl>
    <ol>
     <li data-md>
      <p>Let <var>sessionId</var> be a new <a data-link-type="dfn" href="#message-session-identifier" id="ref-for-message-session-identifier②">session identifier</a>.</p>
    </ol>
    <p><strong class="advisement"> It is recommended to use a UUID for the <a data-link-type="dfn" href="#message-session-identifier" id="ref-for-message-session-identifier③">session
identifier</a>.</strong></p>
    <ol start="2">
     <li data-md>
      <p>Let <var>type</var> be <code>createSession</code>.</p>
     <li data-md>
      <p>Let <var>args</var> be <code>undefined</code>.</p>
     <li data-md>
      <p>Let <var>sessionIdPromise</var> be a new unresolved <code class="idl"><a data-link-type="idl" href="https://heycam.github.io/webidl/#idl-promise" id="ref-for-idl-promise①">Promise</a></code>.</p>
     <li data-md>
      <p>Start the <a data-link-type="dfn" href="#message-send-an-acked-message" id="ref-for-message-send-an-acked-message">send an acked message</a> algorithm with <var>sessionId</var>, <var>type</var> and <var>args</var>. Let <var>ackPromise</var> be the return value.</p>
     <li data-md>
      <p>Return <var>sessionIdPromise</var>.</p>
     <li data-md>
      <p>When <var>ackPromise</var> resolves:</p>
      <ul>
       <li data-md>
        <p>If it is fulfilled, then resolve <var>sessionIdPromise</var> with <var>sessionId</var>.</p>
       <li data-md>
        <p>If it is rejected with <var>error</var>, then reject <var>sessionIdPromise</var> with <var>error</var>.</p>
      </ul>
    </ol>
   </section>
   <h4 class="heading settled" data-level="4.2.2" id="sending-messages"><span class="secno">4.2.2. </span><span class="content">Sending messages</span><a class="self-link" href="#sending-messages"></a></h4>
   <p>To send a message through a <a data-link-type="dfn" href="#message-sessions" id="ref-for-message-sessions③">session</a>, run the <a data-link-type="dfn" href="#message-send-a-message" id="ref-for-message-send-a-message">send a message</a> algorithm.</p>
   <section class="algorithm" data-algorithm="to send a message">
    <p>To <dfn class="dfn-paneled" data-dfn-for="message" data-dfn-type="dfn" data-noexport id="message-send-a-message">send a message</dfn>, you <em>must</em> run the following
steps:</p>
    <dl>
     <dt data-md>Input
     <dd data-md>
      <p><var>sessionId</var>, a <a data-link-type="dfn" href="#message-session-identifier" id="ref-for-message-session-identifier④">session identifier</a></p>
     <dd data-md>
      <p><var>type</var>, a <a data-link-type="dfn">message type</a></p>
     <dd data-md>
      <p><var>args</var>, an optional object to be submitted with the message</p>
     <dt data-md>Output
     <dd data-md>
      <p><var>messageId</var>, a <a data-link-type="dfn">message identifier</a></p>
    </dl>
    <ol>
     <li data-md>
      <p>Let <var>messageId</var> be</p>
      <ul>
       <li data-md>
        <p><code>0</code>, if this is the first message in the <a data-link-type="dfn" href="#message-sessions" id="ref-for-message-sessions④">session</a> identified
 by <var>sessionId</var>.</p>
       <li data-md>
        <p><var>messageId</var> of the previous message sent on the <a data-link-type="dfn" href="#message-sessions" id="ref-for-message-sessions⑤">session</a> identified by <var>sessionId</var> incremented by <code>1</code>, otherwise.</p>
      </ul>
     <li data-md>
      <p>Let <var>message</var> be a new <code class="idl"><a data-link-type="idl" href="#dictdef-message" id="ref-for-dictdef-message④">Message</a></code> object with its attributes initialized
 to <var>sessionId</var>, <var>messageId</var>, <var>type</var> and <var>args</var>.</p>
     <li data-md>
      <p>Let <var>serializedMessage</var> be the result of running <code class="idl"><a data-link-type="idl">stringify</a></code> on <var>message</var>.</p>
     <li data-md>
      <p>Transmit <var>serializedMessage</var> to the other party through the <a data-link-type="dfn" href="#message-transport" id="ref-for-message-transport⑥">transport</a>.</p>
     <li data-md>
      <p>Return <var>messageId</var>.</p>
    </ol>
   </section>
   <p>While most messages can be sent "fire-and-forget", some require the sender to
be informed that they were properly received and handled by the receiver. The
protocol uses semantics similar to the <code class="idl"><a data-link-type="idl" href="https://heycam.github.io/webidl/#idl-promise" id="ref-for-idl-promise②">Promise</a></code> API for this.</p>
   <section class="algorithm" data-algorithm="to send an acked message">
    <p>To <dfn class="dfn-paneled" data-dfn-for="message" data-dfn-type="dfn" data-noexport id="message-send-an-acked-message">send an acked message</dfn>, you <em>must</em> run the
following steps:</p>
    <dl>
     <dt data-md>Input
     <dd data-md>
      <p><var>sessionId</var>, a <a data-link-type="dfn" href="#message-session-identifier" id="ref-for-message-session-identifier⑤">session identifier</a></p>
     <dd data-md>
      <p><var>type</var>, a <a data-link-type="dfn">message type</a></p>
     <dd data-md>
      <p><var>args</var>, an optional object to be submitted with the message</p>
     <dt data-md>Output
     <dd data-md>
      <p><var>promise</var>, a <code class="idl"><a data-link-type="idl" href="https://heycam.github.io/webidl/#idl-promise" id="ref-for-idl-promise③">Promise</a></code> which will eventually resolve to the value sent
 back by the other party</p>
    </dl>
    <ol>
     <li data-md>
      <p>Run the <a data-link-type="dfn" href="#message-send-a-message" id="ref-for-message-send-a-message①">send a message</a> algorithm with <var>sessionId</var>, <var>type</var> and <var>args</var>.
 Let <var>messageId</var> be the return value.</p>
     <li data-md>
      <p>Let <var>promise</var> be a new unresolved <code class="idl"><a data-link-type="idl" href="https://heycam.github.io/webidl/#idl-promise" id="ref-for-idl-promise④">Promise</a></code>.</p>
     <li data-md>
      <p>Add <var>promise</var> to the <a data-link-type="dfn">resolve list</a>, annotated with <var>sessionId</var> and <var>messageId</var>.</p>
     <li data-md>
      <p>Return <var>promise</var>.</p>
    </ol>
   </section>
   <h4 class="heading settled" data-level="4.2.3" id="receiving-messages"><span class="secno">4.2.3. </span><span class="content">Receiving messages</span><a class="self-link" href="#receiving-messages"></a></h4>
   <p>To be able to detect new incoming <a data-link-type="dfn" href="#message-sessions" id="ref-for-message-sessions⑥">sessions</a> and receive messages from
existing sessions, every party should start running the <a data-link-type="dfn">handle incoming
messages</a> algorithm as soon as possible.</p>
   <section class="algorithm" data-algorithm="to handle an incoming message">
    <p>To <dfn data-dfn-for="message" data-dfn-type="dfn" data-noexport id="message-handle-an-incoming-message">handle an incoming message<a class="self-link" href="#message-handle-an-incoming-message"></a></dfn>, you <em>must</em> run the
following steps:</p>
    <dl>
     <dt data-md>Input
     <dd data-md>
      <p><var>serializedMessage</var>, a <a data-link-type="dfn" href="#message-serialized-message" id="ref-for-message-serialized-message①②">serialized message</a> received from the <a data-link-type="dfn" href="#message-transport" id="ref-for-message-transport⑦">transport</a></p>
     <dt data-md>Output
     <dd data-md>
      <p>none</p>
    </dl>
    <ol>
     <li data-md>
      <p>Let <var>message</var> be the result of running <code class="idl"><a data-link-type="idl">parse</a></code> on <var>serializedMessage</var>.</p>
      <ol>
       <li data-md>
        <p>If <code class="idl"><a data-link-type="idl">parse</a></code> threw an exception, ignore the exception and abort
	execution of this algorithm.</p>
      </ol>
     <li data-md>
      <p>If <var>message</var>.<code class="idl"><a data-link-type="idl" href="#dom-message-type" id="ref-for-dom-message-type">type</a></code> is <code>resolve</code> or <code>reject</code>:</p>
      <ol>
       <li data-md>
        <p>Let <var>sessionId</var> be <var>message</var>.<code class="idl"><a data-link-type="idl" href="#dom-message-sessionid" id="ref-for-dom-message-sessionid">sessionId</a></code>.</p>
       <li data-md>
        <p>Let <var>messageId</var> be <var>message</var>.<code class="idl"><a data-link-type="idl" href="#dom-message-args" id="ref-for-dom-message-args">args</a></code>.<code class="idl"><a data-link-type="idl" href="#dom-resolvemessageargs-messageid" id="ref-for-dom-resolvemessageargs-messageid">messageId</a></code>.</p>
       <li data-md>
        <p>Let <var>promise</var> be the promise in the <a data-link-type="dfn">resolve list</a> for <var>sessionId</var> and <var>messageId</var>, if any.</p>
       <li data-md>
        <p>If a <var>promise</var> was found:</p>
        <ol>
         <li data-md>
          <p>If <var>message</var>.<code class="idl"><a data-link-type="idl" href="#dom-message-type" id="ref-for-dom-message-type①">type</a></code> is <code>resolve</code>, then fulfill <var>promise</var> with <var>message</var>.<code class="idl"><a data-link-type="idl" href="#dom-message-args" id="ref-for-dom-message-args①">args</a></code>.<code class="idl"><a data-link-type="idl" href="#dom-resolvemessageargs-value" id="ref-for-dom-resolvemessageargs-value">value</a></code>.</p>
         <li data-md>
          <p>If <var>message</var>.<code class="idl"><a data-link-type="idl" href="#dom-message-type" id="ref-for-dom-message-type②">type</a></code> is <code>reject</code>, then reject <var>promise</var> with <var>message</var>.<code class="idl"><a data-link-type="idl" href="#dom-message-args" id="ref-for-dom-message-args②">args</a></code>.<code class="idl"><a data-link-type="idl" href="#dom-resolvemessageargs-value" id="ref-for-dom-resolvemessageargs-value①">value</a></code>.</p>
        </ol>
      </ol>
     <li data-md>
      <p>Otherwise: pass <var>message</var> to the user of the protocol for handling.</p>
    </ol>
   </section>
   <h3 class="heading settled" data-level="4.3" id="#msg-struct"><span class="secno">4.3. </span><span class="content">Message Data Structure</span><a class="self-link" href="#%23msg-struct"></a></h3>
   <p>A protocol message is represented by the <code class="idl"><a data-link-type="idl" href="#dictdef-message" id="ref-for-dictdef-message⑤">Message</a></code> data structure.</p>
<pre class="idl highlight def"><c- b>dictionary</c-> <dfn class="dfn-paneled idl-code" data-dfn-type="dictionary" data-export id="dictdef-message"><code><c- g>Message</c-></code></dfn> {
  <c- b>required</c-> <a class="idl-code" data-link-type="interface" href="https://heycam.github.io/webidl/#idl-DOMString" id="ref-for-idl-DOMString①"><c- b>DOMString</c-></a> <dfn class="dfn-paneled idl-code" data-dfn-for="Message" data-dfn-type="dict-member" data-export data-type="DOMString " id="dom-message-sessionid"><code><c- g>sessionId</c-></code></dfn>;
  <c- b>required</c-> <a class="idl-code" data-link-type="interface" href="https://heycam.github.io/webidl/#idl-unsigned-long" id="ref-for-idl-unsigned-long"><c- b>unsigned</c-> <c- b>long</c-></a> <dfn class="dfn-paneled idl-code" data-dfn-for="Message" data-dfn-type="dict-member" data-export data-type="unsigned long " id="dom-message-messageid"><code><c- g>messageId</c-></code></dfn>;
  <c- b>required</c-> <a class="idl-code" data-link-type="interface" href="https://heycam.github.io/webidl/#idl-DOMString" id="ref-for-idl-DOMString②"><c- b>DOMString</c-></a> <dfn class="dfn-paneled idl-code" data-dfn-for="Message" data-dfn-type="dict-member" data-export data-type="DOMString " id="dom-message-type"><code><c- g>type</c-></code></dfn>;
  <c- b>any</c-> <dfn class="dfn-paneled idl-code" data-dfn-for="Message" data-dfn-type="dict-member" data-export data-type="any " id="dom-message-args"><code><c- g>args</c-></code></dfn>;
};
</pre>
   <p>A <code class="idl"><a data-link-type="idl" href="#dictdef-message" id="ref-for-dictdef-message⑥">Message</a></code> has an associated <code class="idl"><a data-link-type="idl" href="#dom-message-sessionid" id="ref-for-dom-message-sessionid①">sessionId</a></code>, a string that uniquely
identifies the <a data-link-type="dfn">messaging session</a> to which the <code class="idl"><a data-link-type="idl" href="#dictdef-message" id="ref-for-dictdef-message⑦">Message</a></code> belongs.</p>
   <p>A <code class="idl"><a data-link-type="idl" href="#dictdef-message" id="ref-for-dictdef-message⑧">Message</a></code> has an associated <code class="idl"><a data-link-type="idl" href="#dom-message-messageid" id="ref-for-dom-message-messageid">messageId</a></code>, an integer that
increments with each message sent by the sender over the <a data-link-type="dfn">messaging session</a> specified by <code class="idl"><a data-link-type="idl" href="#dom-message-sessionid" id="ref-for-dom-message-sessionid②">sessionId</a></code>.</p>
   <p class="note" role="note"><span>Note:</span> The combination of <code class="idl"><a data-link-type="idl" href="#dom-message-sessionid" id="ref-for-dom-message-sessionid③">sessionId</a></code> and <code class="idl"><a data-link-type="idl" href="#dom-message-messageid" id="ref-for-dom-message-messageid①">messageId</a></code> uniquely identifies a single message. The combination of the values of these two
attributes may never occur twice.</p>
   <p>A <code class="idl"><a data-link-type="idl" href="#dictdef-message" id="ref-for-dictdef-message⑨">Message</a></code> has an associated <code class="idl"><a data-link-type="idl" href="#dom-message-type" id="ref-for-dom-message-type③">type</a></code>, a string that defines the type
of message that is being sent and informs the receiver how to interpret the <code class="idl"><a data-link-type="idl" href="#dom-message-args" id="ref-for-dom-message-args③">args</a></code> parameter.</p>
   <p>A <code class="idl"><a data-link-type="idl" href="#dictdef-message" id="ref-for-dictdef-message①⓪">Message</a></code> may have associated <code class="idl"><a data-link-type="idl" href="#dom-message-args" id="ref-for-dom-message-args④">args</a></code>, which are <code class="idl"><a data-link-type="idl" href="#dom-message-type" id="ref-for-dom-message-type④">type</a></code>-specific additional arguments. The data structure and meaning
of <code class="idl"><a data-link-type="idl" href="#dom-message-args" id="ref-for-dom-message-args⑤">args</a></code> is defined in the respective message type definitions.</p>
   <h4 class="heading settled" data-level="4.3.1" id="##msg-proto-resolve"><span class="secno">4.3.1. </span><span class="content"><dfn data-dfn-for="message" data-dfn-type="dfn" data-noexport id="message-resolve"><code>resolve</code><a class="self-link" href="#message-resolve"></a></dfn> messages</span><a class="self-link" href="#%23%23msg-proto-resolve"></a></h4>
   <p><code class="idl"><a data-link-type="idl" href="#dom-message-type" id="ref-for-dom-message-type⑤">type</a></code> must be <code>resolve</code></p>
   <p><code class="idl"><a data-link-type="idl" href="#dom-message-args" id="ref-for-dom-message-args⑥">args</a></code> must be a <code class="idl"><a data-link-type="idl" href="#dictdef-resolvemessageargs" id="ref-for-dictdef-resolvemessageargs">ResolveMessageArgs</a></code> object:</p>
<pre class="idl highlight def"><c- b>dictionary</c-> <dfn class="dfn-paneled idl-code" data-dfn-type="dictionary" data-export id="dictdef-resolvemessageargs"><code><c- g>ResolveMessageArgs</c-></code></dfn> {
  <c- b>required</c-> <a class="idl-code" data-link-type="interface" href="https://heycam.github.io/webidl/#idl-unsigned-long" id="ref-for-idl-unsigned-long①"><c- b>unsigned</c-> <c- b>long</c-></a> <dfn class="dfn-paneled idl-code" data-dfn-for="ResolveMessageArgs" data-dfn-type="dict-member" data-export data-type="unsigned long " id="dom-resolvemessageargs-messageid"><code><c- g>messageId</c-></code></dfn>;
  <c- b>any</c-> <dfn class="dfn-paneled idl-code" data-dfn-for="ResolveMessageArgs" data-dfn-type="dict-member" data-export data-type="any " id="dom-resolvemessageargs-value"><code><c- g>value</c-></code></dfn>;
};
</pre>
   <p><code class="idl"><a data-link-type="idl" href="#dom-resolvemessageargs-messageid" id="ref-for-dom-resolvemessageargs-messageid①">messageId</a></code> refers to the <code class="idl"><a data-link-type="idl" href="#dom-message-messageid" id="ref-for-dom-message-messageid②">messageId</a></code> attribute
of the message that is being resolved.</p>
   <p><code class="idl"><a data-link-type="idl" href="#dom-resolvemessageargs-value" id="ref-for-dom-resolvemessageargs-value②">value</a></code> may include a value associated with this <code>resolve</code> message.</p>
   <h4 class="heading settled" data-level="4.3.2" id="##msg-proto-reject"><span class="secno">4.3.2. </span><span class="content"><dfn data-dfn-for="message" data-dfn-type="dfn" data-noexport id="message-reject"><code>reject</code><a class="self-link" href="#message-reject"></a></dfn> messages</span><a class="self-link" href="#%23%23msg-proto-reject"></a></h4>
   <p><code class="idl"><a data-link-type="idl" href="#dom-message-type" id="ref-for-dom-message-type⑥">type</a></code> must be <code>reject</code></p>
   <p><code class="idl"><a data-link-type="idl" href="#dom-message-args" id="ref-for-dom-message-args⑦">args</a></code> must be a <code class="idl"><a data-link-type="idl" href="#dictdef-resolvemessageargs" id="ref-for-dictdef-resolvemessageargs①">ResolveMessageArgs</a></code> object.</p>
   <p><code class="idl"><a data-link-type="idl" href="#dom-resolvemessageargs-value" id="ref-for-dom-resolvemessageargs-value③">value</a></code> may include an error message associated with this <code>reject</code> message.</p>
   <h2 class="heading settled" data-level="5" id="api"><span class="secno">5. </span><span class="content">API Reference</span><a class="self-link" href="#api"></a></h2>
   <h3 class="heading settled" data-level="5.1" id="vast-messages"><span class="secno">5.1. </span><span class="content">Messages corresponding to VAST tracking events</span><a class="self-link" href="#vast-messages"></a></h3>
   <p>All ID’s are prepended with SIVIC:Tracking. The player must report each event to the ad whenever a tracking pixels is reported for that tracking event type.  These names correspond with VAST 4.1 tracking names.</p>
   <p>For example:</p>
<pre>{
 id: "SIVIC:Tracking:impression",
 args: {}
}
</pre>
   <h4 class="heading settled" data-level="5.1.1" id="vast-error"><span class="secno">5.1.1. </span><span class="content">SIVIC:Tracking:error</span><a class="self-link" href="#vast-error"></a></h4>
    parameters: 
<pre>errorCode(string): the vast error code
</pre>
   <h4 class="heading settled" data-level="5.1.2" id="other-vast-messages"><span class="secno">5.1.2. </span><span class="content">Other tracking events that must be supported</span><a class="self-link" href="#other-vast-messages"></a></h4>
   <ul>
    <li data-md>
     <p>SIVIC:Tracking:impression</p>
    <li data-md>
     <p>SIVIC:Tracking:creativeView</p>
    <li data-md>
     <p>SIVIC:Tracking:mute</p>
    <li data-md>
     <p>SIVIC:Tracking:unmute</p>
    <li data-md>
     <p>SIVIC:Tracking:pause</p>
    <li data-md>
     <p>SIVIC:Tracking:resume</p>
    <li data-md>
     <p>SIVIC:Tracking:rewind</p>
    <li data-md>
     <p>SIVIC:Tracking:skip</p>
    <li data-md>
     <p>SIVIC:Tracking:playerExpand</p>
    <li data-md>
     <p>SIVIC:Tracking:playerCollapse</p>
    <li data-md>
     <p>SIVIC:Tracking:loaded</p>
    <li data-md>
     <p>SIVIC:Tracking:start</p>
    <li data-md>
     <p>SIVIC:Tracking:firstQuartile</p>
    <li data-md>
     <p>SIVIC:Tracking:midpoint</p>
    <li data-md>
     <p>SIVIC:Tracking:thirdQuartile</p>
    <li data-md>
     <p>SIVIC:Tracking:complete</p>
    <li data-md>
     <p>SIVIC:Tracking:otherAdInteraction</p>
    <li data-md>
     <p>SIVIC:Tracking:progress</p>
    <li data-md>
     <p>SIVIC:Tracking:closeLinear</p>
    <li data-md>
     <p>SIVIC:Tracking:fullscreen</p>
    <li data-md>
     <p>SIVIC:Tracking:exitFullscreen</p>
    <li data-md>
     <p>SIVIC:Tracking:expand</p>
    <li data-md>
     <p>SIVIC:Tracking:collapse</p>
    <li data-md>
     <p>SIVIC:Tracking:clickThrough</p>
    <li data-md>
     <p>SIVIC:Tracking:clickTracking</p>
    <li data-md>
     <p>SIVIC:Tracking:customClick</p>
   </ul>
   <h3 class="heading settled" data-level="5.2" id="video-messages"><span class="secno">5.2. </span><span class="content">Messages from the video element</span><a class="self-link" href="#video-messages"></a></h3>
   <p>All video messages will be prepended with SIVIC:Video. All video messages should be sent after their corresponding
media events are called. If the video is wrapped or native the player should make its best effort to make messages
correspond with the html5 video element callbacks.</p>
   <h4 class="heading settled" data-level="5.2.1" id="sivic-video-durationchange"><span class="secno">5.2.1. </span><span class="content">SIVIC:Video:durationchange</span><a class="self-link" href="#sivic-video-durationchange"></a></h4>
    Should be called after the durationchange event is triggered on the video element. 
   <p>parameters:</p>
   <ul>
    <li data-md>
     <p>duration(float): The number in seconds of the video duration. For server side ad insertion this must be calculated
to be the total duration of the ad.</p>
   </ul>
   <h4 class="heading settled" data-level="5.2.2" id="sivic-video-ended"><span class="secno">5.2.2. </span><span class="content">SIVIC:Video:ended</span><a class="self-link" href="#sivic-video-ended"></a></h4>
    Should be called after the ended event is triggered on the video element. 
   <h4 class="heading settled" data-level="5.2.3" id="sivic-video-error"><span class="secno">5.2.3. </span><span class="content">SIVIC:Video:error</span><a class="self-link" href="#sivic-video-error"></a></h4>
    Should be called after the error event is triggered on the video element. 
   <p>parameters:</p>
   <ul>
    <li data-md>
     <p>error(string): corresponds to videoElement.error.code.</p>
    <li data-md>
     <p>message(string): corresponds to videoElement.error.message.</p>
   </ul>
   <h4 class="heading settled" data-level="5.2.4" id="sivic-video-pause"><span class="secno">5.2.4. </span><span class="content">SIVIC:Video:pause</span><a class="self-link" href="#sivic-video-pause"></a></h4>
    Should be called after the pause event is triggered on the video element. 
   <h4 class="heading settled" data-level="5.2.5" id="sivic-video-play"><span class="secno">5.2.5. </span><span class="content">SIVIC:Video:play</span><a class="self-link" href="#sivic-video-play"></a></h4>
    Should be called after the play event is triggered on the video element. 
   <h4 class="heading settled" data-level="5.2.6" id="sivic-video-playing"><span class="secno">5.2.6. </span><span class="content">SIVIC:Video:playing</span><a class="self-link" href="#sivic-video-playing"></a></h4>
    Should be called after the playing event is triggered on the video element. 
   <h4 class="heading settled" data-level="5.2.7" id="sivic-video-seeked"><span class="secno">5.2.7. </span><span class="content">SIVIC:Video:seeked</span><a class="self-link" href="#sivic-video-seeked"></a></h4>
    Should be called after the seeked event is triggered on the video element. 
   <h4 class="heading settled" data-level="5.2.8" id="sivic-video-seeking"><span class="secno">5.2.8. </span><span class="content">SIVIC:Video:seeking</span><a class="self-link" href="#sivic-video-seeking"></a></h4>
    Should be called after the seeking event is triggered on the video element. 
   <h4 class="heading settled" data-level="5.2.9" id="sivic-video-timeupdate"><span class="secno">5.2.9. </span><span class="content">SIVIC:Video:timeupdate</span><a class="self-link" href="#sivic-video-timeupdate"></a></h4>
    Should be called after the timeupdate event is triggered on the video element. 
   <p>parameters:</p>
   <ul>
    <li data-md>
     <p>currentTime(number): corresponds to videoElement.currentTime attribute. For server side ad insertion
this must be calculated to be the total time the video ad has played. For example: if the video element
time is 500 seconds but the ad started playback 10 seconds ago (in DAI), currentTime should be set to 10 seconds.</p>
   </ul>
   <h4 class="heading settled" data-level="5.2.10" id="sivic-video-volumechange"><span class="secno">5.2.10. </span><span class="content">SIVIC:Video:volumechange</span><a class="self-link" href="#sivic-video-volumechange"></a></h4>
    Should be called after the volumechange event is triggered on the video element. 
   <p>parameters:</p>
   <ul>
    <li data-md>
     <p>volume(number): corresponds to videoElement.volume attribute.</p>
   </ul>
   <h3 class="heading settled" data-level="5.3" id="video-responses"><span class="secno">5.3. </span><span class="content">Responses from the video element</span><a class="self-link" href="#video-responses"></a></h3>
   <h4 class="heading settled" data-level="5.3.1" id="sivic-creative-getVideoState-response"><span class="secno">5.3.1. </span><span class="content">Response To SIVIC:Creative:getVideoState</span><a class="self-link" href="#sivic-creative-getVideoState-response"></a></h4>
   <h5 class="heading settled" data-level="5.3.1.1" id="sivic-creative-getVideoState-resolve"><span class="secno">5.3.1.1. </span><span class="content">resolve</span><a class="self-link" href="#sivic-creative-getVideoState-resolve"></a></h5>
   <ul>
    <li data-md>
     <p>currentSrc(string): The src of which ad has been chosen. This may need correction for server side ad insertion as
it should indicate the video media selected and not the url to the media playing.</p>
    <li data-md>
     <p>currentTime(number): This should be the current time from the first frame of the video ad.  In the case of DAI,
this number needs to be corrected. For example: if the video element time is 500 seconds but the ad started
playback 10 seconds ago (in DAI), this should be 10 seconds.</p>
    <li data-md>
     <p>duration(number): This should be the duration of the ad.  Server side ad insertion may need correction.</p>
    <li data-md>
     <p>ended(boolean): corresponds exactly to video element ended attribute</p>
    <li data-md>
     <p>muted(boolean): corresponds exactly to video element muted attribute</p>
    <li data-md>
     <p>paused(boolean): corresponds exactly to video element paused attribute</p>
    <li data-md>
     <p>volume(number): corresponds exactly to video element volume attribute</p>
    <li data-md>
     <p>fullscreen(boolean): true if the video element is full screen, false otherwise</p>
   </ul>
   <p class="issue" id="issue-a3715b66"><a class="self-link" href="#issue-a3715b66"></a> should we also include video element location and size here?</p>
   <h3 class="heading settled" data-level="5.4" id="player-messages"><span class="secno">5.4. </span><span class="content">Messages from the player</span><a class="self-link" href="#player-messages"></a></h3>
    All messages from the player should be prepended with SIVIC:Player. 
   <p>For example:</p>
<pre>{
 id: "SIVIC:Player:adStopped",
 args: {
   code: 0
 }
}
</pre>
   <h4 class="heading settled" data-level="5.4.1" id="sivic-player-resize"><span class="secno">5.4.1. </span><span class="content">SIVIC:Player:resize</span><a class="self-link" href="#sivic-player-resize"></a></h4>
   <p>parameters:</p>
<pre class="idl highlight def"><c- b>dictionary</c-> <dfn class="dfn-paneled idl-code" data-dfn-type="dictionary" data-export id="dictdef-resizeparameters"><code><c- g>resizeParameters</c-></code></dfn> {
  <c- b>required</c-> <a class="n" data-link-type="idl-name" href="#dictdef-videodimensions" id="ref-for-dictdef-videodimensions"><c- n>videoDimensions</c-></a> <dfn class="dfn-paneled idl-code" data-dfn-for="resizeParameters" data-dfn-type="dict-member" data-export data-type="videoDimensions " id="dom-resizeparameters-videodimensions"><code><c- g>videoDimensions</c-></code></dfn>;
  <c- b>required</c-> <a class="n" data-link-type="idl-name" href="#dictdef-creativedimensions" id="ref-for-dictdef-creativedimensions"><c- n>creativeDimensions</c-></a> <dfn class="dfn-paneled idl-code" data-dfn-for="resizeParameters" data-dfn-type="dict-member" data-export data-type="creativeDimensions " id="dom-resizeparameters-creativedimensions"><code><c- g>creativeDimensions</c-></code></dfn>;
  <c- b>required</c-> <a class="n" data-link-type="idl-name"><c- n>string</c-></a> <dfn class="dfn-paneled idl-code" data-dfn-for="resizeParameters" data-dfn-type="dict-member" data-export data-type="string " id="dom-resizeparameters-mode"><code><c- g>mode</c-></code></dfn>;
  <c- b>required</c-> <a class="idl-code" data-link-type="interface" href="https://heycam.github.io/webidl/#idl-boolean" id="ref-for-idl-boolean"><c- b>boolean</c-></a> <dfn class="dfn-paneled idl-code" data-dfn-for="resizeParameters" data-dfn-type="dict-member" data-export data-type="boolean " id="dom-resizeparameters-fullscreen"><code><c- g>fullScreen</c-></code></dfn>;
};
</pre>
<pre class="idl highlight def"><c- b>dictionary</c-> <dfn class="dfn-paneled idl-code" data-dfn-type="dictionary" data-export id="dictdef-videodimensions"><code><c- g>videoDimensions</c-></code></dfn> {
  <c- b>required</c-> <a class="n" data-link-type="idl-name"><c- n>int</c-></a> <dfn class="dfn-paneled idl-code" data-dfn-for="videoDimensions" data-dfn-type="dict-member" data-export data-type="int " id="dom-videodimensions-x"><code><c- g>x</c-></code></dfn>;
  <c- b>required</c-> <a class="n" data-link-type="idl-name"><c- n>int</c-></a> <dfn class="dfn-paneled idl-code" data-dfn-for="videoDimensions" data-dfn-type="dict-member" data-export data-type="int " id="dom-videodimensions-y"><code><c- g>y</c-></code></dfn>;
  <c- b>required</c-> <a class="n" data-link-type="idl-name"><c- n>int</c-></a> <dfn class="dfn-paneled idl-code" data-dfn-for="videoDimensions" data-dfn-type="dict-member" data-export data-type="int " id="dom-videodimensions-width"><code><c- g>width</c-></code></dfn>;
  <c- b>required</c-> <a class="n" data-link-type="idl-name"><c- n>int</c-></a> <dfn class="dfn-paneled idl-code" data-dfn-for="videoDimensions" data-dfn-type="dict-member" data-export data-type="int " id="dom-videodimensions-height"><code><c- g>height</c-></code></dfn>;
  <a class="idl-code" data-link-type="interface" href="https://heycam.github.io/webidl/#idl-float" id="ref-for-idl-float"><c- b>float</c-></a> <dfn class="dfn-paneled idl-code" data-dfn-for="videoDimensions" data-dfn-type="dict-member" data-export data-type="float " id="dom-videodimensions-transitionduration"><code><c- g>transitionDuration</c-></code></dfn>;
};
</pre>
<pre class="idl highlight def"><c- b>dictionary</c-> <dfn class="dfn-paneled idl-code" data-dfn-type="dictionary" data-export id="dictdef-creativedimensions"><code><c- g>creativeDimensions</c-></code></dfn> {
  <c- b>required</c-> <a class="n" data-link-type="idl-name"><c- n>int</c-></a> <dfn class="idl-code" data-dfn-for="creativeDimensions" data-dfn-type="dict-member" data-export data-type="int " id="dom-creativedimensions-x"><code><c- g>x</c-></code><a class="self-link" href="#dom-creativedimensions-x"></a></dfn>;
  <c- b>required</c-> <a class="n" data-link-type="idl-name"><c- n>int</c-></a> <dfn class="idl-code" data-dfn-for="creativeDimensions" data-dfn-type="dict-member" data-export data-type="int " id="dom-creativedimensions-y"><code><c- g>y</c-></code><a class="self-link" href="#dom-creativedimensions-y"></a></dfn>;
  <c- b>required</c-> <a class="n" data-link-type="idl-name"><c- n>int</c-></a> <dfn class="idl-code" data-dfn-for="creativeDimensions" data-dfn-type="dict-member" data-export data-type="int " id="dom-creativedimensions-width"><code><c- g>width</c-></code><a class="self-link" href="#dom-creativedimensions-width"></a></dfn>;
  <c- b>required</c-> <a class="n" data-link-type="idl-name"><c- n>int</c-></a> <dfn class="idl-code" data-dfn-for="creativeDimensions" data-dfn-type="dict-member" data-export data-type="int " id="dom-creativedimensions-height"><code><c- g>height</c-></code><a class="self-link" href="#dom-creativedimensions-height"></a></dfn>;
  <a class="idl-code" data-link-type="interface" href="https://heycam.github.io/webidl/#idl-float" id="ref-for-idl-float①"><c- b>float</c-></a> <dfn class="idl-code" data-dfn-for="creativeDimensions" data-dfn-type="dict-member" data-export data-type="float " id="dom-creativedimensions-transitionduration"><code><c- g>transitionDuration</c-></code><a class="self-link" href="#dom-creativedimensions-transitionduration"></a></dfn>;
};
</pre>
   <p>The <code class="idl"><a data-link-type="idl" href="#dom-resizeparameters-videodimensions" id="ref-for-dom-resizeparameters-videodimensions">videoDimensions</a></code> communicate to the creative the dimensions of the video element.
The <code class="idl"><a data-link-type="idl" href="#dom-resizeparameters-creativedimensions" id="ref-for-dom-resizeparameters-creativedimensions">creativeDimensions</a></code> tell the creative where the iframe is located as well as its dimensions.  If the iframe is
not yet visible (like during initialization) these dimensions will be the expected dimensions when it does become visible.</p>
   <ul>
    <li data-md>
     <p><code class="idl"><a data-link-type="idl" href="#dom-resizeparameters-videodimensions" id="ref-for-dom-resizeparameters-videodimensions①">videoDimensions</a></code></p>
     <ul>
      <li data-md>
       <p><code class="idl"><a data-link-type="idl" href="#dom-videodimensions-x" id="ref-for-dom-videodimensions-x">x</a></code> The x offset of the video. It should initialize at 0.</p>
      <li data-md>
       <p><code class="idl"><a data-link-type="idl" href="#dom-videodimensions-y" id="ref-for-dom-videodimensions-y">y</a></code> The y offset of the video. It should initialize at 0.</p>
      <li data-md>
       <p><code class="idl"><a data-link-type="idl" href="#dom-videodimensions-width" id="ref-for-dom-videodimensions-width">width</a></code> The width in pixels of the video.</p>
      <li data-md>
       <p><code class="idl"><a data-link-type="idl" href="#dom-videodimensions-height" id="ref-for-dom-videodimensions-height">height</a></code> The height in pixels of the video.</p>
      <li data-md>
       <p><code class="idl"><a data-link-type="idl" href="#dom-videodimensions-transitionduration" id="ref-for-dom-videodimensions-transitionduration">transitionDuration</a></code> Number in seconds the transition animation should take, this can be accomplished by transition-property in css</p>
     </ul>
    <li data-md>
     <p><code class="idl"><a data-link-type="idl" href="#dom-resizeparameters-creativedimensions" id="ref-for-dom-resizeparameters-creativedimensions①">creativeDimensions</a></code></p>
     <ul>
      <li data-md>
       <p><code class="idl"><a data-link-type="idl" href="#dom-videodimensions-x" id="ref-for-dom-videodimensions-x①">x</a></code> The x offset of the creative. It should initialize at 0.</p>
      <li data-md>
       <p><code class="idl"><a data-link-type="idl" href="#dom-videodimensions-y" id="ref-for-dom-videodimensions-y①">y</a></code> The y offset of the creative. It should initialize at 0.</p>
      <li data-md>
       <p><code class="idl"><a data-link-type="idl" href="#dom-videodimensions-width" id="ref-for-dom-videodimensions-width①">width</a></code> The width in pixels of the creative.</p>
      <li data-md>
       <p><code class="idl"><a data-link-type="idl" href="#dom-videodimensions-height" id="ref-for-dom-videodimensions-height①">height</a></code> The height in pixels of the creative.</p>
      <li data-md>
       <p><code class="idl"><a data-link-type="idl" href="#dom-videodimensions-transitionduration" id="ref-for-dom-videodimensions-transitionduration①">transitionDuration</a></code> Number in seconds the transition animation should take, this can be accomplished by transition-property in css</p>
     </ul>
    <li data-md>
     <p><code class="idl"><a data-link-type="idl" href="#dom-resizeparameters-mode" id="ref-for-dom-resizeparameters-mode">mode</a></code> Can be "portrait" or "landscape".</p>
    <li data-md>
     <p><code class="idl"><a data-link-type="idl" href="#dom-resizeparameters-fullscreen" id="ref-for-dom-resizeparameters-fullscreen">fullScreen</a></code> True if fullscreen.</p>
   </ul>
   <h4 class="heading settled" data-level="5.4.2" id="sivic-player-init"><span class="secno">5.4.2. </span><span class="content">SIVIC:Player:init</span><a class="self-link" href="#sivic-player-init"></a></h4>
   <p>To assist in preloading assets the SIVIC:Player:init before SIVIC:Player:startCreative.
The player should call this function early enough before playback so that assets can be
displayed as soon as the ad starts.</p>
   <p>The ad, however, should not assume that it has any amount of time between the
SIVIC:Player:init call and the SIVIC:Player:startCreative message. For example a preroll might
call SIVIC:Player:startCreative immediately after SIVIC:Player:init.</p>
   <p>When calling SIVIC:Player:init, the player shall provide the following parameters:</p>
<pre class="idl highlight def"><c- b>dictionary</c-> <dfn class="idl-code" data-dfn-type="dictionary" data-export id="dictdef-initparameters"><code><c- g>initParameters</c-></code><a class="self-link" href="#dictdef-initparameters"></a></dfn> {
  <c- b>required</c-> <a class="n" data-link-type="idl-name" href="#dictdef-environmentdata" id="ref-for-dictdef-environmentdata"><c- n>EnvironmentData</c-></a> <dfn class="dfn-paneled idl-code" data-dfn-for="initParameters" data-dfn-type="dict-member" data-export data-type="EnvironmentData " id="dom-initparameters-environmentdata"><code><c- g>EnvironmentData</c-></code></dfn>;
  <c- b>required</c-> <a class="n" data-link-type="idl-name" href="#dictdef-creativedata" id="ref-for-dictdef-creativedata"><c- n>CreativeData</c-></a> <dfn class="dfn-paneled idl-code" data-dfn-for="initParameters" data-dfn-type="dict-member" data-export data-type="CreativeData " id="dom-initparameters-creativedata"><code><c- g>CreativeData</c-></code></dfn>;
};
</pre>
<pre class="idl highlight def"><c- b>dictionary</c-> <dfn class="dfn-paneled idl-code" data-dfn-type="dictionary" data-export id="dictdef-creativedata"><code><c- g>CreativeData</c-></code></dfn> {
  <c- b>required</c-> <a class="n" data-link-type="idl-name"><c- n>string</c-></a> <dfn class="dfn-paneled idl-code" data-dfn-for="CreativeData" data-dfn-type="dict-member" data-export data-type="string " id="dom-creativedata-adparameters"><code><c- g>adParameters</c-></code></dfn>;
  <a class="n" data-link-type="idl-name"><c- n>string</c-></a> <dfn class="dfn-paneled idl-code" data-dfn-for="CreativeData" data-dfn-type="dict-member" data-export data-type="string " id="dom-creativedata-adid"><code><c- g>adId</c-></code></dfn>;
  <a class="n" data-link-type="idl-name"><c- n>string</c-></a> <dfn class="dfn-paneled idl-code" data-dfn-for="CreativeData" data-dfn-type="dict-member" data-export data-type="string " id="dom-creativedata-creativeid"><code><c- g>creativeId</c-></code></dfn>;
  <a class="n" data-link-type="idl-name"><c- n>string</c-></a> <dfn class="dfn-paneled idl-code" data-dfn-for="CreativeData" data-dfn-type="dict-member" data-export data-type="string " id="dom-creativedata-adservingid"><code><c- g>adServingId</c-></code></dfn>;
  <a class="n" data-link-type="idl-name"><c- n>string</c-></a> <dfn class="dfn-paneled idl-code" data-dfn-for="CreativeData" data-dfn-type="dict-member" data-export data-type="string " id="dom-creativedata-clickthruurl"><code><c- g>clickThruUrl</c-></code></dfn>;
};
</pre>
<pre class="idl highlight def"><c- b>dictionary</c-> <dfn class="dfn-paneled idl-code" data-dfn-type="dictionary" data-export id="dictdef-environmentdata"><code><c- g>EnvironmentData</c-></code></dfn> {
  <c- b>required</c-> <a class="n" data-link-type="idl-name" href="#dictdef-videodimensions" id="ref-for-dictdef-videodimensions①"><c- n>videoDimensions</c-></a> <dfn class="dfn-paneled idl-code" data-dfn-for="EnvironmentData" data-dfn-type="dict-member" data-export data-type="videoDimensions " id="dom-environmentdata-videodimensions"><code><c- g>videoDimensions</c-></code></dfn>;
  <c- b>required</c-> <a class="n" data-link-type="idl-name" href="#dictdef-creativedimensions" id="ref-for-dictdef-creativedimensions①"><c- n>creativeDimensions</c-></a> <dfn class="dfn-paneled idl-code" data-dfn-for="EnvironmentData" data-dfn-type="dict-member" data-export data-type="creativeDimensions " id="dom-environmentdata-creativedimensions"><code><c- g>creativeDimensions</c-></code></dfn>;
  <c- b>required</c-> <a class="n" data-link-type="idl-name"><c- n>string</c-></a> <dfn class="idl-code" data-dfn-for="EnvironmentData" data-dfn-type="dict-member" data-export data-type="string " id="dom-environmentdata-mode"><code><c- g>mode</c-></code><a class="self-link" href="#dom-environmentdata-mode"></a></dfn>;
  <c- b>required</c-> <a class="idl-code" data-link-type="interface" href="https://heycam.github.io/webidl/#idl-boolean" id="ref-for-idl-boolean①"><c- b>boolean</c-></a> <dfn class="idl-code" data-dfn-for="EnvironmentData" data-dfn-type="dict-member" data-export data-type="boolean " id="dom-environmentdata-fullscreen"><code><c- g>fullScreen</c-></code><a class="self-link" href="#dom-environmentdata-fullscreen"></a></dfn>;
  <c- b>required</c-> <a class="idl-code" data-link-type="interface" href="https://heycam.github.io/webidl/#idl-boolean" id="ref-for-idl-boolean②"><c- b>boolean</c-></a> <dfn class="dfn-paneled idl-code" data-dfn-for="EnvironmentData" data-dfn-type="dict-member" data-export data-type="boolean " id="dom-environmentdata-fullscreenallowed"><code><c- g>fullscreenAllowed</c-></code></dfn>;
  <c- b>required</c-> <a class="idl-code" data-link-type="interface" href="https://heycam.github.io/webidl/#idl-boolean" id="ref-for-idl-boolean③"><c- b>boolean</c-></a> <dfn class="dfn-paneled idl-code" data-dfn-for="EnvironmentData" data-dfn-type="dict-member" data-export data-type="boolean " id="dom-environmentdata-variabledurationallowed"><code><c- g>variableDurationAllowed</c-></code></dfn>;
  <c- b>required</c-> <a class="n" data-link-type="idl-name" href="#enumdef-skippablestate" id="ref-for-enumdef-skippablestate"><c- n>SkippableState</c-></a> <dfn class="dfn-paneled idl-code" data-dfn-for="EnvironmentData" data-dfn-type="dict-member" data-export data-type="SkippableState " id="dom-environmentdata-skippablestate"><code><c- g>skippableState</c-></code></dfn>;
  <a class="n" data-link-type="idl-name"><c- n>string</c-></a> <dfn class="dfn-paneled idl-code" data-dfn-for="EnvironmentData" data-dfn-type="dict-member" data-export data-type="string " id="dom-environmentdata-siteurl"><code><c- g>siteUrl</c-></code></dfn>;
  <a class="n" data-link-type="idl-name"><c- n>string</c-></a> <dfn class="dfn-paneled idl-code" data-dfn-for="EnvironmentData" data-dfn-type="dict-member" data-export data-type="string " id="dom-environmentdata-appid"><code><c- g>appId</c-></code></dfn>;
  <a class="n" data-link-type="idl-name"><c- n>string</c-></a> <dfn class="dfn-paneled idl-code" data-dfn-for="EnvironmentData" data-dfn-type="dict-member" data-export data-type="string " id="dom-environmentdata-useragent"><code><c- g>useragent</c-></code></dfn>;
  <a class="n" data-link-type="idl-name"><c- n>string</c-></a> <dfn class="dfn-paneled idl-code" data-dfn-for="EnvironmentData" data-dfn-type="dict-member" data-export data-type="string " id="dom-environmentdata-deviceid"><code><c- g>deviceId</c-></code></dfn>;
  <a class="idl-code" data-link-type="interface" href="https://heycam.github.io/webidl/#idl-boolean" id="ref-for-idl-boolean④"><c- b>boolean</c-></a> <dfn class="dfn-paneled idl-code" data-dfn-for="EnvironmentData" data-dfn-type="dict-member" data-export data-type="boolean " id="dom-environmentdata-muted"><code><c- g>muted</c-></code></dfn>;
  <a class="idl-code" data-link-type="interface" href="https://heycam.github.io/webidl/#idl-float" id="ref-for-idl-float②"><c- b>float</c-></a> <dfn class="dfn-paneled idl-code" data-dfn-for="EnvironmentData" data-dfn-type="dict-member" data-export data-type="float " id="dom-environmentdata-volume"><code><c- g>volume</c-></code></dfn>;
};

<c- b>enum</c-> <dfn class="dfn-paneled idl-code" data-dfn-type="enum" data-export id="enumdef-skippablestate"><code><c- g>SkippableState</c-></code></dfn> {<dfn class="dfn-paneled idl-code" data-dfn-for="SkippableState" data-dfn-type="enum-value" data-export id="dom-skippablestate-playerhandles"><code><c- s>"playerHandles"</c-></code></dfn>, <dfn class="dfn-paneled idl-code" data-dfn-for="SkippableState" data-dfn-type="enum-value" data-export id="dom-skippablestate-adhandles"><code><c- s>"adHandles"</c-></code></dfn>, <dfn class="dfn-paneled idl-code" data-dfn-for="SkippableState" data-dfn-type="enum-value" data-export id="dom-skippablestate-notskippable"><code><c- s>"notSkippable"</c-></code></dfn>};
</pre>
   <ul>
    <li data-md>
     <p><code class="idl"><a data-link-type="idl" href="#dom-initparameters-creativedata" id="ref-for-dom-initparameters-creativedata">CreativeData</a></code> is used to pass information associated
with the creative (sometimes taken from VAST). In a VAST context, the ad unit
should pass the value for either the <code>Linear</code> or <code>Nonlinear</code> <code>AdParameter</code> element specified in the VAST document.</p>
     <ul>
      <li data-md>
       <p><code class="idl"><a data-link-type="idl" href="#dom-creativedata-adparameters" id="ref-for-dom-creativedata-adparameters">adParameters</a></code> ad parameters from VAST, or an empty string
if unknown</p>
      <li data-md>
       <p><code class="idl"><a data-link-type="idl" href="#dom-creativedata-adid" id="ref-for-dom-creativedata-adid">adId</a></code> the ID of the ad from VAST, or an empty string if
unknown</p>
      <li data-md>
       <p><code class="idl"><a data-link-type="idl" href="#dom-creativedata-creativeid" id="ref-for-dom-creativedata-creativeid">creativeId</a></code> the ID from the creative or an empty string
if unknown</p>
      <li data-md>
       <p><code class="idl"><a data-link-type="idl" href="#dom-creativedata-adservingid" id="ref-for-dom-creativedata-adservingid">adServingId</a></code> Quasi-unique id generated by ad server and
passed through all 1st and 3rd party reporting to facilitate the marriage
of impression-level data across multiple reporting systems. In VAST 4.1
and later this id is provided in the <code>AdServingID</code> node.</p>
      <li data-md>
       <p><code class="idl"><a data-link-type="idl" href="#dom-creativedata-clickthruurl" id="ref-for-dom-creativedata-clickthruurl">clickThruUrl</a></code> The click through url, provided from VAST.</p>
     </ul>
    <li data-md>
     <p><code class="idl"><a data-link-type="idl" href="#dom-initparameters-environmentdata" id="ref-for-dom-initparameters-environmentdata">EnvironmentData</a></code> is used to pass information associated with the publisher playback environment.
The object should have the following fields.</p>
     <ul>
      <li data-md>
<<<<<<< HEAD
       <p><code class="idl"><a data-link-type="idl" href="#dom-environmentdata-videodimensions" id="ref-for-dom-environmentdata-videodimensions">videoDimensions</a></code> indicates the video display area, see <a href="#sivic-player-resize">§5.4.1 SIVIC:Player:resize</a></p>
      <li data-md>
       <p><code class="idl"><a data-link-type="idl" href="#dom-environmentdata-creativedimensions" id="ref-for-dom-environmentdata-creativedimensions">creativeDimensions</a></code> indicates the creative display area, see <a href="#sivic-player-resize">§5.4.1 SIVIC:Player:resize</a></p>
=======
       <p><code class="idl"><a data-link-type="idl" href="#dom-environmentdata-videodimensions" id="ref-for-dom-environmentdata-videodimensions">videoDimensions</a></code> indicates the video display area, see <a href="#sivic-player-resize">§4.4.1 SIVIC:Player:resize</a></p>
      <li data-md>
       <p><code class="idl"><a data-link-type="idl" href="#dom-environmentdata-creativedimensions" id="ref-for-dom-environmentdata-creativedimensions">creativeDimensions</a></code> indicates the creative display area, see <a href="#sivic-player-resize">§4.4.1 SIVIC:Player:resize</a></p>
>>>>>>> 107acec2
      <li data-md>
       <p><code class="idl"><a data-link-type="idl" href="#dom-resizeparameters-mode" id="ref-for-dom-resizeparameters-mode①">mode</a></code> Can be "portrait" or "landscape".</p>
      <li data-md>
       <p><code class="idl"><a data-link-type="idl" href="#dom-resizeparameters-fullscreen" id="ref-for-dom-resizeparameters-fullscreen①">fullScreen</a></code> True if fullscreen.</p>
      <li data-md>
       <p><code class="idl"><a data-link-type="idl" href="#dom-environmentdata-fullscreenallowed" id="ref-for-dom-environmentdata-fullscreenallowed">fullscreenAllowed</a></code>: True if the creative may choose to display
or not display a fullscreen option</p>
      <li data-md>
       <p><code class="idl"><a data-link-type="idl" href="#dom-environmentdata-variabledurationallowed" id="ref-for-dom-environmentdata-variabledurationallowed">variableDurationAllowed</a></code>: If set to true the player
must allow the SIVIC creative to pause player-controlled video playback
during the ad. If <code>false</code> it will not (live streaming is a use case). An
example use case here is a clickthru overlays, where <code>variableDuration</code> (ad requirement) is <code>false</code>, but <code class="idl"><a data-link-type="idl" href="#dom-environmentdata-variabledurationallowed" id="ref-for-dom-environmentdata-variabledurationallowed①">variableDurationAllowed</a></code> (publisher capability) can be <code>true</code> or <code>false</code>. It should not be used in any case where disallowing the
pause interferes with the ad KPIs (for example if it can interfere with
completions, time spent in an interactive component, etc).</p>
      <li data-md>
       <p><code class="idl"><a data-link-type="idl" href="#dom-environmentdata-skippablestate" id="ref-for-dom-environmentdata-skippablestate">skippableState</a></code>: indicates whether the ad may be
skippable and which party controls the skippability, must be one of the <code class="idl"><a data-link-type="idl" href="#enumdef-skippablestate" id="ref-for-enumdef-skippablestate①">SkippableState</a></code> enum values.</p>
       <ul>
        <li data-md>
         <p><code class="idl"><a data-link-type="idl" href="#dom-skippablestate-playerhandles" id="ref-for-dom-skippablestate-playerhandles">playerHandles</a></code>: The player will render a skip button
and might skip the ad.</p>
        <li data-md>
         <p><code class="idl"><a data-link-type="idl" href="#dom-skippablestate-adhandles" id="ref-for-dom-skippablestate-adhandles">adHandles</a></code>: The ad may or may not render a skip
button.</p>
        <li data-md>
         <p><code class="idl"><a data-link-type="idl" href="#dom-skippablestate-notskippable" id="ref-for-dom-skippablestate-notskippable">notSkippable</a></code>: The ad cannot be skipped and the
SIVIC creative should not render a skip button. This may be common in
DAI for live streams.</p>
       </ul>
      <li data-md>
       <p><code class="idl"><a data-link-type="idl" href="#dom-environmentdata-siteurl" id="ref-for-dom-environmentdata-siteurl">siteUrl</a></code> Indicating the website the ad will play on,
for example if the site was <code>www.xyz.com/videoId</code>, this information would
include at least <code>www.xyz.com</code>. The player may give more information.
Desired for reporting and troubleshooting.</p>
      <li data-md>
       <p><code class="idl"><a data-link-type="idl" href="#dom-environmentdata-appid" id="ref-for-dom-environmentdata-appid">appId</a></code> The id of the app if applicable</p>
      <li data-md>
       <p><code class="idl"><a data-link-type="idl" href="#dom-environmentdata-useragent" id="ref-for-dom-environmentdata-useragent">useragent</a></code> Data about sdks and players</p>
      <li data-md>
       <p><code class="idl"><a data-link-type="idl" href="#dom-environmentdata-deviceid" id="ref-for-dom-environmentdata-deviceid">deviceId</a></code> IDFA or AAID would be used primarily for 3rd
party tracking of custom events</p>
      <li data-md>
       <p><code class="idl"><a data-link-type="idl" href="#dom-environmentdata-muted" id="ref-for-dom-environmentdata-muted">muted</a></code> (boolean): True if the audio is muted.</p>
      <li data-md>
       <p><code class="idl"><a data-link-type="idl" href="#dom-environmentdata-volume" id="ref-for-dom-environmentdata-volume">volume</a></code> (number): The volume which should be between 0 and 1.0.</p>
     </ul>
   </ul>
   <p class="issue" id="issue-ba704354"><a class="self-link" href="#issue-ba704354"></a> useragent needs some definition or a link to where how this should be populated.</p>
   <h4 class="heading settled" data-level="5.4.3" id="sivic-player-startCreative"><span class="secno">5.4.3. </span><span class="content">SIVIC:Player:startCreative</span><a class="self-link" href="#sivic-player-startCreative"></a></h4>
   <p>SIVIC:Player:startCreative must be called after the iframe is made visible.</p>
   <h4 class="heading settled" data-level="5.4.4" id="sivic-player-adSkipped"><span class="secno">5.4.4. </span><span class="content">SIVIC:Player:adSkipped</span><a class="self-link" href="#sivic-player-adSkipped"></a></h4>
    This indicates the player will skip the ad.  The player should hide the creative and stop video playback in this case.
The player should wait for a response before unloading the creative iframe. 
   <h4 class="heading settled" data-level="5.4.5" id="sivic-player-adStopped"><span class="secno">5.4.5. </span><span class="content">SIVIC:Player:adStopped</span><a class="self-link" href="#sivic-player-adStopped"></a></h4>
    This indicates the player will stop the ad.  The player should hide the creative and stop video playback in this case.
The player should wait for a response before unloading the creative iframe. 
   <p>parameters:</p>
   <ul>
    <li data-md>
     <p>code(int): reason for ad stopping</p>
   </ul>
   <p class="issue" id="issue-c8f72188"><a class="self-link" href="#issue-c8f72188"></a> These codes need to be defined.</p>
   <h4 class="heading settled" data-level="5.4.6" id="sivic-player-fatalError"><span class="secno">5.4.6. </span><span class="content">SIVIC:Player:fatalError</span><a class="self-link" href="#sivic-player-fatalError"></a></h4>
    The player has encountered a fatal error that will cause ad playback to stop. The player should stop video playback if
possible. Regardless of if playback is stopped the player should hide the creative and try to wait for a response
before unloading the creative iframe. 
   <ul>
    <li data-md>
<<<<<<< HEAD
     <p>errorCode(int): reason for error.  See <a href="#error-codes">§6.2.1 Error Codes</a></p>
=======
     <p>errorCode(int): reason for error.  See <a href="#error-codes">§5.2.1 Error Codes</a></p>
>>>>>>> 107acec2
    <li data-md>
     <p>errorMessage(string): Any additional information.</p>
   </ul>
   <h3 class="heading settled" data-level="5.5" id="player-responses"><span class="secno">5.5. </span><span class="content">Responses from the player to the creative</span><a class="self-link" href="#player-responses"></a></h3>
   <h4 class="heading settled" data-level="5.5.1" id="sivic-creative-requestVideoLocation-response"><span class="secno">5.5.1. </span><span class="content">Response To SIVIC:Creative:requestVideoLocation</span><a class="self-link" href="#sivic-creative-requestVideoLocation-response"></a></h4>
   <h5 class="heading settled" data-level="5.5.1.1" id="sivic-creative-requestVideoLocation-resolve"><span class="secno">5.5.1.1. </span><span class="content">resolve</span><a class="self-link" href="#sivic-creative-requestVideoLocation-resolve"></a></h5>
    They player may or may not move the video but in either case it will resolve and tell the creative the video location.
parameters: 
   <ul>
    <li data-md>
     <p>x (int): The new video x location.</p>
    <li data-md>
     <p>y (int): The new video y location.</p>
   </ul>
   <h4 class="heading settled" data-level="5.5.2" id="sivic-creative-ready-response"><span class="secno">5.5.2. </span><span class="content">Response To SIVIC:Creative:ready</span><a class="self-link" href="#sivic-creative-ready-response"></a></h4>
   <h5 class="heading settled" data-level="5.5.2.1" id="sivic-creative-ready-resolve"><span class="secno">5.5.2.1. </span><span class="content">resolve</span><a class="self-link" href="#sivic-creative-ready-resolve"></a></h5>
    parameters: 
   <ul>
    <li data-md>
     <p>version (string): The version of SIVIC that will be used. The version from the player will be the source of truth.</p>
   </ul>
   <h5 class="heading settled" data-level="5.5.2.2" id="sivic-creative-ready-reject"><span class="secno">5.5.2.2. </span><span class="content">reject</span><a class="self-link" href="#sivic-creative-ready-reject"></a></h5>
    parameters: 
   <ul>
    <li data-md>
     <p>reason (string): An optional string error message.</p>
    <li data-md>
<<<<<<< HEAD
     <p>errorCode (int): the code for why the creative won’t play. See <a href="#error-codes">§6.2.1 Error Codes</a></p>
   </ul>
   <h4 class="heading settled" data-level="5.5.3" id="sivic-creative-requestSkip-response"><span class="secno">5.5.3. </span><span class="content">Response To SIVIC:Creative:requestSkip</span><a class="self-link" href="#sivic-creative-requestSkip-response"></a></h4>
   <h5 class="heading settled" data-level="5.5.3.1" id="sivic-creative-requestSkip-resolve"><span class="secno">5.5.3.1. </span><span class="content">resolve</span><a class="self-link" href="#sivic-creative-requestSkip-resolve"></a></h5>
    Upon resolving this request, the player must call <a href="#sivic-player-adSkipped">§5.4.4 SIVIC:Player:adSkipped</a>. 
   <h5 class="heading settled" data-level="5.5.3.2" id="sivic-creative-requestSkip-reject"><span class="secno">5.5.3.2. </span><span class="content">reject</span><a class="self-link" href="#sivic-creative-requestSkip-reject"></a></h5>
    The creative should continue to playback as though it could not be skipped. 
   <h4 class="heading settled" data-level="5.5.4" id="sivic-creative-requestStop-response"><span class="secno">5.5.4. </span><span class="content">Response To SIVIC:Creative:requestStop</span><a class="self-link" href="#sivic-creative-requestStop-response"></a></h4>
   <h5 class="heading settled" data-level="5.5.4.1" id="sivic-creative-requestStop-resolve"><span class="secno">5.5.4.1. </span><span class="content">resolve</span><a class="self-link" href="#sivic-creative-requestStop-resolve"></a></h5>
    Upon resolving this request, the player must call <a href="#sivic-player-adStopped">§5.4.5 SIVIC:Player:adStopped</a>. 
   <h5 class="heading settled" data-level="5.5.4.2" id="sivic-creative-requestStop-reject"><span class="secno">5.5.4.2. </span><span class="content">reject</span><a class="self-link" href="#sivic-creative-requestStop-reject"></a></h5>
    For some reason the player could not stop playback.  The creative may continue
to render as though it was not stopped. 
   <h4 class="heading settled" data-level="5.5.5" id="sivic-creative-requestPause-response"><span class="secno">5.5.5. </span><span class="content">Response To SIVIC:Creative:requestPause</span><a class="self-link" href="#sivic-creative-requestPause-response"></a></h4>
   <h5 class="heading settled" data-level="5.5.5.1" id="sivic-creative-requestPause-resolve"><span class="secno">5.5.5.1. </span><span class="content">resolve</span><a class="self-link" href="#sivic-creative-requestPause-resolve"></a></h5>
    The player paused the video. 
   <h5 class="heading settled" data-level="5.5.5.2" id="sivic-creative-requestPause-reject"><span class="secno">5.5.5.2. </span><span class="content">reject</span><a class="self-link" href="#sivic-creative-requestPause-reject"></a></h5>
    The player did not pause the video. 
   <h4 class="heading settled" data-level="5.5.6" id="sivic-creative-requestPlay-response"><span class="secno">5.5.6. </span><span class="content">Response To SIVIC:Creative:requestPlay</span><a class="self-link" href="#sivic-creative-requestPlay-response"></a></h4>
   <h5 class="heading settled" data-level="5.5.6.1" id="sivic-creative-requestPlay-resolve"><span class="secno">5.5.6.1. </span><span class="content">resolve</span><a class="self-link" href="#sivic-creative-requestPlay-resolve"></a></h5>
    The player is playing the video. 
   <h5 class="heading settled" data-level="5.5.6.2" id="sivic-creative-requestPlay-reject"><span class="secno">5.5.6.2. </span><span class="content">reject</span><a class="self-link" href="#sivic-creative-requestPlay-reject"></a></h5>
    The player did not play the video. 
   <h4 class="heading settled" data-level="5.5.7" id="sivic-creative-requestFullscreen-response"><span class="secno">5.5.7. </span><span class="content">Response To SIVIC:Creative:requestFullscreen</span><a class="self-link" href="#sivic-creative-requestFullscreen-response"></a></h4>
   <h5 class="heading settled" data-level="5.5.7.1" id="sivic-creative-requestFullscreen-resolve"><span class="secno">5.5.7.1. </span><span class="content">resolve</span><a class="self-link" href="#sivic-creative-requestFullscreen-resolve"></a></h5>
    The player has gone full screen. 
   <h5 class="heading settled" data-level="5.5.7.2" id="sivic-creative-requestFullscreen-reject"><span class="secno">5.5.7.2. </span><span class="content">reject</span><a class="self-link" href="#sivic-creative-requestFullscreen-reject"></a></h5>
    The player did go full screen. 
   <h4 class="heading settled" data-level="5.5.8" id="sivic-creative-requestVolume-response"><span class="secno">5.5.8. </span><span class="content">Response To SIVIC:Creative:requestVolume</span><a class="self-link" href="#sivic-creative-requestVolume-response"></a></h4>
   <h5 class="heading settled" data-level="5.5.8.1" id="sivic-creative-requestVolume-resolve"><span class="secno">5.5.8.1. </span><span class="content">resolve</span><a class="self-link" href="#sivic-creative-requestVolume-resolve"></a></h5>
    The player has changed the volume as requested. 
   <h5 class="heading settled" data-level="5.5.8.2" id="sivic-creative-requestVolume-reject"><span class="secno">5.5.8.2. </span><span class="content">reject</span><a class="self-link" href="#sivic-creative-requestVolume-reject"></a></h5>
    The player did not change to the requested volume. 
   <h4 class="heading settled" data-level="5.5.9" id="sivic-creative-requestResize-response"><span class="secno">5.5.9. </span><span class="content">Response To SIVIC:Creative:requestResize</span><a class="self-link" href="#sivic-creative-requestResize-response"></a></h4>
   <h5 class="heading settled" data-level="5.5.9.1" id="sivic-creative-requestResize-resolve"><span class="secno">5.5.9.1. </span><span class="content">resolve</span><a class="self-link" href="#sivic-creative-requestResize-resolve"></a></h5>
    The player has resized exactly as it has been requested. 
   <h5 class="heading settled" data-level="5.5.9.2" id="sivic-creative-requestResize-reject"><span class="secno">5.5.9.2. </span><span class="content">reject</span><a class="self-link" href="#sivic-creative-requestResize-reject"></a></h5>
=======
     <p>errorCode (int): the code for why the creative won’t play. See <a href="#error-codes">§5.2.1 Error Codes</a></p>
   </ul>
   <h4 class="heading settled" data-level="4.5.3" id="sivic-creative-clickThru-response"><span class="secno">4.5.3. </span><span class="content">Response To SIVIC:Creative:clickThru</span><a class="self-link" href="#sivic-creative-clickThru-response"></a></h4>
   <h5 class="heading settled" data-level="4.5.3.1" id="sivic-creative-clickThru-resolve"><span class="secno">4.5.3.1. </span><span class="content">resolve</span><a class="self-link" href="#sivic-creative-clickThru-resolve"></a></h5>
    Describes the state of the player after click: 
   <ul>
    <li data-md>
     <p>paused (boolean): corresponds exactly to video element paused attribute</p>
    <li data-md>
     <p>muted (boolean): corresponds exactly to video element muted attribute</p>
    <li data-md>
     <p>fullscreen (boolean): true if the video element is full screen, false otherwise</p>
   </ul>
   <h5 class="heading settled" data-level="4.5.3.2" id="sivic-creative-clickThru-reject"><span class="secno">4.5.3.2. </span><span class="content">reject</span><a class="self-link" href="#sivic-creative-clickThru-reject"></a></h5>
    parameters: 
   <ul>
    <li data-md>
     <p>reason (string): An optional string error message.</p>
    <li data-md>
     <p>errorCode (int): the code for why the player didn’t handle clickthru correctly. See <a href="#error-codes">§5.2.1 Error Codes</a></p>
   </ul>
   <h4 class="heading settled" data-level="4.5.4" id="sivic-creative-requestSkip-response"><span class="secno">4.5.4. </span><span class="content">Response To SIVIC:Creative:requestSkip</span><a class="self-link" href="#sivic-creative-requestSkip-response"></a></h4>
   <h5 class="heading settled" data-level="4.5.4.1" id="sivic-creative-requestSkip-resolve"><span class="secno">4.5.4.1. </span><span class="content">resolve</span><a class="self-link" href="#sivic-creative-requestSkip-resolve"></a></h5>
    Upon resolving this request, the player must call <a href="#sivic-player-adSkipped">§4.4.4 SIVIC:Player:adSkipped</a>. 
   <h5 class="heading settled" data-level="4.5.4.2" id="sivic-creative-requestSkip-reject"><span class="secno">4.5.4.2. </span><span class="content">reject</span><a class="self-link" href="#sivic-creative-requestSkip-reject"></a></h5>
    The creative should continue to playback as though it could not be skipped. 
   <h4 class="heading settled" data-level="4.5.5" id="sivic-creative-requestStop-response"><span class="secno">4.5.5. </span><span class="content">Response To SIVIC:Creative:requestStop</span><a class="self-link" href="#sivic-creative-requestStop-response"></a></h4>
   <h5 class="heading settled" data-level="4.5.5.1" id="sivic-creative-requestStop-resolve"><span class="secno">4.5.5.1. </span><span class="content">resolve</span><a class="self-link" href="#sivic-creative-requestStop-resolve"></a></h5>
    Upon resolving this request, the player must call <a href="#sivic-player-adStopped">§4.4.5 SIVIC:Player:adStopped</a>. 
   <h5 class="heading settled" data-level="4.5.5.2" id="sivic-creative-requestStop-reject"><span class="secno">4.5.5.2. </span><span class="content">reject</span><a class="self-link" href="#sivic-creative-requestStop-reject"></a></h5>
    For some reason the player could not stop playback.  The creative may continue
to render as though it was not stopped. 
   <h4 class="heading settled" data-level="4.5.6" id="sivic-creative-requestPause-response"><span class="secno">4.5.6. </span><span class="content">Response To SIVIC:Creative:requestPause</span><a class="self-link" href="#sivic-creative-requestPause-response"></a></h4>
   <h5 class="heading settled" data-level="4.5.6.1" id="sivic-creative-requestPause-resolve"><span class="secno">4.5.6.1. </span><span class="content">resolve</span><a class="self-link" href="#sivic-creative-requestPause-resolve"></a></h5>
    The player paused the video. 
   <h5 class="heading settled" data-level="4.5.6.2" id="sivic-creative-requestPause-reject"><span class="secno">4.5.6.2. </span><span class="content">reject</span><a class="self-link" href="#sivic-creative-requestPause-reject"></a></h5>
    The player did not pause the video. 
   <h4 class="heading settled" data-level="4.5.7" id="sivic-creative-requestPlay-response"><span class="secno">4.5.7. </span><span class="content">Response To SIVIC:Creative:requestPlay</span><a class="self-link" href="#sivic-creative-requestPlay-response"></a></h4>
   <h5 class="heading settled" data-level="4.5.7.1" id="sivic-creative-requestPlay-resolve"><span class="secno">4.5.7.1. </span><span class="content">resolve</span><a class="self-link" href="#sivic-creative-requestPlay-resolve"></a></h5>
    The player is playing the video. 
   <h5 class="heading settled" data-level="4.5.7.2" id="sivic-creative-requestPlay-reject"><span class="secno">4.5.7.2. </span><span class="content">reject</span><a class="self-link" href="#sivic-creative-requestPlay-reject"></a></h5>
    The player did not play the video. 
   <h4 class="heading settled" data-level="4.5.8" id="sivic-creative-requestFullscreen-response"><span class="secno">4.5.8. </span><span class="content">Response To SIVIC:Creative:requestFullscreen</span><a class="self-link" href="#sivic-creative-requestFullscreen-response"></a></h4>
   <h5 class="heading settled" data-level="4.5.8.1" id="sivic-creative-requestFullscreen-resolve"><span class="secno">4.5.8.1. </span><span class="content">resolve</span><a class="self-link" href="#sivic-creative-requestFullscreen-resolve"></a></h5>
    The player has gone full screen. 
   <h5 class="heading settled" data-level="4.5.8.2" id="sivic-creative-requestFullscreen-reject"><span class="secno">4.5.8.2. </span><span class="content">reject</span><a class="self-link" href="#sivic-creative-requestFullscreen-reject"></a></h5>
    The player did go full screen. 
   <h4 class="heading settled" data-level="4.5.9" id="sivic-creative-requestVolume-response"><span class="secno">4.5.9. </span><span class="content">Response To SIVIC:Creative:requestVolume</span><a class="self-link" href="#sivic-creative-requestVolume-response"></a></h4>
   <h5 class="heading settled" data-level="4.5.9.1" id="sivic-creative-requestVolume-resolve"><span class="secno">4.5.9.1. </span><span class="content">resolve</span><a class="self-link" href="#sivic-creative-requestVolume-resolve"></a></h5>
    The player has changed the volume as requested. 
   <h5 class="heading settled" data-level="4.5.9.2" id="sivic-creative-requestVolume-reject"><span class="secno">4.5.9.2. </span><span class="content">reject</span><a class="self-link" href="#sivic-creative-requestVolume-reject"></a></h5>
    The player did not change to the requested volume. 
   <h4 class="heading settled" data-level="4.5.10" id="sivic-creative-requestResize-response"><span class="secno">4.5.10. </span><span class="content">Response To SIVIC:Creative:requestResize</span><a class="self-link" href="#sivic-creative-requestResize-response"></a></h4>
   <h5 class="heading settled" data-level="4.5.10.1" id="sivic-creative-requestResize-resolve"><span class="secno">4.5.10.1. </span><span class="content">resolve</span><a class="self-link" href="#sivic-creative-requestResize-resolve"></a></h5>
    The player has resized exactly as it has been requested. 
   <h5 class="heading settled" data-level="4.5.10.2" id="sivic-creative-requestResize-reject"><span class="secno">4.5.10.2. </span><span class="content">reject</span><a class="self-link" href="#sivic-creative-requestResize-reject"></a></h5>
>>>>>>> 107acec2
    The player did not resize to the exact request. If the player was only able to partially comply, it should still
reject the message. Then the player should call the message <a href="#sivic-player-resize">§5.4.1 SIVIC:Player:resize</a> to let the creative know
what resize happened. 
<<<<<<< HEAD
   <h4 class="heading settled" data-level="5.5.10" id="sivic-creative-requestChangeAdDuration-response"><span class="secno">5.5.10. </span><span class="content">Response To SIVIC:Creative:requestChangeAdDuration</span><a class="self-link" href="#sivic-creative-requestChangeAdDuration-response"></a></h4>
   <h5 class="heading settled" data-level="5.5.10.1" id="sivic-creative-requestChangeAdDuration-resolve"><span class="secno">5.5.10.1. </span><span class="content">resolve</span><a class="self-link" href="#sivic-creative-requestChangeAdDuration-resolve"></a></h5>
    The player changed the ad duration. 
   <h5 class="heading settled" data-level="5.5.10.2" id="sivic-creative-requestChangeAdDuration-reject"><span class="secno">5.5.10.2. </span><span class="content">reject</span><a class="self-link" href="#sivic-creative-requestChangeAdDuration-reject"></a></h5>
    The player did not change the ad duration. 
   <h4 class="heading settled" data-level="5.5.11" id="sivic-creative-reportTracking-response"><span class="secno">5.5.11. </span><span class="content">Response To SIVIC:Creative:reportTracking</span><a class="self-link" href="#sivic-creative-reportTracking-response"></a></h4>
   <h5 class="heading settled" data-level="5.5.11.1" id="sivic-creative-reportTracking-resolve"><span class="secno">5.5.11.1. </span><span class="content">resolve</span><a class="self-link" href="#sivic-creative-reportTracking-resolve"></a></h5>
    The player sends resolve if tracking has been sent out.  Returning resolve on this message
should not block waiting for a response from the site. 
   <h5 class="heading settled" data-level="5.5.11.2" id="sivic-creative-reportTracking-reject"><span class="secno">5.5.11.2. </span><span class="content">reject</span><a class="self-link" href="#sivic-creative-reportTracking-reject"></a></h5>
=======
   <h4 class="heading settled" data-level="4.5.11" id="sivic-creative-requestChangeAdDuration-response"><span class="secno">4.5.11. </span><span class="content">Response To SIVIC:Creative:requestChangeAdDuration</span><a class="self-link" href="#sivic-creative-requestChangeAdDuration-response"></a></h4>
   <h5 class="heading settled" data-level="4.5.11.1" id="sivic-creative-requestChangeAdDuration-resolve"><span class="secno">4.5.11.1. </span><span class="content">resolve</span><a class="self-link" href="#sivic-creative-requestChangeAdDuration-resolve"></a></h5>
    The player changed the ad duration. 
   <h5 class="heading settled" data-level="4.5.11.2" id="sivic-creative-requestChangeAdDuration-reject"><span class="secno">4.5.11.2. </span><span class="content">reject</span><a class="self-link" href="#sivic-creative-requestChangeAdDuration-reject"></a></h5>
    The player did not change the ad duration. 
   <h4 class="heading settled" data-level="4.5.12" id="sivic-creative-reportTracking-response"><span class="secno">4.5.12. </span><span class="content">Response To SIVIC:Creative:reportTracking</span><a class="self-link" href="#sivic-creative-reportTracking-response"></a></h4>
   <h5 class="heading settled" data-level="4.5.12.1" id="sivic-creative-reportTracking-resolve"><span class="secno">4.5.12.1. </span><span class="content">resolve</span><a class="self-link" href="#sivic-creative-reportTracking-resolve"></a></h5>
    The player sends resolve if tracking has been sent out.  Returning resolve on this message
should not block waiting for a response from the site. 
   <h5 class="heading settled" data-level="4.5.12.2" id="sivic-creative-reportTracking-reject"><span class="secno">4.5.12.2. </span><span class="content">reject</span><a class="self-link" href="#sivic-creative-reportTracking-reject"></a></h5>
>>>>>>> 107acec2
    The player did not send the tracking pixel. 
   <p>parameters:</p>
   <ul>
    <li data-md>
     <p>reason(string): An optional string error message</p>
    <li data-md>
<<<<<<< HEAD
     <p>errorCode(int): The code for why the player did not attempt to send a tracking pixel.  See <a href="#error-codes">§6.2.1 Error Codes</a></p>
=======
     <p>errorCode(int): The code for why the player did not attempt to send a tracking pixel.  See <a href="#error-codes">§5.2.1 Error Codes</a></p>
>>>>>>> 107acec2
   </ul>
   <h3 class="heading settled" data-level="5.6" id="creative-messages"><span class="secno">5.6. </span><span class="content">Messages from the Creative to the Player</span><a class="self-link" href="#creative-messages"></a></h3>
    All functions should be prepended with SIVIC:Creative 
   <h4 class="heading settled" data-level="5.6.1" id="sivic-creative-ready"><span class="secno">5.6.1. </span><span class="content">SIVIC:Creative:ready</span><a class="self-link" href="#sivic-creative-ready"></a></h4>
    The very first call the SIVIC creative should make. This indicates it is loaded and ready to recieve messages
from the player. 
   <p>Expects a response <a href="#sivic-creative-ready-response">§5.5.2 Response To SIVIC:Creative:ready</a></p>
   <h4 class="heading settled" data-level="5.6.2" id="sivic-creative-requestSkip"><span class="secno">5.6.2. </span><span class="content">SIVIC:Creative:requestSkip</span><a class="self-link" href="#sivic-creative-requestSkip"></a></h4>
    The player should stop video playback if possible. 
   <p>If the player cannot stop video playback, the player still does not unload the iframe.</p>
<<<<<<< HEAD
   <p>Expects a response <a href="#sivic-creative-requestSkip-response">§5.5.3 Response To SIVIC:Creative:requestSkip</a></p>
   <h4 class="heading settled" data-level="5.6.3" id="sivic-creative-requestStop"><span class="secno">5.6.3. </span><span class="content">SIVIC:Creative:requestStop</span><a class="self-link" href="#sivic-creative-requestStop"></a></h4>
    The player should stop video playback if possible. 
   <p>If the player cannot stop video playback, the player still unloads the iframe. The creative may hide all elements
in this case if it doesn’t wish to be seen.</p>
   <p>Expects a response <a href="#sivic-creative-requestStop-response">§5.5.4 Response To SIVIC:Creative:requestStop</a></p>
   <h4 class="heading settled" data-level="5.6.4" id="sivic-creative-fatalError"><span class="secno">5.6.4. </span><span class="content">SIVIC:Creative:fatalError</span><a class="self-link" href="#sivic-creative-fatalError"></a></h4>
=======
   <p>Expects a response <a href="#sivic-creative-requestSkip-response">§4.5.4 Response To SIVIC:Creative:requestSkip</a></p>
   <h4 class="heading settled" data-level="4.6.3" id="sivic-creative-requestStop"><span class="secno">4.6.3. </span><span class="content">SIVIC:Creative:requestStop</span><a class="self-link" href="#sivic-creative-requestStop"></a></h4>
    The player should stop video playback if possible. 
   <p>If the player cannot stop video playback, the player still unloads the iframe. The creative may hide all elements
in this case if it doesn’t wish to be seen.</p>
   <p>Expects a response <a href="#sivic-creative-requestStop-response">§4.5.5 Response To SIVIC:Creative:requestStop</a></p>
   <h4 class="heading settled" data-level="4.6.4" id="sivic-creative-fatalError"><span class="secno">4.6.4. </span><span class="content">SIVIC:Creative:fatalError</span><a class="self-link" href="#sivic-creative-fatalError"></a></h4>
>>>>>>> 107acec2
    After this message is received, the iframe should be unloaded and the video ad should stop playback if possible.
If the video ad continues to play the iframe should still be unloaded. 
   <p>parameters:</p>
   <ul>
    <li data-md>
<<<<<<< HEAD
     <p>errorCode(int): reason for error. See <a href="#error-codes">§6.2.1 Error Codes</a></p>
    <li data-md>
     <p>errorMessage(string): Any optional additional information about the fatal error.</p>
   </ul>
   <h4 class="heading settled" data-level="5.6.5" id="sivic-creative-requestPause"><span class="secno">5.6.5. </span><span class="content">SIVIC:Creative:requestPause</span><a class="self-link" href="#sivic-creative-requestPause"></a></h4>
    Expects a response <a href="#sivic-creative-requestPause-response">§5.5.5 Response To SIVIC:Creative:requestPause</a> 
   <h4 class="heading settled" data-level="5.6.6" id="sivic-creative-requestPlay"><span class="secno">5.6.6. </span><span class="content">SIVIC:Creative:requestPlay</span><a class="self-link" href="#sivic-creative-requestPlay"></a></h4>
    Expects a response <a href="#sivic-creative-requestPlay-response">§5.5.6 Response To SIVIC:Creative:requestPlay</a> 
   <h4 class="heading settled" data-level="5.6.7" id="sivic-creative-requestResize"><span class="secno">5.6.7. </span><span class="content">SIVIC:Creative:requestResize</span><a class="self-link" href="#sivic-creative-requestResize"></a></h4>
   <p>Request resize should use the <code class="idl"><a data-link-type="idl" href="#dictdef-resizeparameters" id="ref-for-dictdef-resizeparameters">resizeParameters</a></code> which are explained in <a href="#sivic-player-resize">§5.4.1 SIVIC:Player:resize</a></p>
   <p>Expects a reponse <a href="#sivic-creative-requestResize-response">§5.5.9 Response To SIVIC:Creative:requestResize</a></p>
   <h4 class="heading settled" data-level="5.6.8" id="sivic-creative-requestFullScreen"><span class="secno">5.6.8. </span><span class="content">SIVIC:Creative:requestFullScreen</span><a class="self-link" href="#sivic-creative-requestFullScreen"></a></h4>
    Expects a reponse <a href="#sivic-creative-requestFullscreen-response">§5.5.7 Response To SIVIC:Creative:requestFullscreen</a> 
   <h4 class="heading settled" data-level="5.6.9" id="sivic-creative-requestVolume"><span class="secno">5.6.9. </span><span class="content">SIVIC:Creative:requestVolume</span><a class="self-link" href="#sivic-creative-requestVolume"></a></h4>
=======
     <p>errorCode(int): reason for error. See <a href="#error-codes">§5.2.1 Error Codes</a></p>
    <li data-md>
     <p>errorMessage(string): Any optional additional information about the fatal error.</p>
   </ul>
   <h4 class="heading settled" data-level="4.6.5" id="sivic-creative-requestPause"><span class="secno">4.6.5. </span><span class="content">SIVIC:Creative:requestPause</span><a class="self-link" href="#sivic-creative-requestPause"></a></h4>
    Expects a response <a href="#sivic-creative-requestPause-response">§4.5.6 Response To SIVIC:Creative:requestPause</a> 
   <h4 class="heading settled" data-level="4.6.6" id="sivic-creative-requestPlay"><span class="secno">4.6.6. </span><span class="content">SIVIC:Creative:requestPlay</span><a class="self-link" href="#sivic-creative-requestPlay"></a></h4>
    Expects a response <a href="#sivic-creative-requestPlay-response">§4.5.7 Response To SIVIC:Creative:requestPlay</a> 
   <h4 class="heading settled" data-level="4.6.7" id="sivic-creative-requestResize"><span class="secno">4.6.7. </span><span class="content">SIVIC:Creative:requestResize</span><a class="self-link" href="#sivic-creative-requestResize"></a></h4>
   <p>Request resize should use the <code class="idl"><a data-link-type="idl" href="#dictdef-resizeparameters" id="ref-for-dictdef-resizeparameters">resizeParameters</a></code> which are explained in <a href="#sivic-player-resize">§4.4.1 SIVIC:Player:resize</a></p>
   <p>Expects a reponse <a href="#sivic-creative-requestResize-response">§4.5.10 Response To SIVIC:Creative:requestResize</a></p>
   <h4 class="heading settled" data-level="4.6.8" id="sivic-creative-requestFullScreen"><span class="secno">4.6.8. </span><span class="content">SIVIC:Creative:requestFullScreen</span><a class="self-link" href="#sivic-creative-requestFullScreen"></a></h4>
    Expects a reponse <a href="#sivic-creative-requestFullscreen-response">§4.5.8 Response To SIVIC:Creative:requestFullscreen</a> 
   <h4 class="heading settled" data-level="4.6.9" id="sivic-creative-requestVolume"><span class="secno">4.6.9. </span><span class="content">SIVIC:Creative:requestVolume</span><a class="self-link" href="#sivic-creative-requestVolume"></a></h4>
>>>>>>> 107acec2
    paramaters: 
   <ul>
    <li data-md>
     <p>volume(float): a number between 0 and 1 indicating what volume the creative wants.</p>
    <li data-md>
     <p>muted(boolean): True indicates the creative wants the volume muted.</p>
   </ul>
<<<<<<< HEAD
   <p>Expects a reponse <a href="#sivic-creative-requestVolume-response">§5.5.8 Response To SIVIC:Creative:requestVolume</a></p>
   <h4 class="heading settled" data-level="5.6.10" id="sivic-creative-reportTracking"><span class="secno">5.6.10. </span><span class="content">SIVIC:Creative:reportTracking</span><a class="self-link" href="#sivic-creative-reportTracking"></a></h4>
=======
   <p>Expects a reponse <a href="#sivic-creative-requestVolume-response">§4.5.9 Response To SIVIC:Creative:requestVolume</a></p>
   <h4 class="heading settled" data-level="4.6.10" id="sivic-creative-reportTracking"><span class="secno">4.6.10. </span><span class="content">SIVIC:Creative:reportTracking</span><a class="self-link" href="#sivic-creative-reportTracking"></a></h4>
>>>>>>> 107acec2
    paramaters: 
   <ul>
    <li data-md>
     <p>
      trackingUrls(Array
      <string>): an array or tracking pixels that the publisher should fire</string>
     </p>
   </ul>
<<<<<<< HEAD
   <p>Expects a response <a href="#sivic-creative-reportTracking-response">§5.5.11 Response To SIVIC:Creative:reportTracking</a></p>
   <h4 class="heading settled" data-level="5.6.11" id="sivic-creative-requestChangeAdDuration"><span class="secno">5.6.11. </span><span class="content">SIVIC:Creative:requestChangeAdDuration</span><a class="self-link" href="#sivic-creative-requestChangeAdDuration"></a></h4>
=======
   <p>Expects a response <a href="#sivic-creative-reportTracking-response">§4.5.12 Response To SIVIC:Creative:reportTracking</a></p>
   <h4 class="heading settled" data-level="4.6.11" id="sivic-creative-requestChangeAdDuration"><span class="secno">4.6.11. </span><span class="content">SIVIC:Creative:requestChangeAdDuration</span><a class="self-link" href="#sivic-creative-requestChangeAdDuration"></a></h4>
>>>>>>> 107acec2
    Extension in duration should only be in response to user interaction. 
   <p>paramaters:</p>
   <ul>
    <li data-md>
     <p>duration(int): The new duration of the creative. -2 indicates unknown ad duration.</p>
   </ul>
<<<<<<< HEAD
   <p>Expects a response <a href="#sivic-creative-requestChangeAdDuration-response">§5.5.10 Response To SIVIC:Creative:requestChangeAdDuration</a></p>
   <h4 class="heading settled" data-level="5.6.12" id="sivic-creative-clickThru"><span class="secno">5.6.12. </span><span class="content">SIVIC:Creative:clickThru</span><a class="self-link" href="#sivic-creative-clickThru"></a></h4>
    The creative must handle click through due to the nature of cross domain iframes. This must only be called
in response to a user initiated click through. 
   <p>The player will decide if it will pause playback in response to click throughs.</p>
   <h4 class="heading settled" data-level="5.6.13" id="sivic-creative-getVideoState"><span class="secno">5.6.13. </span><span class="content">SIVIC:Creative:getVideoState</span><a class="self-link" href="#sivic-creative-getVideoState"></a></h4>
=======
   <p>Expects a response <a href="#sivic-creative-requestChangeAdDuration-response">§4.5.11 Response To SIVIC:Creative:requestChangeAdDuration</a></p>
   <h4 class="heading settled" data-level="4.6.12" id="sivic-creative-clickThru"><span class="secno">4.6.12. </span><span class="content">SIVIC:Creative:clickThru</span><a class="self-link" href="#sivic-creative-clickThru"></a></h4>
   <p>The creative must handle click-through due to the nature of cross-origin iframes. This must only be called in response to a user-initiated click.</p>
   <p>As a result of the click, the player may decide to pause or mute main media, or exit full screen. It will inform the creative through the <a href="#sivic-creative-clickThru-response">response message</a> of what the player state is after the click. If there is any in-creative media playing, the creative must apply the same to those.</p>
   <p>Expects a response <a href="#sivic-creative-clickThru-response">§4.5.3 Response To SIVIC:Creative:clickThru</a>.</p>
   <h4 class="heading settled" data-level="4.6.13" id="sivic-creative-getVideoState"><span class="secno">4.6.13. </span><span class="content">SIVIC:Creative:getVideoState</span><a class="self-link" href="#sivic-creative-getVideoState"></a></h4>
>>>>>>> 107acec2
    Expects a response [[#sivic-creative-getVideoState-response] 
   <h3 class="heading settled" data-level="5.7" id="creative-responses"><span class="secno">5.7. </span><span class="content">Responses from the creative to the player</span><a class="self-link" href="#creative-responses"></a></h3>
   <h4 class="heading settled" data-level="5.7.1" id="sivic-player-init-response"><span class="secno">5.7.1. </span><span class="content">Response To SIVIC:Player:init</span><a class="self-link" href="#sivic-player-init-response"></a></h4>
   <h5 class="heading settled" data-level="5.7.1.1" id="sivic-player-init-resolve"><span class="secno">5.7.1.1. </span><span class="content">resolve</span><a class="self-link" href="#sivic-player-init-resolve"></a></h5>
    The creative acknowledges the initialization parameters. 
   <h5 class="heading settled" data-level="5.7.1.2" id="sivic-player-init-reject"><span class="secno">5.7.1.2. </span><span class="content">reject</span><a class="self-link" href="#sivic-player-init-reject"></a></h5>
   <ul>
    <li data-md>
     <p>reason(string): An optional string error message</p>
    <li data-md>
<<<<<<< HEAD
     <p>errorCode(int): The code for what went wrong in initialization. See <a href="#error-codes">§6.2.1 Error Codes</a></p>
=======
     <p>errorCode(int): The code for what went wrong in initialization. See <a href="#error-codes">§5.2.1 Error Codes</a></p>
>>>>>>> 107acec2
   </ul>
   <h4 class="heading settled" data-level="5.7.2" id="sivic-player-startCreative-response"><span class="secno">5.7.2. </span><span class="content">Response To SIVIC:Player:startCreative</span><a class="self-link" href="#sivic-player-startCreative-response"></a></h4>
   <h5 class="heading settled" data-level="5.7.2.1" id="sivic-player-startCreative-resolve"><span class="secno">5.7.2.1. </span><span class="content">resolve</span><a class="self-link" href="#sivic-player-startCreative-resolve"></a></h5>
    The creative acknowledges that it has started playback.  The player must make the creative visible to the user. 
   <h5 class="heading settled" data-level="5.7.2.2" id="sivic-player-startCreative-reject"><span class="secno">5.7.2.2. </span><span class="content">reject</span><a class="self-link" href="#sivic-player-startCreative-reject"></a></h5>
   <ul>
    <li data-md>
     <p>reason(string): An optional string error message</p>
    <li data-md>
<<<<<<< HEAD
     <p>errorCode(int): The code for what went wrong in initialization. See <a href="#error-codes">§6.2.1 Error Codes</a></p>
=======
     <p>errorCode(int): The code for what went wrong in initialization. See <a href="#error-codes">§5.2.1 Error Codes</a></p>
>>>>>>> 107acec2
   </ul>
   <h4 class="heading settled" data-level="5.7.3" id="sivic-player-adSkipped-response"><span class="secno">5.7.3. </span><span class="content">Response To SIVIC:Player:adSkipped</span><a class="self-link" href="#sivic-player-adSkipped-response"></a></h4>
   <h5 class="heading settled" data-level="5.7.3.1" id="sivic-player-adSkipped-resolve"><span class="secno">5.7.3.1. </span><span class="content">resolve</span><a class="self-link" href="#sivic-player-adSkipped-resolve"></a></h5>
    After resolve is called, the iframe will be removed. 
   <h4 class="heading settled" data-level="5.7.4" id="sivic-player-adStopped-response"><span class="secno">5.7.4. </span><span class="content">Response To SIVIC:Player:adStopped</span><a class="self-link" href="#sivic-player-adStopped-response"></a></h4>
   <h5 class="heading settled" data-level="5.7.4.1" id="sivic-player-adStopped-resolve"><span class="secno">5.7.4.1. </span><span class="content">resolve</span><a class="self-link" href="#sivic-player-adStopped-resolve"></a></h5>
    After resolve is called, the iframe will be removed. 
   <h4 class="heading settled" data-level="5.7.5" id="sivic-player-fatalError-response"><span class="secno">5.7.5. </span><span class="content">Response To SIVIC:Player:fatalError</span><a class="self-link" href="#sivic-player-fatalError-response"></a></h4>
   <h5 class="heading settled" data-level="5.7.5.1" id="sivic-player-fatalError-resolve"><span class="secno">5.7.5.1. </span><span class="content">resolve</span><a class="self-link" href="#sivic-player-fatalError-resolve"></a></h5>
    After resolve is called, the iframe will be removed. 
   <h3 class="heading settled" data-level="5.8" id="api-vast"><span class="secno">5.8. </span><span class="content">Referencing a SIVIC creative from VAST</span><a class="self-link" href="#api-vast"></a></h3>
   <p>When a SIVIC creative is referenced from a VAST document, the value for the <code>apiFramework</code> attribute in the <code>InteractiveCreativeFile</code> element must be <code>SIVIC</code> (all caps). This attribute identifies the SIVIC API for the creative.
Version information should be handled by the<a href="#sivic-creative-ready-response">§5.5.2 Response To SIVIC:Creative:ready</a> message
(rather than identified in the VAST file).</p>
   <p>Another attribute of the <code>InteractiveCreativeFile</code> is <code>variableDuration</code> which
identifies whether the ad always drops when the duration is reached, or if it
can potentially extend the duration by pausing the underlying video or delaying
the <code>adStopped</code> event after <code>adVideoComplete</code>.</p>
   <h3 class="heading settled" data-level="5.9" id="api-ad-loading"><span class="secno">5.9. </span><span class="content">How to Handle Ad Loading</span><a class="self-link" href="#api-ad-loading"></a></h3>
   <p>The player must follow this workflow for loading an ad.</p>
   <ol>
    <li data-md>
     <p>Player creates an element for the SIVIC creative to live in. For HTML this
must be an iframe. The iframe must overlay the video player. The ad slot must
be a div that is inside the iframe. The ad unit should always expect to be
rendered in a secure iframe without access to any elements outside the iframe.</p>
    <li data-md>
     <p>Player loads the JavaScript for the SIVIC creative in the iframe. Listen for
the script’s <code>onLoad</code> event and call <code class="idl"><a data-link-type="idl" href="#dom-window-getsivicad" id="ref-for-dom-window-getsivicad">getSIVICAd</a></code> on the iframe window’s
global scope to get a reference to the ad.</p>
    <li data-md>
     <p>Player calls <code class="idl"><a data-link-type="idl" href="#dom-ad-handshakeversion" id="ref-for-dom-ad-handshakeversion">handshakeVersion()</a></code> to get the SIVIC API version of the ad
(for compatibility) while passing in the highest version it supports itself.</p>
    <li data-md>
     <p>Players calls <code class="idl"><a data-link-type="idl" href="#dom-ad-initad" id="ref-for-dom-ad-initad">initAd()</a></code> with parameters <code class="idl"><a data-link-type="idl" href="#dom-ad-initad-creativedata-envdata-creativedata" id="ref-for-dom-ad-initad-creativedata-envdata-creativedata">creativeData</a></code> and <code class="idl"><a data-link-type="idl" href="#dom-ad-initad-creativedata-envdata-envdata" id="ref-for-dom-ad-initad-creativedata-envdata-envdata">envData</a></code>. The <code class="idl"><a data-link-type="idl" href="#dom-initparameters-environmentdata" id="ref-for-dom-initparameters-environmentdata①">EnvironmentData</a></code> object
will contain the <code class="idl"><a data-link-type="idl">slot</a></code> and <code class="idl"><a data-link-type="idl">videoProxy</a></code> for the ad to render creative elements and control video playback
respectively. The ad will load all required assets and elements into the ad
slot. The ad will call <code>AdLoaded</code> when done loading.</p>
    <li data-md>
     <p>Player waits for video to start buffering, or for point in stream of video
start. Player calls <code class="idl"><a data-link-type="idl" href="#dom-ad-startad" id="ref-for-dom-ad-startad">startAd</a></code> and wait for <code>AdStarted</code>. If <code>AdStarted</code> is not immediately fired, the player should assume that there was an error
(see <a href="#errors">§6.2 Error Handling and Timeouts</a>).</p>
   </ol>
   <h3 class="heading settled" data-level="5.10" id="api-ad-playback"><span class="secno">5.10. </span><span class="content">How to Handle Ad Playback</span><a class="self-link" href="#api-ad-playback"></a></h3>
   <p>The video player is responsible for handling playback of the video as well as
tracking video related events. The SIVIC creative on the other hand handles
playback of interactive content and internal tracking related to interactivity
(custom events, creative impression if desired (recommended)).</p>
   <h4 class="heading settled" data-level="5.10.1" id="api-ad-pause"><span class="secno">5.10.1. </span><span class="content">Ad Pause</span><a class="self-link" href="#api-ad-pause"></a></h4>
   <p>If the <code class="idl"><a data-link-type="idl" href="#dom-environmentdata-variabledurationallowed" id="ref-for-dom-environmentdata-variabledurationallowed②">variableDurationAllowed</a></code> flag is set to <code>true</code> then
the player should enable video pause by the SIVIC creative via the
SIVIC:Creative:requestPause message. The player must respond to
SIVIC:Creative:requestPause with the <code>AdPaused</code> event.</p>
   <p>When the SIVIC creative would like to resume video playback, it should call the
SIVIC:Creative:requestPlay message. The player must
respond to SIVIC:Creative:requestPlay message with resolve and play the video.</p>
   <h4 class="heading settled" data-level="5.10.2" id="api-resizing"><span class="secno">5.10.2. </span><span class="content">Ad Resizing and Fullscreen</span><a class="self-link" href="#api-resizing"></a></h4>
   <p class="issue" id="issue-6ed90d5c"><a class="self-link" href="#issue-6ed90d5c"></a> can width / height coordination not be done through the iframe width
height, which would not require any API?</p>
   <p>The player may resize the ad slot. The player must call <a href="#sivic-player-resize">§5.4.1 SIVIC:Player:resize</a> any time the ad slot size is changed.</p>
   <p>If <code class="idl"><a data-link-type="idl" href="#dom-environmentdata-fullscreenallowed" id="ref-for-dom-environmentdata-fullscreenallowed①">fullscreenAllowed</a></code> is <code>true</code>, the SIVIC creative may
call the <a href="#sivic-creative-requestFullScreen">§5.6.8 SIVIC:Creative:requestFullScreen</a> method. The player must resize only the ad
slot to fullscreen (not the video). The SIVIC creative then will resize the
video as it sees fit. The player must call <a href="#sivic-player-resize">§5.4.1 SIVIC:Player:resize</a> on the SIVIC creative
with <code class="idl"><a data-link-type="idl" href="#dom-resizeparameters-fullscreen" id="ref-for-dom-resizeparameters-fullscreen②">fullScreen</a></code> set to <code>true</code> and <code class="idl"><a data-link-type="idl">width</a></code> and <code class="idl"><a data-link-type="idl">width</a></code> set to the full screen dimensions.</p>
   <p>If player goes fullscreen on its own. Then the player must call <a href="#sivic-player-resize">§5.4.1 SIVIC:Player:resize</a> on the SIVIC creative
with <code class="idl"><a data-link-type="idl" href="#dom-resizeparameters-fullscreen" id="ref-for-dom-resizeparameters-fullscreen③">fullScreen</a></code> set to <code>true</code> and <code class="idl"><a data-link-type="idl">width</a></code> and <code class="idl"><a data-link-type="idl">width</a></code> set to the full screen dimensions.</p>
   <p class="issue" id="issue-eea3696d"><a class="self-link" href="#issue-eea3696d"></a> should the player not also resize the video slot?</p>
   <h3 class="heading settled" data-level="5.11" id="api-end"><span class="secno">5.11. </span><span class="content">How to Handle Ad End and Unload</span><a class="self-link" href="#api-end"></a></h3>
   <p>Following are cases where ad can end:</p>
   <ol>
    <li data-md>
     <p>Ad was skipped, either by player or creative (if the ad contains
<<<<<<< HEAD
the skip button). See <a href="#api-skip">§5.11.1 Ad Skips</a>.</p>
    <li data-md>
     <p>The creative has fired <a href="#sivic-creative-requestStop">§5.6.3 SIVIC:Creative:requestStop</a> message and the player has allowed the ad to stop.</p>
    <li data-md>
     <p>The player has fired <a href="#sivic-player-adStopped">§5.4.5 SIVIC:Player:adStopped</a> message and the creative resolved.</p>
    <li data-md>
     <p>Ad errors out. See <a href="#api-error">§5.11.5 Ad Errors Out</a>.</p>
=======
the skip button). See <a href="#api-skip">§4.11.1 Ad Skips</a>.</p>
    <li data-md>
     <p>The creative has fired <a href="#sivic-creative-requestStop">§4.6.3 SIVIC:Creative:requestStop</a> message and the player has allowed the ad to stop.</p>
    <li data-md>
     <p>The player has fired <a href="#sivic-player-adStopped">§4.4.5 SIVIC:Player:adStopped</a> message and the creative resolved.</p>
    <li data-md>
     <p>Ad errors out. See <a href="#api-error">§4.11.5 Ad Errors Out</a>.</p>
>>>>>>> 107acec2
   </ol>
   <h4 class="heading settled" data-level="5.11.1" id="api-skip"><span class="secno">5.11.1. </span><span class="content">Ad Skips</span><a class="self-link" href="#api-skip"></a></h4>
   <p><strong>Skip Ad Handled by Player</strong></p>
   <ol>
    <li data-md>
<<<<<<< HEAD
     <p>The player calls <a href="#sivic-player-adSkipped">§5.4.4 SIVIC:Player:adSkipped</a> on the ad.</p>
    <li data-md>
     <p>The player hides the creative.</p>
    <li data-md>
     <p>The creative may dispatch any tracking pixels via <a href="#sivic-creative-reportTracking">§5.6.10 SIVIC:Creative:reportTracking</a></p>
    <li data-md>
     <p>The creative may wait for <a href="#sivic-creative-reportTracking-resolve">§5.5.11.1 resolve</a></p>
    <li data-md>
     <p>The creative dispatches <code>resolve</code> on the <code>adSkipped</code> message <a href="#sivic-player-adSkipped-resolve">§5.7.3.1 resolve</a>.</p>
=======
     <p>The player calls <a href="#sivic-player-adSkipped">§4.4.4 SIVIC:Player:adSkipped</a> on the ad.</p>
    <li data-md>
     <p>The player hides the creative.</p>
    <li data-md>
     <p>The creative may dispatch any tracking pixels via <a href="#sivic-creative-reportTracking">§4.6.10 SIVIC:Creative:reportTracking</a></p>
    <li data-md>
     <p>The creative may wait for <a href="#sivic-creative-reportTracking-resolve">§4.5.12.1 resolve</a></p>
    <li data-md>
     <p>The creative dispatches <code>resolve</code> on the <code>adSkipped</code> message <a href="#sivic-player-adSkipped-resolve">§4.7.3.1 resolve</a>.</p>
>>>>>>> 107acec2
    <li data-md>
     <p>The player fires any skip tracking pixels.</p>
    <li data-md>
     <p>The player unloads the ad.</p>
   </ol>
   <p><strong>Skip Ad Handled by Ad</strong></p>
   <ol>
    <li data-md>
<<<<<<< HEAD
     <p>The creative dispatches <a href="#sivic-creative-requestSkip">§5.6.2 SIVIC:Creative:requestSkip</a>.</p>
=======
     <p>The creative dispatches <a href="#sivic-creative-requestSkip">§4.6.2 SIVIC:Creative:requestSkip</a>.</p>
>>>>>>> 107acec2
    <li data-md>
     <p>The player dispatches resolves the to the <code>requestSkip</code> message.</p>
    <li data-md>
     <p>The player follows all the steps in <code>Skip Ad Handled by Player</code>.</p>
   </ol>
   <h4 class="heading settled" data-level="5.11.2" id="api-end-before-complete"><span class="secno">5.11.2. </span><span class="content">Ad Ends Before Video Completion</span><a class="self-link" href="#api-end-before-complete"></a></h4>
   <p>This scenario applies when the ad chooses to signal the player to kill it,
typically at the prompting of the viewer. A good example would be a survey that
allows the viewer to skip immediately to content when completed.</p>
   <ol>
    <li data-md>
<<<<<<< HEAD
     <p>The ad cleans up and dispatches <a href="#sivic-creative-requestStop">§5.6.3 SIVIC:Creative:requestStop</a>.</p>
=======
     <p>The ad cleans up and dispatches <a href="#sivic-creative-requestStop">§4.6.3 SIVIC:Creative:requestStop</a>.</p>
>>>>>>> 107acec2
    <li data-md>
     <p>The player unloads the ad.</p>
   </ol>
   <h4 class="heading settled" data-level="5.11.3" id="api-extend"><span class="secno">5.11.3. </span><span class="content">Ad Extends Beyond Video Completion</span><a class="self-link" href="#api-extend"></a></h4>
   <p>This scenario is only possible when the <code class="idl"><a data-link-type="idl" href="#dom-environmentdata-variabledurationallowed" id="ref-for-dom-environmentdata-variabledurationallowed③">variableDurationAllowed</a></code> flag is set to <code>true</code>. Video
duration must only be extended in response to user interaction.</p>
   <ol>
    <li data-md>
     <p>User interacts at any point during playback of the video, triggering extended
ad portion.</p>
    <li data-md>
<<<<<<< HEAD
     <p>The Creative dispatches <a href="#sivic-creative-requestChangeAdDuration">§5.6.11 SIVIC:Creative:requestChangeAdDuration</a> message with the new duration.</p>
    <li data-md>
     <p>The ad enters its extended phase.</p>
    <li data-md>
     <p>The creative dispatches <a href="#sivic-creative-requestStop">§5.6.3 SIVIC:Creative:requestStop</a> when extended phase is finished.</p>
=======
     <p>The Creative dispatches <a href="#sivic-creative-requestChangeAdDuration">§4.6.11 SIVIC:Creative:requestChangeAdDuration</a> message with the new duration.</p>
    <li data-md>
     <p>The ad enters its extended phase.</p>
    <li data-md>
     <p>The creative dispatches <a href="#sivic-creative-requestStop">§4.6.3 SIVIC:Creative:requestStop</a> when extended phase is finished.</p>
>>>>>>> 107acec2
   </ol>
   <p class="issue" id="issue-75380958"><a class="self-link" href="#issue-75380958"></a> clarify the value of the <code>duration</code> property as the current text
does not seem to make much sense</p>
   <h4 class="heading settled" data-level="5.11.4" id="api-complete"><span class="secno">5.11.4. </span><span class="content">Ad Completes at Video Completion</span><a class="self-link" href="#api-complete"></a></h4>
   <p>When an ad finishes at the same time as its video.</p>
   <ol>
    <li data-md>
<<<<<<< HEAD
     <p>The player calls <a href="#sivic-player-adStopped">§5.4.5 SIVIC:Player:adStopped</a> on the ad.</p>
    <li data-md>
     <p>The player hides the creative.</p>
    <li data-md>
     <p>The creative may dispatch any tracking pixels via <a href="#sivic-creative-reportTracking">§5.6.10 SIVIC:Creative:reportTracking</a></p>
    <li data-md>
     <p>The creative may wait for <a href="#sivic-creative-reportTracking-resolve">§5.5.11.1 resolve</a></p>
    <li data-md>
     <p>The creative dispatches <code>resolve</code> on the <code>adSkipped</code> message <a href="#sivic-player-adStopped-resolve">§5.7.4.1 resolve</a>.</p>
=======
     <p>The player calls <a href="#sivic-player-adStopped">§4.4.5 SIVIC:Player:adStopped</a> on the ad.</p>
    <li data-md>
     <p>The player hides the creative.</p>
    <li data-md>
     <p>The creative may dispatch any tracking pixels via <a href="#sivic-creative-reportTracking">§4.6.10 SIVIC:Creative:reportTracking</a></p>
    <li data-md>
     <p>The creative may wait for <a href="#sivic-creative-reportTracking-resolve">§4.5.12.1 resolve</a></p>
    <li data-md>
     <p>The creative dispatches <code>resolve</code> on the <code>adSkipped</code> message <a href="#sivic-player-adStopped-resolve">§4.7.4.1 resolve</a>.</p>
>>>>>>> 107acec2
    <li data-md>
     <p>The player unloads the ad.</p>
   </ol>
   <h4 class="heading settled" data-level="5.11.5" id="api-error"><span class="secno">5.11.5. </span><span class="content">Ad Errors Out</span><a class="self-link" href="#api-error"></a></h4>
   <p>The SIVIC creative or the player may terminate the ad unit with an error at any
time. If the SIVIC creative indicates an error, the player should try to stop ad
unit playback. This might not be possible in server side stitched ads.</p>
   <p>The player may error out if the ad does not respond with <a href="#sivic-creative-ready">§5.6.1 SIVIC:Creative:ready</a> and <a href="#sivic-player-init-resolve">§5.7.1.1 resolve</a> in a reasonable amount of time.</p>
   <p>When an player errors out it must follow these steps.</p>
   <ol>
    <li data-md>
<<<<<<< HEAD
     <p>The player calls <a href="#sivic-player-fatalError">§5.4.6 SIVIC:Player:fatalError</a> on the ad.</p>
    <li data-md>
     <p>The player hides the creative.</p>
    <li data-md>
     <p>The creative may dispatch any tracking pixels via <a href="#sivic-creative-reportTracking">§5.6.10 SIVIC:Creative:reportTracking</a></p>
    <li data-md>
     <p>The creative may wait for <a href="#sivic-creative-reportTracking-resolve">§5.5.11.1 resolve</a></p>
    <li data-md>
     <p>The creative dispatches <code>resolve</code> on the <code>adSkipped</code> message <a href="#sivic-player-fatalError-resolve">§5.7.5.1 resolve</a>.</p>
=======
     <p>The player calls <a href="#sivic-player-fatalError">§4.4.6 SIVIC:Player:fatalError</a> on the ad.</p>
    <li data-md>
     <p>The player hides the creative.</p>
    <li data-md>
     <p>The creative may dispatch any tracking pixels via <a href="#sivic-creative-reportTracking">§4.6.10 SIVIC:Creative:reportTracking</a></p>
    <li data-md>
     <p>The creative may wait for <a href="#sivic-creative-reportTracking-resolve">§4.5.12.1 resolve</a></p>
    <li data-md>
     <p>The creative dispatches <code>resolve</code> on the <code>adSkipped</code> message <a href="#sivic-player-fatalError-resolve">§4.7.5.1 resolve</a>.</p>
>>>>>>> 107acec2
    <li data-md>
     <p>The player unloads the ad.</p>
   </ol>
   <h4 class="heading settled" data-level="5.11.6" id="api-notes"><span class="secno">5.11.6. </span><span class="content">Additional Notes</span><a class="self-link" href="#api-notes"></a></h4>
   <p>The player may call <a href="#sivic-player-adStopped">§5.4.5 SIVIC:Player:adStopped</a> at any time. The creative should respond with <code>resolved</code> after finishing its ad end logic. The player should allow 1 second
between calling <a href="#sivic-player-adStopped">§5.4.5 SIVIC:Player:adStopped</a> and receiving <code>resolved</code>. The implementer of the
player should take into consideration that dropping a SIVIC ad unit before it has
dispatched <code>resolved</code> may result in tracking discrepancies, and that calling <a href="#sivic-player-adStopped">§5.4.5 SIVIC:Player:adStopped</a> before the ad experience has ended (which is AFTER the optional
lean-in phase) could harm the overall ad experience.</p>
   <p>The SIVIC creative may also dispatch <a href="#sivic-creative-requestStop">§5.6.3 SIVIC:Creative:requestStop</a> at any time, signaling to the
player that the ad has finished and unloaded. Any further interaction with the
SIVIC creative after <code>requestStop</code> may not result in the desired outcome. The same
is true for <code>fatalError</code>.</p>
<<<<<<< HEAD
   <h2 class="heading settled" data-level="6" id="protocol"><span class="secno">6. </span><span class="content">Protocol Details</span><a class="self-link" href="#protocol"></a></h2>
   <h3 class="heading settled" data-level="6.1" id="objects"><span class="secno">6.1. </span><span class="content">Objects</span><a class="self-link" href="#objects"></a></h3>
   <h4 class="heading settled" data-level="6.1.1" id="entry-point"><span class="secno">6.1.1. </span><span class="content">Entry Point</span><a class="self-link" href="#entry-point"></a></h4>
=======
   <h2 class="heading settled" data-level="5" id="protocol"><span class="secno">5. </span><span class="content">Protocol Details</span><a class="self-link" href="#protocol"></a></h2>
   <h3 class="heading settled" data-level="5.1" id="objects"><span class="secno">5.1. </span><span class="content">Objects</span><a class="self-link" href="#objects"></a></h3>
   <h4 class="heading settled" data-level="5.1.1" id="entry-point"><span class="secno">5.1.1. </span><span class="content">Entry Point</span><a class="self-link" href="#entry-point"></a></h4>
>>>>>>> 107acec2
<pre class="idl highlight def"><c- b>partial</c-> <c- b>interface</c-> <c- b>mixin</c-> <a class="idl-code" data-link-type="interface" href="https://html.spec.whatwg.org/multipage/window-object.html#window" id="ref-for-window"><c- g>Window</c-></a> {
  [<a class="idl-code" data-link-type="extended-attribute" href="https://heycam.github.io/webidl/#SameObject" id="ref-for-SameObject"><c- g>SameObject</c-></a>] <a class="n" data-link-type="idl-name" href="#ad" id="ref-for-ad"><c- n>Ad</c-></a> <dfn class="dfn-paneled idl-code" data-dfn-for="Window" data-dfn-type="method" data-export data-lt="getSIVICAd()" id="dom-window-getsivicad"><code><c- g>getSIVICAd</c-></code></dfn>();
};
</pre>
<<<<<<< HEAD
   <h4 class="heading settled" data-level="6.1.2" id="object-ad"><span class="secno">6.1.2. </span><span class="content">Ad Interface</span><a class="self-link" href="#object-ad"></a></h4>
=======
   <h4 class="heading settled" data-level="5.1.2" id="object-ad"><span class="secno">5.1.2. </span><span class="content">Ad Interface</span><a class="self-link" href="#object-ad"></a></h4>
>>>>>>> 107acec2
<pre class="idl highlight def"><c- b>interface</c-> <dfn class="dfn-paneled idl-code" data-dfn-type="interface" data-export id="ad"><code><c- g>Ad</c-></code></dfn> {
  <a class="n" data-link-type="idl-name"><c- n>string</c-></a> <dfn class="dfn-paneled idl-code" data-dfn-for="Ad" data-dfn-type="method" data-export data-lt="handshakeVersion(supportedVersion)" id="dom-ad-handshakeversion"><code><c- g>handshakeVersion</c-></code></dfn>(<a class="n" data-link-type="idl-name"><c- n>string</c-></a> <dfn class="dfn-paneled idl-code" data-dfn-for="Ad/handshakeVersion(supportedVersion)" data-dfn-type="argument" data-export id="dom-ad-handshakeversion-supportedversion-supportedversion"><code><c- g>supportedVersion</c-></code></dfn>);
  <c- b>void</c-> <dfn class="dfn-paneled idl-code" data-dfn-for="Ad" data-dfn-type="method" data-export data-lt="initAd(creativeData, envData)" id="dom-ad-initad"><code><c- g>initAd</c-></code></dfn>(<a class="n" data-link-type="idl-name" href="#dictdef-creativedata" id="ref-for-dictdef-creativedata①"><c- n>CreativeData</c-></a> <dfn class="dfn-paneled idl-code" data-dfn-for="Ad/initAd(creativeData, envData)" data-dfn-type="argument" data-export id="dom-ad-initad-creativedata-envdata-creativedata"><code><c- g>creativeData</c-></code></dfn>, <a class="n" data-link-type="idl-name" href="#dictdef-environmentdata" id="ref-for-dictdef-environmentdata①"><c- n>EnvironmentData</c-></a> <dfn class="dfn-paneled idl-code" data-dfn-for="Ad/initAd(creativeData, envData)" data-dfn-type="argument" data-export id="dom-ad-initad-creativedata-envdata-envdata"><code><c- g>envData</c-></code></dfn>);
  <c- b>void</c-> <dfn class="dfn-paneled idl-code" data-dfn-for="Ad" data-dfn-type="method" data-export data-lt="startAd()" id="dom-ad-startad"><code><c- g>startAd</c-></code></dfn>();
  <c- b>void</c-> <dfn class="dfn-paneled idl-code" data-dfn-for="Ad" data-dfn-type="method" data-export data-lt="stopAd()" id="dom-ad-stopad"><code><c- g>stopAd</c-></code></dfn>();
  <c- b>void</c-> <dfn class="idl-code" data-dfn-for="Ad" data-dfn-type="method" data-export data-lt="skipAd()" id="dom-ad-skipad"><code><c- g>skipAd</c-></code><a class="self-link" href="#dom-ad-skipad"></a></dfn>();
  <c- b>void</c-> <dfn class="idl-code" data-dfn-for="Ad" data-dfn-type="method" data-export data-lt="resizeAd(width, height, viewMode)" id="dom-ad-resizead"><code><c- g>resizeAd</c-></code><a class="self-link" href="#dom-ad-resizead"></a></dfn>(<a class="idl-code" data-link-type="interface" href="https://heycam.github.io/webidl/#idl-float" id="ref-for-idl-float③"><c- b>float</c-></a> <dfn class="idl-code" data-dfn-for="Ad/resizeAd(width, height, viewMode)" data-dfn-type="argument" data-export id="dom-ad-resizead-width-height-viewmode-width"><code><c- g>width</c-></code><a class="self-link" href="#dom-ad-resizead-width-height-viewmode-width"></a></dfn>, <a class="idl-code" data-link-type="interface" href="https://heycam.github.io/webidl/#idl-float" id="ref-for-idl-float④"><c- b>float</c-></a> <dfn class="idl-code" data-dfn-for="Ad/resizeAd(width, height, viewMode)" data-dfn-type="argument" data-export id="dom-ad-resizead-width-height-viewmode-height"><code><c- g>height</c-></code><a class="self-link" href="#dom-ad-resizead-width-height-viewmode-height"></a></dfn>, <a class="n" data-link-type="idl-name"><c- n>ViewMode</c-></a> <dfn class="idl-code" data-dfn-for="Ad/resizeAd(width, height, viewMode)" data-dfn-type="argument" data-export id="dom-ad-resizead-width-height-viewmode-viewmode"><code><c- g>viewMode</c-></code><a class="self-link" href="#dom-ad-resizead-width-height-viewmode-viewmode"></a></dfn>);
  <c- b>readonly</c-> <c- b>attribute</c-> <a class="idl-code" data-link-type="interface" href="https://heycam.github.io/webidl/#idl-float" id="ref-for-idl-float⑤"><c- b>float</c-></a> <dfn class="idl-code" data-dfn-for="Ad" data-dfn-type="attribute" data-export data-readonly data-type="float" id="dom-ad-adwidth"><code><c- g>adWidth</c-></code><a class="self-link" href="#dom-ad-adwidth"></a></dfn>;
  <c- b>readonly</c-> <c- b>attribute</c-> <a class="idl-code" data-link-type="interface" href="https://heycam.github.io/webidl/#idl-float" id="ref-for-idl-float⑥"><c- b>float</c-></a> <dfn class="idl-code" data-dfn-for="Ad" data-dfn-type="attribute" data-export data-readonly data-type="float" id="dom-ad-adheight"><code><c- g>adHeight</c-></code><a class="self-link" href="#dom-ad-adheight"></a></dfn>;
  <c- b>readonly</c-> <c- b>attribute</c-> <a class="idl-code" data-link-type="interface" href="https://heycam.github.io/webidl/#idl-float" id="ref-for-idl-float⑦"><c- b>float</c-></a> <dfn class="dfn-paneled idl-code" data-dfn-for="Ad" data-dfn-type="attribute" data-export data-readonly data-type="float" id="dom-ad-adduration"><code><c- g>adDuration</c-></code></dfn>;
};
</pre>
   <dl>
    <dt data-md><code class="idl"><a data-link-type="idl" href="#dom-ad-handshakeversion" id="ref-for-dom-ad-handshakeversion①">handshakeVersion()</a></code>
    <dd data-md>
     <p>Negotiates version support between the player and ad. The player passes <code class="idl"><a data-link-type="idl" href="#dom-ad-handshakeversion-supportedversion-supportedversion" id="ref-for-dom-ad-handshakeversion-supportedversion-supportedversion">supportedVersion</a></code> set to the highest
version it supports. <code class="idl"><a data-link-type="idl">handshakeVersion</a></code> returns the version it supports.</p>
   </dl>
   <p class="issue" id="issue-f43489d6"><a class="self-link" href="#issue-f43489d6"></a> consider passing <code>supportedVersion</code> on the <code class="idl"><a data-link-type="idl" href="#dom-window-getsivicad" id="ref-for-dom-window-getsivicad①">getSIVICAd()</a></code> function
call, so the ad can respond with an object that matches the requested API</p>
   <dl>
    <dt data-md><code class="idl"><a data-link-type="idl" href="#dom-ad-adduration" id="ref-for-dom-ad-adduration">adDuration</a></code>
    <dd data-md>
     <p>The full duration of the ad experience, including video and extended features</p>
   </dl>
   <h4 class="heading settled" data-level="6.1.3" id="object-creative-data"><span class="secno">6.1.3. </span><span class="content">Creative Data</span><a class="self-link" href="#object-creative-data"></a></h4>
   <h4 class="heading settled" data-level="6.1.4" id="object-env-data"><span class="secno">6.1.4. </span><span class="content">Environment Data</span><a class="self-link" href="#object-env-data"></a></h4>
   <h3 class="heading settled" data-level="6.2" id="errors"><span class="secno">6.2. </span><span class="content">Error Handling and Timeouts</span><a class="self-link" href="#errors"></a></h3>
   <p>If the media cannot be played the player should terminate the ad and fire an error using the standard VAST errors.</p>
   <p>If either the interactive ad or player wants to terminate with an error the player should fire a 902 error. In cases where this is not possible like live server side ad insertion the player should remove the ad overlay and continue tracking quartiles and completion.</p>
   <p>The ad or player should pass a specific error code to indicate why it errored out. The ad can also hand back a string with extra details about the error.</p>
   <h4 class="heading settled" data-level="6.2.1" id="error-codes"><span class="secno">6.2.1. </span><span class="content">Error Codes</span><a class="self-link" href="#error-codes"></a></h4>
    This table indicates defined SIVIC error codes the ad may fire: 
   <dl>
    <dt data-md><dfn data-dfn-type="dfn" data-noexport id="1101">1101<a class="self-link" href="#1101"></a></dfn>
    <dd data-md>
     <p>Resources could not be loaded. The SIVIC ad tried to load resources but failed.</p>
    <dt data-md><dfn data-dfn-type="dfn" data-noexport id="1102">1102<a class="self-link" href="#1102"></a></dfn>
    <dd data-md>
     <p>Incorrect interface passed from player. The video proxy interface or slot were not
in concordance with the SIVIC spec.</p>
    <dt data-md><dfn data-dfn-type="dfn" data-noexport id="1103">1103<a class="self-link" href="#1103"></a></dfn>
    <dd data-md>
     <p>Playback area not usable by ad. The dimensions the ad needed
were not what it received.</p>
    <dt data-md><dfn data-dfn-type="dfn" data-noexport id="1104">1104<a class="self-link" href="#1104"></a></dfn>
    <dd data-md>
     <p>Wrong handshake version.</p>
    <dt data-md><dfn data-dfn-type="dfn" data-noexport id="1105">1105<a class="self-link" href="#1105"></a></dfn>
    <dd data-md>
     <p>Ad not playable for a technical reason on this site.</p>
    <dt data-md><dfn data-dfn-type="dfn" data-noexport id="1106">1106<a class="self-link" href="#1106"></a></dfn>
    <dd data-md>
     <p>Request for expand not honored. The ad requested to expand but the
player did not allow it.</p>
    <dt data-md><dfn data-dfn-type="dfn" data-noexport id="1107">1107<a class="self-link" href="#1107"></a></dfn>
    <dd data-md>
     <p>Request for pause not honored. The ad requested pause but the player
did not pause.</p>
    <dt data-md><dfn data-dfn-type="dfn" data-noexport id="1108">1108<a class="self-link" href="#1108"></a></dfn>
    <dd data-md>
     <p>Play mode not adequate for ad. The ad requires playback control but
the player is not giving control. This error should only fire if the
VAST for the ad specified that it needs playback control.</p>
    <dt data-md><dfn data-dfn-type="dfn" data-noexport id="1009">1009<a class="self-link" href="#1009"></a></dfn>
    <dd data-md>
     <p>Ad internal error. The ad had an error not related to any external dependencies.</p>
    <dt data-md><dfn data-dfn-type="dfn" data-noexport id="1010">1010<a class="self-link" href="#1010"></a></dfn>
    <dd data-md>
     <p>Device not supported. The ad could not play or render on the device.</p>
    <dt data-md><dfn data-dfn-type="dfn" data-noexport id="1199">1199<a class="self-link" href="#1199"></a></dfn>
    <dd data-md>
     <p>Player cababilities not adequate for ad. Catchall error if the ad
could not be more specific.</p>
   </dl>
   <p>This table indicates defined SIVIC error codes the player may fire:</p>
   <dl>
    <dt data-md><dfn data-dfn-type="dfn" data-noexport id="1201">1201<a class="self-link" href="#1201"></a></dfn>
    <dd data-md>
     <p>Uncaught error. The SIVIC ad threw and exception it did not catch.</p>
    <dt data-md><dfn data-dfn-type="dfn" data-noexport id="1202">1202<a class="self-link" href="#1202"></a></dfn>
    <dd data-md>
     <p>Wrong handshake version.</p>
   </dl>
   <h3 class="heading settled" data-level="6.3" id="ad-completion"><span class="secno">6.3. </span><span class="content">Ad Completion</span><a class="self-link" href="#ad-completion"></a></h3>
   <h2 class="heading settled" data-level="7" id="security"><span class="secno">7. </span><span class="content">Security</span><a class="self-link" href="#security"></a></h2>
   <h2 class="heading settled" data-level="8" id="examples"><span class="secno">8. </span><span class="content">Examples</span><a class="self-link" href="#examples"></a></h2>
   <h2 class="heading settled" data-level="9" id="lang-specific"><span class="secno">9. </span><span class="content">Language-Specific Implementation Details</span><a class="self-link" href="#lang-specific"></a></h2>
   <h2 class="heading settled" data-level="10" id="terminology"><span class="secno">10. </span><span class="content">Terminology</span><a class="self-link" href="#terminology"></a></h2>
   <dl>
    <dt data-md><dfn data-dfn-type="dfn" data-noexport id="sivic-vast">SIVIC VAST<a class="self-link" href="#sivic-vast"></a></dfn>
    <dd data-md>
     <p>The VAST document that contains the SIVIC ad unit components.</p>
    <dt data-md><dfn data-dfn-type="dfn" data-noexport id="sivic-ad-unit">SIVIC Ad Unit<a class="self-link" href="#sivic-ad-unit"></a></dfn>
    <dd data-md>
     <p>The SIVIC ad video and the SIVIC ad creative.</p>
    <dt data-md><dfn data-dfn-type="dfn" data-noexport id="sivic-video">SIVIC Video<a class="self-link" href="#sivic-video"></a></dfn>
    <dd data-md>
     <p>The SIVIC ad video component if it’s a progressively downloaded video file.</p>
    <dt data-md><dfn data-dfn-type="dfn" data-noexport id="sivic-video-stream">SIVIC Video Stream<a class="self-link" href="#sivic-video-stream"></a></dfn>
    <dd data-md>
     <p>The SIVIC ad video component if it’s SSAI video.</p>
    <dt data-md><dfn data-dfn-type="dfn" data-noexport id="sivic-live-video-stream">SIVIC Live Video Stream<a class="self-link" href="#sivic-live-video-stream"></a></dfn>
    <dd data-md>
     <p>The SIVIC ad video component if live streaming video.</p>
    <dt data-md><dfn data-dfn-type="dfn" data-noexport id="sivic-creative">SIVIC Creative<a class="self-link" href="#sivic-creative"></a></dfn>
    <dd data-md>
     <p>The SIVIC ad creative component (html doc and assets) that overlays the SIVIC
ad video.</p>
    <dt data-md><dfn data-dfn-type="dfn" data-noexport id="sivic-secondary-video">SIVIC Secondary Video<a class="self-link" href="#sivic-secondary-video"></a></dfn>
    <dd data-md>
     <p>Video assets that are loaded as part of the SIVIC creative and not the
primary video.</p>
    <dt data-md><dfn data-dfn-type="dfn" data-noexport id="content-video">Content Video<a class="self-link" href="#content-video"></a></dfn>
    <dd data-md>
     <p>Any reference to video that is NOT a component or asset of the ad unit.</p>
   </dl>
  </main>
  <div data-fill-with="conformance">
   <h2 class="no-ref no-num heading settled" id="conformance"><span class="content"> Conformance</span><a class="self-link" href="#conformance"></a></h2>
   <p> Conformance requirements are expressed with a combination of descriptive assertions and RFC 2119 terminology.
            The key words “MUST”, “MUST NOT”, “REQUIRED”, “SHALL”, “SHALL NOT”, “SHOULD”, “SHOULD NOT”, “RECOMMENDED”, “MAY”, and “OPTIONAL”
            in the normative parts of this document
            are to be interpreted as described in RFC 2119.
            However, for readability,
            these words do not appear in all uppercase letters in this specification. </p>
   <p> All of the text of this specification is normative
            except sections explicitly marked as non-normative, examples, and notes. <a data-link-type="biblio" href="#biblio-rfc2119">[RFC2119]</a> </p>
   <p> Examples in this specification are introduced with the words “for example”
            or are set apart from the normative text with <code>class="example"</code>, like this: </p>
   <div class="example" id="example-example"><a class="self-link" href="#example-example"></a> This is an example of an informative example. </div>
   <p> Informative notes begin with the word “Note”
            and are set apart from the normative text with <code>class="note"</code>, like this: </p>
   <p class="note" role="note"> Note, this is an informative note. </p>
  </div>
<script>
(function() {
  "use strict";
  var collapseSidebarText = '<span aria-hidden="true">←</span> '
                          + '<span>Collapse Sidebar</span>';
  var expandSidebarText   = '<span aria-hidden="true">→</span> '
                          + '<span>Pop Out Sidebar</span>';
  var tocJumpText         = '<span aria-hidden="true">↑</span> '
                          + '<span>Jump to Table of Contents</span>';

  var sidebarMedia = window.matchMedia('screen and (min-width: 78em)');
  var autoToggle   = function(e){ toggleSidebar(e.matches) };
  if(sidebarMedia.addListener) {
    sidebarMedia.addListener(autoToggle);
  }

  function toggleSidebar(on) {
    if (on == undefined) {
      on = !document.body.classList.contains('toc-sidebar');
    }

    /* Don’t scroll to compensate for the ToC if we’re above it already. */
    var headY = 0;
    var head = document.querySelector('.head');
    if (head) {
      // terrible approx of "top of ToC"
      headY += head.offsetTop + head.offsetHeight;
    }
    var skipScroll = window.scrollY < headY;

    var toggle = document.getElementById('toc-toggle');
    var tocNav = document.getElementById('toc');
    if (on) {
      var tocHeight = tocNav.offsetHeight;
      document.body.classList.add('toc-sidebar');
      document.body.classList.remove('toc-inline');
      toggle.innerHTML = collapseSidebarText;
      if (!skipScroll) {
        window.scrollBy(0, 0 - tocHeight);
      }
      tocNav.focus();
      sidebarMedia.addListener(autoToggle); // auto-collapse when out of room
    }
    else {
      document.body.classList.add('toc-inline');
      document.body.classList.remove('toc-sidebar');
      toggle.innerHTML = expandSidebarText;
      if (!skipScroll) {
        window.scrollBy(0, tocNav.offsetHeight);
      }
      if (toggle.matches(':hover')) {
        /* Unfocus button when not using keyboard navigation,
           because I don’t know where else to send the focus. */
        toggle.blur();
      }
    }
  }

  function createSidebarToggle() {
    /* Create the sidebar toggle in JS; it shouldn’t exist when JS is off. */
    var toggle = document.createElement('a');
      /* This should probably be a button, but appearance isn’t standards-track.*/
    toggle.id = 'toc-toggle';
    toggle.class = 'toc-toggle';
    toggle.href = '#toc';
    toggle.innerHTML = collapseSidebarText;

    sidebarMedia.addListener(autoToggle);
    var toggler = function(e) {
      e.preventDefault();
      sidebarMedia.removeListener(autoToggle); // persist explicit off states
      toggleSidebar();
      return false;
    }
    toggle.addEventListener('click', toggler, false);


    /* Get <nav id=toc-nav>, or make it if we don’t have one. */
    var tocNav = document.getElementById('toc-nav');
    if (!tocNav) {
      tocNav = document.createElement('p');
      tocNav.id = 'toc-nav';
      /* Prepend for better keyboard navigation */
      document.body.insertBefore(tocNav, document.body.firstChild);
    }
    /* While we’re at it, make sure we have a Jump to Toc link. */
    var tocJump = document.getElementById('toc-jump');
    if (!tocJump) {
      tocJump = document.createElement('a');
      tocJump.id = 'toc-jump';
      tocJump.href = '#toc';
      tocJump.innerHTML = tocJumpText;
      tocNav.appendChild(tocJump);
    }

    tocNav.appendChild(toggle);
  }

  var toc = document.getElementById('toc');
  if (toc) {
    createSidebarToggle();
    toggleSidebar(sidebarMedia.matches);

    /* If the sidebar has been manually opened and is currently overlaying the text
       (window too small for the MQ to add the margin to body),
       then auto-close the sidebar once you click on something in there. */
    toc.addEventListener('click', function(e) {
      if(e.target.tagName.toLowerCase() == "a" && document.body.classList.contains('toc-sidebar') && !sidebarMedia.matches) {
        toggleSidebar(false);
      }
    }, false);
  }
  else {
    console.warn("Can’t find Table of Contents. Please use <nav id='toc'> around the ToC.");
  }

  /* Wrap tables in case they overflow */
  var tables = document.querySelectorAll(':not(.overlarge) > table.data, :not(.overlarge) > table.index');
  var numTables = tables.length;
  for (var i = 0; i < numTables; i++) {
    var table = tables[i];
    var wrapper = document.createElement('div');
    wrapper.className = 'overlarge';
    table.parentNode.insertBefore(wrapper, table);
    wrapper.appendChild(table);
  }

})();
</script>
  <h2 class="no-num no-ref heading settled" id="index"><span class="content">Index</span><a class="self-link" href="#index"></a></h2>
  <h3 class="no-num no-ref heading settled" id="index-defined-here"><span class="content">Terms defined by this specification</span><a class="self-link" href="#index-defined-here"></a></h3>
  <ul class="index">
   <li><a href="#1009">1009</a><span>, in §6.2.1</span>
   <li><a href="#1010">1010</a><span>, in §6.2.1</span>
   <li><a href="#1101">1101</a><span>, in §6.2.1</span>
   <li><a href="#1102">1102</a><span>, in §6.2.1</span>
   <li><a href="#1103">1103</a><span>, in §6.2.1</span>
   <li><a href="#1104">1104</a><span>, in §6.2.1</span>
   <li><a href="#1105">1105</a><span>, in §6.2.1</span>
   <li><a href="#1106">1106</a><span>, in §6.2.1</span>
   <li><a href="#1107">1107</a><span>, in §6.2.1</span>
   <li><a href="#1108">1108</a><span>, in §6.2.1</span>
   <li><a href="#1199">1199</a><span>, in §6.2.1</span>
   <li><a href="#1201">1201</a><span>, in §6.2.1</span>
   <li><a href="#1202">1202</a><span>, in §6.2.1</span>
   <li><a href="#ad">Ad</a><span>, in §6.1.2</span>
   <li><a href="#dom-ad-adduration">adDuration</a><span>, in §6.1.2</span>
   <li><a href="#dom-skippablestate-adhandles">"adHandles"</a><span>, in §5.4.2</span>
   <li><a href="#dom-ad-adheight">adHeight</a><span>, in §6.1.2</span>
   <li><a href="#dom-creativedata-adid">adId</a><span>, in §5.4.2</span>
   <li><a href="#dom-creativedata-adparameters">adParameters</a><span>, in §5.4.2</span>
   <li><a href="#dom-creativedata-adservingid">adServingId</a><span>, in §5.4.2</span>
   <li><a href="#dom-ad-adwidth">adWidth</a><span>, in §6.1.2</span>
   <li><a href="#dom-environmentdata-appid">appId</a><span>, in §5.4.2</span>
   <li><a href="#dom-message-args">args</a><span>, in §4.3</span>
   <li><a href="#dom-creativedata-clickthruurl">clickThruUrl</a><span>, in §5.4.2</span>
   <li><a href="#content-video">Content Video</a><span>, in §10</span>
   <li>
    CreativeData
    <ul>
     <li><a href="#dictdef-creativedata">(dictionary)</a><span>, in §5.4.2</span>
     <li><a href="#dom-initparameters-creativedata">dict-member for initParameters</a><span>, in §5.4.2</span>
    </ul>
   <li>
    creativeDimensions
    <ul>
     <li><a href="#dictdef-creativedimensions">(dictionary)</a><span>, in §5.4.1</span>
     <li><a href="#dom-environmentdata-creativedimensions">dict-member for EnvironmentData</a><span>, in §5.4.2</span>
     <li><a href="#dom-resizeparameters-creativedimensions">dict-member for resizeParameters</a><span>, in §5.4.1</span>
    </ul>
   <li><a href="#dom-creativedata-creativeid">creativeId</a><span>, in §5.4.2</span>
   <li><a href="#message-deserialize">deserialize</a><span>, in §4.1.2</span>
   <li><a href="#dom-environmentdata-deviceid">deviceId</a><span>, in §5.4.2</span>
   <li>
    EnvironmentData
    <ul>
     <li><a href="#dictdef-environmentdata">(dictionary)</a><span>, in §5.4.2</span>
     <li><a href="#dom-initparameters-environmentdata">dict-member for initParameters</a><span>, in §5.4.2</span>
    </ul>
   <li><a href="#message-establish-a-new-session">establish a new session</a><span>, in §4.2.1</span>
   <li>
    fullScreen
    <ul>
     <li><a href="#dom-environmentdata-fullscreen">dict-member for EnvironmentData</a><span>, in §5.4.2</span>
     <li><a href="#dom-resizeparameters-fullscreen">dict-member for resizeParameters</a><span>, in §5.4.1</span>
    </ul>
   <li><a href="#dom-environmentdata-fullscreenallowed">fullscreenAllowed</a><span>, in §5.4.2</span>
   <li><a href="#dom-window-getsivicad">getSIVICAd()</a><span>, in §6.1.1</span>
   <li><a href="#message-handle-an-incoming-message">handle an incoming message</a><span>, in §4.2.3</span>
   <li><a href="#dom-ad-handshakeversion">handshakeVersion(supportedVersion)</a><span>, in §6.1.2</span>
   <li>
    height
    <ul>
     <li><a href="#dom-creativedimensions-height">dict-member for creativeDimensions</a><span>, in §5.4.1</span>
     <li><a href="#dom-videodimensions-height">dict-member for videoDimensions</a><span>, in §5.4.1</span>
    </ul>
   <li><a href="#dom-ad-initad">initAd(creativeData, envData)</a><span>, in §6.1.2</span>
   <li><a href="#dictdef-initparameters">initParameters</a><span>, in §5.4.2</span>
   <li><a href="#dictdef-message">Message</a><span>, in §4.3</span>
   <li>
    messageId
    <ul>
     <li><a href="#dom-message-messageid">dict-member for Message</a><span>, in §4.3</span>
     <li><a href="#dom-resolvemessageargs-messageid">dict-member for ResolveMessageArgs</a><span>, in §4.3.1</span>
    </ul>
   <li>
    mode
    <ul>
     <li><a href="#dom-environmentdata-mode">dict-member for EnvironmentData</a><span>, in §5.4.2</span>
     <li><a href="#dom-resizeparameters-mode">dict-member for resizeParameters</a><span>, in §5.4.1</span>
    </ul>
   <li><a href="#dom-environmentdata-muted">muted</a><span>, in §5.4.2</span>
   <li><a href="#dom-skippablestate-notskippable">"notSkippable"</a><span>, in §5.4.2</span>
   <li><a href="#dom-skippablestate-playerhandles">"playerHandles"</a><span>, in §5.4.2</span>
   <li><a href="#message-transport-properties">properties</a><span>, in §4.1</span>
   <li><a href="#message-receiver">receiver</a><span>, in §4.1</span>
   <li><a href="#message-reject">reject</a><span>, in §4.3.2</span>
   <li><a href="#dom-ad-resizead">resizeAd(width, height, viewMode)</a><span>, in §6.1.2</span>
   <li><a href="#dictdef-resizeparameters">resizeParameters</a><span>, in §5.4.1</span>
   <li><a href="#message-resolve">resolve</a><span>, in §4.3.1</span>
   <li><a href="#dictdef-resolvemessageargs">ResolveMessageArgs</a><span>, in §4.3.1</span>
   <li><a href="#message-send-a-message">send a message</a><span>, in §4.2.2</span>
   <li><a href="#message-send-an-acked-message">send an acked message</a><span>, in §4.2.2</span>
   <li><a href="#message-sender">sender</a><span>, in §4.1</span>
   <li><a href="#message-serialize">serialize</a><span>, in §4.1.2</span>
   <li><a href="#message-serialized-message">serialized message</a><span>, in §4.1</span>
   <li><a href="#dom-message-sessionid">sessionId</a><span>, in §4.3</span>
   <li><a href="#message-session-identifier">session identifier</a><span>, in §4.2</span>
   <li><a href="#message-sessions">sessions</a><span>, in §4.2</span>
   <li><a href="#dom-environmentdata-siteurl">siteUrl</a><span>, in §5.4.2</span>
   <li><a href="#sivic-ad-unit">SIVIC Ad Unit</a><span>, in §10</span>
   <li><a href="#sivic-creative">SIVIC Creative</a><span>, in §10</span>
   <li><a href="#sivic-live-video-stream">SIVIC Live Video Stream</a><span>, in §10</span>
   <li><a href="#sivic-secondary-video">SIVIC Secondary Video</a><span>, in §10</span>
   <li><a href="#sivic-vast">SIVIC VAST</a><span>, in §10</span>
   <li><a href="#sivic-video">SIVIC Video</a><span>, in §10</span>
   <li><a href="#sivic-video-stream">SIVIC Video Stream</a><span>, in §10</span>
   <li><a href="#dom-ad-skipad">skipAd()</a><span>, in §6.1.2</span>
   <li><a href="#dom-environmentdata-skippablestate">skippableState</a><span>, in §5.4.2</span>
   <li><a href="#enumdef-skippablestate">SkippableState</a><span>, in §5.4.2</span>
   <li><a href="#dom-ad-startad">startAd()</a><span>, in §6.1.2</span>
   <li><a href="#dom-ad-stopad">stopAd()</a><span>, in §6.1.2</span>
   <li>
    transitionDuration
    <ul>
     <li><a href="#dom-creativedimensions-transitionduration">dict-member for creativeDimensions</a><span>, in §5.4.1</span>
     <li><a href="#dom-videodimensions-transitionduration">dict-member for videoDimensions</a><span>, in §5.4.1</span>
    </ul>
   <li><a href="#message-transport">transport</a><span>, in §4.1</span>
   <li><a href="#dom-message-type">type</a><span>, in §4.3</span>
   <li><a href="#dom-environmentdata-useragent">useragent</a><span>, in §5.4.2</span>
   <li><a href="#dom-resolvemessageargs-value">value</a><span>, in §4.3.1</span>
   <li><a href="#dom-environmentdata-variabledurationallowed">variableDurationAllowed</a><span>, in §5.4.2</span>
   <li>
    videoDimensions
    <ul>
     <li><a href="#dictdef-videodimensions">(dictionary)</a><span>, in §5.4.1</span>
     <li><a href="#dom-environmentdata-videodimensions">dict-member for EnvironmentData</a><span>, in §5.4.2</span>
     <li><a href="#dom-resizeparameters-videodimensions">dict-member for resizeParameters</a><span>, in §5.4.1</span>
    </ul>
   <li><a href="#dom-environmentdata-volume">volume</a><span>, in §5.4.2</span>
   <li>
    width
    <ul>
     <li><a href="#dom-creativedimensions-width">dict-member for creativeDimensions</a><span>, in §5.4.1</span>
     <li><a href="#dom-videodimensions-width">dict-member for videoDimensions</a><span>, in §5.4.1</span>
    </ul>
   <li>
    x
    <ul>
     <li><a href="#dom-creativedimensions-x">dict-member for creativeDimensions</a><span>, in §5.4.1</span>
     <li><a href="#dom-videodimensions-x">dict-member for videoDimensions</a><span>, in §5.4.1</span>
    </ul>
   <li>
    y
    <ul>
     <li><a href="#dom-creativedimensions-y">dict-member for creativeDimensions</a><span>, in §5.4.1</span>
     <li><a href="#dom-videodimensions-y">dict-member for videoDimensions</a><span>, in §5.4.1</span>
    </ul>
  </ul>
  <aside class="dfn-panel" data-for="term-for-window">
   <a href="https://html.spec.whatwg.org/multipage/window-object.html#window">https://html.spec.whatwg.org/multipage/window-object.html#window</a><b>Referenced in:</b>
   <ul>
<<<<<<< HEAD
    <li><a href="#ref-for-window">6.1.1. Entry Point</a>
   </ul>
  </aside>
  <aside class="dfn-panel" data-for="term-for-the-iframe-element">
   <a href="https://html.spec.whatwg.org/multipage/iframe-embed-object.html#the-iframe-element">https://html.spec.whatwg.org/multipage/iframe-embed-object.html#the-iframe-element</a><b>Referenced in:</b>
   <ul>
    <li><a href="#ref-for-the-iframe-element">4. Messaging Protocol</a>
    <li><a href="#ref-for-the-iframe-element①">4.1.1. postMessage Transport</a>
   </ul>
  </aside>
  <aside class="dfn-panel" data-for="term-for-idl-DOMString">
   <a href="https://heycam.github.io/webidl/#idl-DOMString">https://heycam.github.io/webidl/#idl-DOMString</a><b>Referenced in:</b>
   <ul>
    <li><a href="#ref-for-idl-DOMString">4.1.2. Message Serialization</a>
    <li><a href="#ref-for-idl-DOMString①">4.3. Message Data Structure</a> <a href="#ref-for-idl-DOMString②">(2)</a>
   </ul>
  </aside>
  <aside class="dfn-panel" data-for="term-for-idl-promise">
   <a href="https://heycam.github.io/webidl/#idl-promise">https://heycam.github.io/webidl/#idl-promise</a><b>Referenced in:</b>
   <ul>
    <li><a href="#ref-for-idl-promise">4.2.1. Establishing a new session</a> <a href="#ref-for-idl-promise①">(2)</a>
    <li><a href="#ref-for-idl-promise②">4.2.2. Sending messages</a> <a href="#ref-for-idl-promise③">(2)</a> <a href="#ref-for-idl-promise④">(3)</a>
=======
    <li><a href="#ref-for-window">5.1.1. Entry Point</a>
>>>>>>> 107acec2
   </ul>
  </aside>
  <aside class="dfn-panel" data-for="term-for-SameObject">
   <a href="https://heycam.github.io/webidl/#SameObject">https://heycam.github.io/webidl/#SameObject</a><b>Referenced in:</b>
   <ul>
<<<<<<< HEAD
    <li><a href="#ref-for-SameObject">6.1.1. Entry Point</a>
=======
    <li><a href="#ref-for-SameObject">5.1.1. Entry Point</a>
>>>>>>> 107acec2
   </ul>
  </aside>
  <aside class="dfn-panel" data-for="term-for-idl-boolean">
   <a href="https://heycam.github.io/webidl/#idl-boolean">https://heycam.github.io/webidl/#idl-boolean</a><b>Referenced in:</b>
   <ul>
<<<<<<< HEAD
    <li><a href="#ref-for-idl-boolean">5.4.1. SIVIC:Player:resize</a>
    <li><a href="#ref-for-idl-boolean①">5.4.2. SIVIC:Player:init</a> <a href="#ref-for-idl-boolean②">(2)</a> <a href="#ref-for-idl-boolean③">(3)</a> <a href="#ref-for-idl-boolean④">(4)</a>
=======
    <li><a href="#ref-for-idl-boolean">4.4.1. SIVIC:Player:resize</a>
    <li><a href="#ref-for-idl-boolean①">4.4.2. SIVIC:Player:init</a> <a href="#ref-for-idl-boolean②">(2)</a> <a href="#ref-for-idl-boolean③">(3)</a> <a href="#ref-for-idl-boolean④">(4)</a>
>>>>>>> 107acec2
   </ul>
  </aside>
  <aside class="dfn-panel" data-for="term-for-idl-float">
   <a href="https://heycam.github.io/webidl/#idl-float">https://heycam.github.io/webidl/#idl-float</a><b>Referenced in:</b>
   <ul>
<<<<<<< HEAD
    <li><a href="#ref-for-idl-float">5.4.1. SIVIC:Player:resize</a> <a href="#ref-for-idl-float①">(2)</a>
    <li><a href="#ref-for-idl-float②">5.4.2. SIVIC:Player:init</a>
    <li><a href="#ref-for-idl-float③">6.1.2. Ad Interface</a> <a href="#ref-for-idl-float④">(2)</a> <a href="#ref-for-idl-float⑤">(3)</a> <a href="#ref-for-idl-float⑥">(4)</a> <a href="#ref-for-idl-float⑦">(5)</a>
   </ul>
  </aside>
  <aside class="dfn-panel" data-for="term-for-idl-unsigned-long">
   <a href="https://heycam.github.io/webidl/#idl-unsigned-long">https://heycam.github.io/webidl/#idl-unsigned-long</a><b>Referenced in:</b>
   <ul>
    <li><a href="#ref-for-idl-unsigned-long">4.3. Message Data Structure</a>
    <li><a href="#ref-for-idl-unsigned-long①">4.3.1. resolve messages</a>
=======
    <li><a href="#ref-for-idl-float">4.4.1. SIVIC:Player:resize</a> <a href="#ref-for-idl-float①">(2)</a>
    <li><a href="#ref-for-idl-float②">4.4.2. SIVIC:Player:init</a>
    <li><a href="#ref-for-idl-float③">5.1.2. Ad Interface</a> <a href="#ref-for-idl-float④">(2)</a> <a href="#ref-for-idl-float⑤">(3)</a> <a href="#ref-for-idl-float⑥">(4)</a> <a href="#ref-for-idl-float⑦">(5)</a>
>>>>>>> 107acec2
   </ul>
  </aside>
  <h3 class="no-num no-ref heading settled" id="index-defined-elsewhere"><span class="content">Terms defined by reference</span><a class="self-link" href="#index-defined-elsewhere"></a></h3>
  <ul class="index">
   <li>
    <a data-link-type="biblio">[HTML]</a> defines the following terms:
    <ul>
     <li><span class="dfn-paneled" id="term-for-window" style="color:initial">Window</span>
<<<<<<< HEAD
     <li><span class="dfn-paneled" id="term-for-the-iframe-element" style="color:initial">iframe</span>
=======
>>>>>>> 107acec2
    </ul>
   <li>
    <a data-link-type="biblio">[WebIDL]</a> defines the following terms:
    <ul>
<<<<<<< HEAD
     <li><span class="dfn-paneled" id="term-for-idl-DOMString" style="color:initial">DOMString</span>
     <li><span class="dfn-paneled" id="term-for-idl-promise" style="color:initial">Promise</span>
     <li><span class="dfn-paneled" id="term-for-SameObject" style="color:initial">SameObject</span>
     <li><span class="dfn-paneled" id="term-for-idl-boolean" style="color:initial">boolean</span>
     <li><span class="dfn-paneled" id="term-for-idl-float" style="color:initial">float</span>
     <li><span class="dfn-paneled" id="term-for-idl-unsigned-long" style="color:initial">unsigned long</span>
=======
     <li><span class="dfn-paneled" id="term-for-SameObject" style="color:initial">SameObject</span>
     <li><span class="dfn-paneled" id="term-for-idl-boolean" style="color:initial">boolean</span>
     <li><span class="dfn-paneled" id="term-for-idl-float" style="color:initial">float</span>
>>>>>>> 107acec2
    </ul>
  </ul>
  <h2 class="no-num no-ref heading settled" id="references"><span class="content">References</span><a class="self-link" href="#references"></a></h2>
  <h3 class="no-num no-ref heading settled" id="normative"><span class="content">Normative References</span><a class="self-link" href="#normative"></a></h3>
  <dl>
   <dt id="biblio-html">[HTML]
   <dd>Anne van Kesteren; et al. <a href="https://html.spec.whatwg.org/multipage/">HTML Standard</a>. Living Standard. URL: <a href="https://html.spec.whatwg.org/multipage/">https://html.spec.whatwg.org/multipage/</a>
   <dt id="biblio-rfc2119">[RFC2119]
   <dd>S. Bradner. <a href="https://tools.ietf.org/html/rfc2119">Key words for use in RFCs to Indicate Requirement Levels</a>. March 1997. Best Current Practice. URL: <a href="https://tools.ietf.org/html/rfc2119">https://tools.ietf.org/html/rfc2119</a>
   <dt id="biblio-webidl">[WebIDL]
   <dd>Cameron McCormack; Boris Zbarsky; Tobie Langel. <a href="https://heycam.github.io/webidl/">Web IDL</a>. 15 December 2016. ED. URL: <a href="https://heycam.github.io/webidl/">https://heycam.github.io/webidl/</a>
  </dl>
  <h2 class="no-num no-ref heading settled" id="idl-index"><span class="content">IDL Index</span><a class="self-link" href="#idl-index"></a></h2>
<<<<<<< HEAD
<pre class="idl highlight def"><c- b>dictionary</c-> <a href="#dictdef-message"><code><c- g>Message</c-></code></a> {
  <c- b>required</c-> <a class="idl-code" data-link-type="interface" href="https://heycam.github.io/webidl/#idl-DOMString" id="ref-for-idl-DOMString①①"><c- b>DOMString</c-></a> <a data-type="DOMString " href="#dom-message-sessionid"><code><c- g>sessionId</c-></code></a>;
  <c- b>required</c-> <a class="idl-code" data-link-type="interface" href="https://heycam.github.io/webidl/#idl-unsigned-long" id="ref-for-idl-unsigned-long②"><c- b>unsigned</c-> <c- b>long</c-></a> <a data-type="unsigned long " href="#dom-message-messageid"><code><c- g>messageId</c-></code></a>;
  <c- b>required</c-> <a class="idl-code" data-link-type="interface" href="https://heycam.github.io/webidl/#idl-DOMString" id="ref-for-idl-DOMString②①"><c- b>DOMString</c-></a> <a data-type="DOMString " href="#dom-message-type"><code><c- g>type</c-></code></a>;
  <c- b>any</c-> <a data-type="any " href="#dom-message-args"><code><c- g>args</c-></code></a>;
};

<c- b>dictionary</c-> <a href="#dictdef-resolvemessageargs"><code><c- g>ResolveMessageArgs</c-></code></a> {
  <c- b>required</c-> <a class="idl-code" data-link-type="interface" href="https://heycam.github.io/webidl/#idl-unsigned-long" id="ref-for-idl-unsigned-long①①"><c- b>unsigned</c-> <c- b>long</c-></a> <a data-type="unsigned long " href="#dom-resolvemessageargs-messageid"><code><c- g>messageId</c-></code></a>;
  <c- b>any</c-> <a data-type="any " href="#dom-resolvemessageargs-value"><code><c- g>value</c-></code></a>;
};

<c- b>dictionary</c-> <a href="#dictdef-resizeparameters"><code><c- g>resizeParameters</c-></code></a> {
  <c- b>required</c-> <a class="n" data-link-type="idl-name" href="#dictdef-videodimensions" id="ref-for-dictdef-videodimensions②"><c- n>videoDimensions</c-></a> <a data-type="videoDimensions " href="#dom-resizeparameters-videodimensions"><code><c- g>videoDimensions</c-></code></a>;
  <c- b>required</c-> <a class="n" data-link-type="idl-name" href="#dictdef-creativedimensions" id="ref-for-dictdef-creativedimensions②"><c- n>creativeDimensions</c-></a> <a data-type="creativeDimensions " href="#dom-resizeparameters-creativedimensions"><code><c- g>creativeDimensions</c-></code></a>;
  <c- b>required</c-> <a class="n" data-link-type="idl-name"><c- n>string</c-></a> <a data-type="string " href="#dom-resizeparameters-mode"><code><c- g>mode</c-></code></a>;
  <c- b>required</c-> <a class="idl-code" data-link-type="interface" href="https://heycam.github.io/webidl/#idl-boolean" id="ref-for-idl-boolean⑤"><c- b>boolean</c-></a> <a data-type="boolean " href="#dom-resizeparameters-fullscreen"><code><c- g>fullScreen</c-></code></a>;
};

<c- b>dictionary</c-> <a href="#dictdef-videodimensions"><code><c- g>videoDimensions</c-></code></a> {
  <c- b>required</c-> <a class="n" data-link-type="idl-name"><c- n>int</c-></a> <a data-type="int " href="#dom-videodimensions-x"><code><c- g>x</c-></code></a>;
  <c- b>required</c-> <a class="n" data-link-type="idl-name"><c- n>int</c-></a> <a data-type="int " href="#dom-videodimensions-y"><code><c- g>y</c-></code></a>;
  <c- b>required</c-> <a class="n" data-link-type="idl-name"><c- n>int</c-></a> <a data-type="int " href="#dom-videodimensions-width"><code><c- g>width</c-></code></a>;
  <c- b>required</c-> <a class="n" data-link-type="idl-name"><c- n>int</c-></a> <a data-type="int " href="#dom-videodimensions-height"><code><c- g>height</c-></code></a>;
  <a class="idl-code" data-link-type="interface" href="https://heycam.github.io/webidl/#idl-float" id="ref-for-idl-float⑧"><c- b>float</c-></a> <a data-type="float " href="#dom-videodimensions-transitionduration"><code><c- g>transitionDuration</c-></code></a>;
};

<c- b>dictionary</c-> <a href="#dictdef-creativedimensions"><code><c- g>creativeDimensions</c-></code></a> {
  <c- b>required</c-> <a class="n" data-link-type="idl-name"><c- n>int</c-></a> <a data-type="int " href="#dom-creativedimensions-x"><code><c- g>x</c-></code></a>;
  <c- b>required</c-> <a class="n" data-link-type="idl-name"><c- n>int</c-></a> <a data-type="int " href="#dom-creativedimensions-y"><code><c- g>y</c-></code></a>;
  <c- b>required</c-> <a class="n" data-link-type="idl-name"><c- n>int</c-></a> <a data-type="int " href="#dom-creativedimensions-width"><code><c- g>width</c-></code></a>;
  <c- b>required</c-> <a class="n" data-link-type="idl-name"><c- n>int</c-></a> <a data-type="int " href="#dom-creativedimensions-height"><code><c- g>height</c-></code></a>;
  <a class="idl-code" data-link-type="interface" href="https://heycam.github.io/webidl/#idl-float" id="ref-for-idl-float①①"><c- b>float</c-></a> <a data-type="float " href="#dom-creativedimensions-transitionduration"><code><c- g>transitionDuration</c-></code></a>;
};

<c- b>dictionary</c-> <a href="#dictdef-initparameters"><code><c- g>initParameters</c-></code></a> {
  <c- b>required</c-> <a class="n" data-link-type="idl-name" href="#dictdef-environmentdata" id="ref-for-dictdef-environmentdata②"><c- n>EnvironmentData</c-></a> <a data-type="EnvironmentData " href="#dom-initparameters-environmentdata"><code><c- g>EnvironmentData</c-></code></a>;
  <c- b>required</c-> <a class="n" data-link-type="idl-name" href="#dictdef-creativedata" id="ref-for-dictdef-creativedata②"><c- n>CreativeData</c-></a> <a data-type="CreativeData " href="#dom-initparameters-creativedata"><code><c- g>CreativeData</c-></code></a>;
};

<c- b>dictionary</c-> <a href="#dictdef-creativedata"><code><c- g>CreativeData</c-></code></a> {
  <c- b>required</c-> <a class="n" data-link-type="idl-name"><c- n>string</c-></a> <a data-type="string " href="#dom-creativedata-adparameters"><code><c- g>adParameters</c-></code></a>;
  <a class="n" data-link-type="idl-name"><c- n>string</c-></a> <a data-type="string " href="#dom-creativedata-adid"><code><c- g>adId</c-></code></a>;
  <a class="n" data-link-type="idl-name"><c- n>string</c-></a> <a data-type="string " href="#dom-creativedata-creativeid"><code><c- g>creativeId</c-></code></a>;
  <a class="n" data-link-type="idl-name"><c- n>string</c-></a> <a data-type="string " href="#dom-creativedata-adservingid"><code><c- g>adServingId</c-></code></a>;
  <a class="n" data-link-type="idl-name"><c- n>string</c-></a> <a data-type="string " href="#dom-creativedata-clickthruurl"><code><c- g>clickThruUrl</c-></code></a>;
};

<c- b>dictionary</c-> <a href="#dictdef-environmentdata"><code><c- g>EnvironmentData</c-></code></a> {
  <c- b>required</c-> <a class="n" data-link-type="idl-name" href="#dictdef-videodimensions" id="ref-for-dictdef-videodimensions①①"><c- n>videoDimensions</c-></a> <a data-type="videoDimensions " href="#dom-environmentdata-videodimensions"><code><c- g>videoDimensions</c-></code></a>;
  <c- b>required</c-> <a class="n" data-link-type="idl-name" href="#dictdef-creativedimensions" id="ref-for-dictdef-creativedimensions①①"><c- n>creativeDimensions</c-></a> <a data-type="creativeDimensions " href="#dom-environmentdata-creativedimensions"><code><c- g>creativeDimensions</c-></code></a>;
  <c- b>required</c-> <a class="n" data-link-type="idl-name"><c- n>string</c-></a> <a data-type="string " href="#dom-environmentdata-mode"><code><c- g>mode</c-></code></a>;
  <c- b>required</c-> <a class="idl-code" data-link-type="interface" href="https://heycam.github.io/webidl/#idl-boolean" id="ref-for-idl-boolean①①"><c- b>boolean</c-></a> <a data-type="boolean " href="#dom-environmentdata-fullscreen"><code><c- g>fullScreen</c-></code></a>;
  <c- b>required</c-> <a class="idl-code" data-link-type="interface" href="https://heycam.github.io/webidl/#idl-boolean" id="ref-for-idl-boolean②①"><c- b>boolean</c-></a> <a data-type="boolean " href="#dom-environmentdata-fullscreenallowed"><code><c- g>fullscreenAllowed</c-></code></a>;
  <c- b>required</c-> <a class="idl-code" data-link-type="interface" href="https://heycam.github.io/webidl/#idl-boolean" id="ref-for-idl-boolean③①"><c- b>boolean</c-></a> <a data-type="boolean " href="#dom-environmentdata-variabledurationallowed"><code><c- g>variableDurationAllowed</c-></code></a>;
  <c- b>required</c-> <a class="n" data-link-type="idl-name" href="#enumdef-skippablestate" id="ref-for-enumdef-skippablestate②"><c- n>SkippableState</c-></a> <a data-type="SkippableState " href="#dom-environmentdata-skippablestate"><code><c- g>skippableState</c-></code></a>;
  <a class="n" data-link-type="idl-name"><c- n>string</c-></a> <a data-type="string " href="#dom-environmentdata-siteurl"><code><c- g>siteUrl</c-></code></a>;
  <a class="n" data-link-type="idl-name"><c- n>string</c-></a> <a data-type="string " href="#dom-environmentdata-appid"><code><c- g>appId</c-></code></a>;
  <a class="n" data-link-type="idl-name"><c- n>string</c-></a> <a data-type="string " href="#dom-environmentdata-useragent"><code><c- g>useragent</c-></code></a>;
  <a class="n" data-link-type="idl-name"><c- n>string</c-></a> <a data-type="string " href="#dom-environmentdata-deviceid"><code><c- g>deviceId</c-></code></a>;
  <a class="idl-code" data-link-type="interface" href="https://heycam.github.io/webidl/#idl-boolean" id="ref-for-idl-boolean④①"><c- b>boolean</c-></a> <a data-type="boolean " href="#dom-environmentdata-muted"><code><c- g>muted</c-></code></a>;
  <a class="idl-code" data-link-type="interface" href="https://heycam.github.io/webidl/#idl-float" id="ref-for-idl-float②①"><c- b>float</c-></a> <a data-type="float " href="#dom-environmentdata-volume"><code><c- g>volume</c-></code></a>;
};

<c- b>enum</c-> <a href="#enumdef-skippablestate"><code><c- g>SkippableState</c-></code></a> {<a href="#dom-skippablestate-playerhandles"><code><c- s>"playerHandles"</c-></code></a>, <a href="#dom-skippablestate-adhandles"><code><c- s>"adHandles"</c-></code></a>, <a href="#dom-skippablestate-notskippable"><code><c- s>"notSkippable"</c-></code></a>};

<c- b>partial</c-> <c- b>interface</c-> <c- b>mixin</c-> <a class="idl-code" data-link-type="interface" href="https://html.spec.whatwg.org/multipage/window-object.html#window" id="ref-for-window①"><c- g>Window</c-></a> {
  [<a class="idl-code" data-link-type="extended-attribute" href="https://heycam.github.io/webidl/#SameObject" id="ref-for-SameObject①"><c- g>SameObject</c-></a>] <a class="n" data-link-type="idl-name" href="#ad" id="ref-for-ad①"><c- n>Ad</c-></a> <a href="#dom-window-getsivicad"><code><c- g>getSIVICAd</c-></code></a>();
};

=======
<pre class="idl highlight def"><c- b>dictionary</c-> <a href="#dictdef-resizeparameters"><code><c- g>resizeParameters</c-></code></a> {
  <c- b>required</c-> <a class="n" data-link-type="idl-name" href="#dictdef-videodimensions" id="ref-for-dictdef-videodimensions②"><c- n>videoDimensions</c-></a> <a data-type="videoDimensions " href="#dom-resizeparameters-videodimensions"><code><c- g>videoDimensions</c-></code></a>;
  <c- b>required</c-> <a class="n" data-link-type="idl-name" href="#dictdef-creativedimensions" id="ref-for-dictdef-creativedimensions②"><c- n>creativeDimensions</c-></a> <a data-type="creativeDimensions " href="#dom-resizeparameters-creativedimensions"><code><c- g>creativeDimensions</c-></code></a>;
  <c- b>required</c-> <a class="n" data-link-type="idl-name"><c- n>string</c-></a> <a data-type="string " href="#dom-resizeparameters-mode"><code><c- g>mode</c-></code></a>;
  <c- b>required</c-> <a class="idl-code" data-link-type="interface" href="https://heycam.github.io/webidl/#idl-boolean" id="ref-for-idl-boolean⑤"><c- b>boolean</c-></a> <a data-type="boolean " href="#dom-resizeparameters-fullscreen"><code><c- g>fullScreen</c-></code></a>;
};

<c- b>dictionary</c-> <a href="#dictdef-videodimensions"><code><c- g>videoDimensions</c-></code></a> {
  <c- b>required</c-> <a class="n" data-link-type="idl-name"><c- n>int</c-></a> <a data-type="int " href="#dom-videodimensions-x"><code><c- g>x</c-></code></a>;
  <c- b>required</c-> <a class="n" data-link-type="idl-name"><c- n>int</c-></a> <a data-type="int " href="#dom-videodimensions-y"><code><c- g>y</c-></code></a>;
  <c- b>required</c-> <a class="n" data-link-type="idl-name"><c- n>int</c-></a> <a data-type="int " href="#dom-videodimensions-width"><code><c- g>width</c-></code></a>;
  <c- b>required</c-> <a class="n" data-link-type="idl-name"><c- n>int</c-></a> <a data-type="int " href="#dom-videodimensions-height"><code><c- g>height</c-></code></a>;
  <a class="idl-code" data-link-type="interface" href="https://heycam.github.io/webidl/#idl-float" id="ref-for-idl-float⑧"><c- b>float</c-></a> <a data-type="float " href="#dom-videodimensions-transitionduration"><code><c- g>transitionDuration</c-></code></a>;
};

<c- b>dictionary</c-> <a href="#dictdef-creativedimensions"><code><c- g>creativeDimensions</c-></code></a> {
  <c- b>required</c-> <a class="n" data-link-type="idl-name"><c- n>int</c-></a> <a data-type="int " href="#dom-creativedimensions-x"><code><c- g>x</c-></code></a>;
  <c- b>required</c-> <a class="n" data-link-type="idl-name"><c- n>int</c-></a> <a data-type="int " href="#dom-creativedimensions-y"><code><c- g>y</c-></code></a>;
  <c- b>required</c-> <a class="n" data-link-type="idl-name"><c- n>int</c-></a> <a data-type="int " href="#dom-creativedimensions-width"><code><c- g>width</c-></code></a>;
  <c- b>required</c-> <a class="n" data-link-type="idl-name"><c- n>int</c-></a> <a data-type="int " href="#dom-creativedimensions-height"><code><c- g>height</c-></code></a>;
  <a class="idl-code" data-link-type="interface" href="https://heycam.github.io/webidl/#idl-float" id="ref-for-idl-float①①"><c- b>float</c-></a> <a data-type="float " href="#dom-creativedimensions-transitionduration"><code><c- g>transitionDuration</c-></code></a>;
};

<c- b>dictionary</c-> <a href="#dictdef-initparameters"><code><c- g>initParameters</c-></code></a> {
  <c- b>required</c-> <a class="n" data-link-type="idl-name" href="#dictdef-environmentdata" id="ref-for-dictdef-environmentdata②"><c- n>EnvironmentData</c-></a> <a data-type="EnvironmentData " href="#dom-initparameters-environmentdata"><code><c- g>EnvironmentData</c-></code></a>;
  <c- b>required</c-> <a class="n" data-link-type="idl-name" href="#dictdef-creativedata" id="ref-for-dictdef-creativedata②"><c- n>CreativeData</c-></a> <a data-type="CreativeData " href="#dom-initparameters-creativedata"><code><c- g>CreativeData</c-></code></a>;
};

<c- b>dictionary</c-> <a href="#dictdef-creativedata"><code><c- g>CreativeData</c-></code></a> {
  <c- b>required</c-> <a class="n" data-link-type="idl-name"><c- n>string</c-></a> <a data-type="string " href="#dom-creativedata-adparameters"><code><c- g>adParameters</c-></code></a>;
  <a class="n" data-link-type="idl-name"><c- n>string</c-></a> <a data-type="string " href="#dom-creativedata-adid"><code><c- g>adId</c-></code></a>;
  <a class="n" data-link-type="idl-name"><c- n>string</c-></a> <a data-type="string " href="#dom-creativedata-creativeid"><code><c- g>creativeId</c-></code></a>;
  <a class="n" data-link-type="idl-name"><c- n>string</c-></a> <a data-type="string " href="#dom-creativedata-adservingid"><code><c- g>adServingId</c-></code></a>;
  <a class="n" data-link-type="idl-name"><c- n>string</c-></a> <a data-type="string " href="#dom-creativedata-clickthruurl"><code><c- g>clickThruUrl</c-></code></a>;
};

<c- b>dictionary</c-> <a href="#dictdef-environmentdata"><code><c- g>EnvironmentData</c-></code></a> {
  <c- b>required</c-> <a class="n" data-link-type="idl-name" href="#dictdef-videodimensions" id="ref-for-dictdef-videodimensions①①"><c- n>videoDimensions</c-></a> <a data-type="videoDimensions " href="#dom-environmentdata-videodimensions"><code><c- g>videoDimensions</c-></code></a>;
  <c- b>required</c-> <a class="n" data-link-type="idl-name" href="#dictdef-creativedimensions" id="ref-for-dictdef-creativedimensions①①"><c- n>creativeDimensions</c-></a> <a data-type="creativeDimensions " href="#dom-environmentdata-creativedimensions"><code><c- g>creativeDimensions</c-></code></a>;
  <c- b>required</c-> <a class="n" data-link-type="idl-name"><c- n>string</c-></a> <a data-type="string " href="#dom-environmentdata-mode"><code><c- g>mode</c-></code></a>;
  <c- b>required</c-> <a class="idl-code" data-link-type="interface" href="https://heycam.github.io/webidl/#idl-boolean" id="ref-for-idl-boolean①①"><c- b>boolean</c-></a> <a data-type="boolean " href="#dom-environmentdata-fullscreen"><code><c- g>fullScreen</c-></code></a>;
  <c- b>required</c-> <a class="idl-code" data-link-type="interface" href="https://heycam.github.io/webidl/#idl-boolean" id="ref-for-idl-boolean②①"><c- b>boolean</c-></a> <a data-type="boolean " href="#dom-environmentdata-fullscreenallowed"><code><c- g>fullscreenAllowed</c-></code></a>;
  <c- b>required</c-> <a class="idl-code" data-link-type="interface" href="https://heycam.github.io/webidl/#idl-boolean" id="ref-for-idl-boolean③①"><c- b>boolean</c-></a> <a data-type="boolean " href="#dom-environmentdata-variabledurationallowed"><code><c- g>variableDurationAllowed</c-></code></a>;
  <c- b>required</c-> <a class="n" data-link-type="idl-name" href="#enumdef-skippablestate" id="ref-for-enumdef-skippablestate②"><c- n>SkippableState</c-></a> <a data-type="SkippableState " href="#dom-environmentdata-skippablestate"><code><c- g>skippableState</c-></code></a>;
  <a class="n" data-link-type="idl-name"><c- n>string</c-></a> <a data-type="string " href="#dom-environmentdata-siteurl"><code><c- g>siteUrl</c-></code></a>;
  <a class="n" data-link-type="idl-name"><c- n>string</c-></a> <a data-type="string " href="#dom-environmentdata-appid"><code><c- g>appId</c-></code></a>;
  <a class="n" data-link-type="idl-name"><c- n>string</c-></a> <a data-type="string " href="#dom-environmentdata-useragent"><code><c- g>useragent</c-></code></a>;
  <a class="n" data-link-type="idl-name"><c- n>string</c-></a> <a data-type="string " href="#dom-environmentdata-deviceid"><code><c- g>deviceId</c-></code></a>;
  <a class="idl-code" data-link-type="interface" href="https://heycam.github.io/webidl/#idl-boolean" id="ref-for-idl-boolean④①"><c- b>boolean</c-></a> <a data-type="boolean " href="#dom-environmentdata-muted"><code><c- g>muted</c-></code></a>;
  <a class="idl-code" data-link-type="interface" href="https://heycam.github.io/webidl/#idl-float" id="ref-for-idl-float②①"><c- b>float</c-></a> <a data-type="float " href="#dom-environmentdata-volume"><code><c- g>volume</c-></code></a>;
};

<c- b>enum</c-> <a href="#enumdef-skippablestate"><code><c- g>SkippableState</c-></code></a> {<a href="#dom-skippablestate-playerhandles"><code><c- s>"playerHandles"</c-></code></a>, <a href="#dom-skippablestate-adhandles"><code><c- s>"adHandles"</c-></code></a>, <a href="#dom-skippablestate-notskippable"><code><c- s>"notSkippable"</c-></code></a>};

<c- b>partial</c-> <c- b>interface</c-> <c- b>mixin</c-> <a class="idl-code" data-link-type="interface" href="https://html.spec.whatwg.org/multipage/window-object.html#window" id="ref-for-window①"><c- g>Window</c-></a> {
  [<a class="idl-code" data-link-type="extended-attribute" href="https://heycam.github.io/webidl/#SameObject" id="ref-for-SameObject①"><c- g>SameObject</c-></a>] <a class="n" data-link-type="idl-name" href="#ad" id="ref-for-ad①"><c- n>Ad</c-></a> <a href="#dom-window-getsivicad"><code><c- g>getSIVICAd</c-></code></a>();
};

>>>>>>> 107acec2
<c- b>interface</c-> <a href="#ad"><code><c- g>Ad</c-></code></a> {
  <a class="n" data-link-type="idl-name"><c- n>string</c-></a> <a href="#dom-ad-handshakeversion"><code><c- g>handshakeVersion</c-></code></a>(<a class="n" data-link-type="idl-name"><c- n>string</c-></a> <a href="#dom-ad-handshakeversion-supportedversion-supportedversion"><code><c- g>supportedVersion</c-></code></a>);
  <c- b>void</c-> <a href="#dom-ad-initad"><code><c- g>initAd</c-></code></a>(<a class="n" data-link-type="idl-name" href="#dictdef-creativedata" id="ref-for-dictdef-creativedata①①"><c- n>CreativeData</c-></a> <a href="#dom-ad-initad-creativedata-envdata-creativedata"><code><c- g>creativeData</c-></code></a>, <a class="n" data-link-type="idl-name" href="#dictdef-environmentdata" id="ref-for-dictdef-environmentdata①①"><c- n>EnvironmentData</c-></a> <a href="#dom-ad-initad-creativedata-envdata-envdata"><code><c- g>envData</c-></code></a>);
  <c- b>void</c-> <a href="#dom-ad-startad"><code><c- g>startAd</c-></code></a>();
  <c- b>void</c-> <a href="#dom-ad-stopad"><code><c- g>stopAd</c-></code></a>();
  <c- b>void</c-> <a href="#dom-ad-skipad"><code><c- g>skipAd</c-></code></a>();
  <c- b>void</c-> <a href="#dom-ad-resizead"><code><c- g>resizeAd</c-></code></a>(<a class="idl-code" data-link-type="interface" href="https://heycam.github.io/webidl/#idl-float" id="ref-for-idl-float③①"><c- b>float</c-></a> <a href="#dom-ad-resizead-width-height-viewmode-width"><code><c- g>width</c-></code></a>, <a class="idl-code" data-link-type="interface" href="https://heycam.github.io/webidl/#idl-float" id="ref-for-idl-float④①"><c- b>float</c-></a> <a href="#dom-ad-resizead-width-height-viewmode-height"><code><c- g>height</c-></code></a>, <a class="n" data-link-type="idl-name"><c- n>ViewMode</c-></a> <a href="#dom-ad-resizead-width-height-viewmode-viewmode"><code><c- g>viewMode</c-></code></a>);
  <c- b>readonly</c-> <c- b>attribute</c-> <a class="idl-code" data-link-type="interface" href="https://heycam.github.io/webidl/#idl-float" id="ref-for-idl-float⑤①"><c- b>float</c-></a> <a data-readonly data-type="float" href="#dom-ad-adwidth"><code><c- g>adWidth</c-></code></a>;
  <c- b>readonly</c-> <c- b>attribute</c-> <a class="idl-code" data-link-type="interface" href="https://heycam.github.io/webidl/#idl-float" id="ref-for-idl-float⑥①"><c- b>float</c-></a> <a data-readonly data-type="float" href="#dom-ad-adheight"><code><c- g>adHeight</c-></code></a>;
  <c- b>readonly</c-> <c- b>attribute</c-> <a class="idl-code" data-link-type="interface" href="https://heycam.github.io/webidl/#idl-float" id="ref-for-idl-float⑦①"><c- b>float</c-></a> <a data-readonly data-type="float" href="#dom-ad-adduration"><code><c- g>adDuration</c-></code></a>;
};

</pre>
  <h2 class="no-num no-ref heading settled" id="issues-index"><span class="content">Issues Index</span><a class="self-link" href="#issues-index"></a></h2>
  <div style="counter-reset:issue">
   <div class="issue"> the diagram above will need to be revised to account for SSAI and
non-SSAI scenarios<a href="#issue-f49d752f"> ↵ </a></div>
   <div class="issue"> the diagram above will need to be revised to account for SSAI and
non-SSAI scenarios<a href="#issue-f49d752f①"> ↵ </a></div>
   <div class="issue"> add link to final location of reference implementation<a href="#issue-a2fd907b"> ↵ </a></div>
   <div class="issue"> should we also include video element location and size here?<a href="#issue-a3715b66"> ↵ </a></div>
   <div class="issue"> useragent needs some definition or a link to where how this should be populated.<a href="#issue-ba704354"> ↵ </a></div>
   <div class="issue"> These codes need to be defined.<a href="#issue-c8f72188"> ↵ </a></div>
   <div class="issue"> can width / height coordination not be done through the iframe width
height, which would not require any API?<a href="#issue-6ed90d5c"> ↵ </a></div>
   <div class="issue"> should the player not also resize the video slot?<a href="#issue-eea3696d"> ↵ </a></div>
   <div class="issue"> clarify the value of the <code>duration</code> property as the current text
does not seem to make much sense<a href="#issue-75380958"> ↵ </a></div>
   <div class="issue"> consider passing <code>supportedVersion</code> on the <code class="idl"><a data-link-type="idl" href="#dom-window-getsivicad">getSIVICAd()</a></code> function
call, so the ad can respond with an object that matches the requested API<a href="#issue-f43489d6"> ↵ </a></div>
  </div>
  <aside class="dfn-panel" data-for="message-transport">
   <b><a href="#message-transport">#message-transport</a></b><b>Referenced in:</b>
   <ul>
    <li><a href="#ref-for-message-transport">4.1. Transport Layer</a> <a href="#ref-for-message-transport①">(2)</a> <a href="#ref-for-message-transport②">(3)</a>
    <li><a href="#ref-for-message-transport③">4.1.1. postMessage Transport</a> <a href="#ref-for-message-transport④">(2)</a>
    <li><a href="#ref-for-message-transport⑤">4.2. Session Layer</a>
    <li><a href="#ref-for-message-transport⑥">4.2.2. Sending messages</a>
    <li><a href="#ref-for-message-transport⑦">4.2.3. Receiving messages</a>
   </ul>
  </aside>
  <aside class="dfn-panel" data-for="message-serialized-message">
   <b><a href="#message-serialized-message">#message-serialized-message</a></b><b>Referenced in:</b>
   <ul>
    <li><a href="#ref-for-message-serialized-message">4.1. Transport Layer</a> <a href="#ref-for-message-serialized-message①">(2)</a> <a href="#ref-for-message-serialized-message②">(3)</a> <a href="#ref-for-message-serialized-message③">(4)</a> <a href="#ref-for-message-serialized-message④">(5)</a> <a href="#ref-for-message-serialized-message⑤">(6)</a>
    <li><a href="#ref-for-message-serialized-message⑥">4.1.2. Message Serialization</a> <a href="#ref-for-message-serialized-message⑦">(2)</a> <a href="#ref-for-message-serialized-message⑧">(3)</a> <a href="#ref-for-message-serialized-message⑨">(4)</a> <a href="#ref-for-message-serialized-message①⓪">(5)</a> <a href="#ref-for-message-serialized-message①①">(6)</a>
    <li><a href="#ref-for-message-serialized-message①②">4.2.3. Receiving messages</a>
   </ul>
  </aside>
  <aside class="dfn-panel" data-for="message-sender">
   <b><a href="#message-sender">#message-sender</a></b><b>Referenced in:</b>
   <ul>
    <li><a href="#ref-for-message-sender">4.1. Transport Layer</a> <a href="#ref-for-message-sender①">(2)</a> <a href="#ref-for-message-sender②">(3)</a>
    <li><a href="#ref-for-message-sender③">4.1.2. Message Serialization</a>
   </ul>
  </aside>
  <aside class="dfn-panel" data-for="message-receiver">
   <b><a href="#message-receiver">#message-receiver</a></b><b>Referenced in:</b>
   <ul>
    <li><a href="#ref-for-message-receiver">4.1. Transport Layer</a> <a href="#ref-for-message-receiver①">(2)</a> <a href="#ref-for-message-receiver②">(3)</a> <a href="#ref-for-message-receiver③">(4)</a>
    <li><a href="#ref-for-message-receiver④">4.1.2. Message Serialization</a> <a href="#ref-for-message-receiver⑤">(2)</a>
   </ul>
  </aside>
  <aside class="dfn-panel" data-for="message-transport-properties">
   <b><a href="#message-transport-properties">#message-transport-properties</a></b><b>Referenced in:</b>
   <ul>
    <li><a href="#ref-for-message-transport-properties">4.1.1. postMessage Transport</a>
   </ul>
  </aside>
  <aside class="dfn-panel" data-for="message-deserialize">
   <b><a href="#message-deserialize">#message-deserialize</a></b><b>Referenced in:</b>
   <ul>
    <li><a href="#ref-for-message-deserialize">4.1.2. Message Serialization</a> <a href="#ref-for-message-deserialize①">(2)</a>
   </ul>
  </aside>
  <aside class="dfn-panel" data-for="message-sessions">
   <b><a href="#message-sessions">#message-sessions</a></b><b>Referenced in:</b>
   <ul>
    <li><a href="#ref-for-message-sessions">4.2. Session Layer</a> <a href="#ref-for-message-sessions①">(2)</a>
    <li><a href="#ref-for-message-sessions②">4.2.1. Establishing a new session</a>
    <li><a href="#ref-for-message-sessions③">4.2.2. Sending messages</a> <a href="#ref-for-message-sessions④">(2)</a> <a href="#ref-for-message-sessions⑤">(3)</a>
    <li><a href="#ref-for-message-sessions⑥">4.2.3. Receiving messages</a>
   </ul>
  </aside>
  <aside class="dfn-panel" data-for="message-session-identifier">
   <b><a href="#message-session-identifier">#message-session-identifier</a></b><b>Referenced in:</b>
   <ul>
    <li><a href="#ref-for-message-session-identifier">4.2. Session Layer</a>
    <li><a href="#ref-for-message-session-identifier①">4.2.1. Establishing a new session</a> <a href="#ref-for-message-session-identifier②">(2)</a> <a href="#ref-for-message-session-identifier③">(3)</a>
    <li><a href="#ref-for-message-session-identifier④">4.2.2. Sending messages</a> <a href="#ref-for-message-session-identifier⑤">(2)</a>
   </ul>
  </aside>
  <aside class="dfn-panel" data-for="message-establish-a-new-session">
   <b><a href="#message-establish-a-new-session">#message-establish-a-new-session</a></b><b>Referenced in:</b>
   <ul>
    <li><a href="#ref-for-message-establish-a-new-session">4.2.1. Establishing a new session</a>
   </ul>
  </aside>
  <aside class="dfn-panel" data-for="message-send-a-message">
   <b><a href="#message-send-a-message">#message-send-a-message</a></b><b>Referenced in:</b>
   <ul>
    <li><a href="#ref-for-message-send-a-message">4.2.2. Sending messages</a> <a href="#ref-for-message-send-a-message①">(2)</a>
   </ul>
  </aside>
  <aside class="dfn-panel" data-for="message-send-an-acked-message">
   <b><a href="#message-send-an-acked-message">#message-send-an-acked-message</a></b><b>Referenced in:</b>
   <ul>
    <li><a href="#ref-for-message-send-an-acked-message">4.2.1. Establishing a new session</a>
   </ul>
  </aside>
  <aside class="dfn-panel" data-for="dictdef-message">
   <b><a href="#dictdef-message">#dictdef-message</a></b><b>Referenced in:</b>
   <ul>
    <li><a href="#ref-for-dictdef-message">4.1.2. Message Serialization</a> <a href="#ref-for-dictdef-message①">(2)</a> <a href="#ref-for-dictdef-message②">(3)</a> <a href="#ref-for-dictdef-message③">(4)</a>
    <li><a href="#ref-for-dictdef-message④">4.2.2. Sending messages</a>
    <li><a href="#ref-for-dictdef-message⑤">4.3. Message Data Structure</a> <a href="#ref-for-dictdef-message⑥">(2)</a> <a href="#ref-for-dictdef-message⑦">(3)</a> <a href="#ref-for-dictdef-message⑧">(4)</a> <a href="#ref-for-dictdef-message⑨">(5)</a> <a href="#ref-for-dictdef-message①⓪">(6)</a>
   </ul>
  </aside>
  <aside class="dfn-panel" data-for="dom-message-sessionid">
   <b><a href="#dom-message-sessionid">#dom-message-sessionid</a></b><b>Referenced in:</b>
   <ul>
    <li><a href="#ref-for-dom-message-sessionid">4.2.3. Receiving messages</a>
    <li><a href="#ref-for-dom-message-sessionid①">4.3. Message Data Structure</a> <a href="#ref-for-dom-message-sessionid②">(2)</a> <a href="#ref-for-dom-message-sessionid③">(3)</a>
   </ul>
  </aside>
  <aside class="dfn-panel" data-for="dom-message-messageid">
   <b><a href="#dom-message-messageid">#dom-message-messageid</a></b><b>Referenced in:</b>
   <ul>
    <li><a href="#ref-for-dom-message-messageid">4.3. Message Data Structure</a> <a href="#ref-for-dom-message-messageid①">(2)</a>
    <li><a href="#ref-for-dom-message-messageid②">4.3.1. resolve messages</a>
   </ul>
  </aside>
  <aside class="dfn-panel" data-for="dom-message-type">
   <b><a href="#dom-message-type">#dom-message-type</a></b><b>Referenced in:</b>
   <ul>
    <li><a href="#ref-for-dom-message-type">4.2.3. Receiving messages</a> <a href="#ref-for-dom-message-type①">(2)</a> <a href="#ref-for-dom-message-type②">(3)</a>
    <li><a href="#ref-for-dom-message-type③">4.3. Message Data Structure</a> <a href="#ref-for-dom-message-type④">(2)</a>
    <li><a href="#ref-for-dom-message-type⑤">4.3.1. resolve messages</a>
    <li><a href="#ref-for-dom-message-type⑥">4.3.2. reject messages</a>
   </ul>
  </aside>
  <aside class="dfn-panel" data-for="dom-message-args">
   <b><a href="#dom-message-args">#dom-message-args</a></b><b>Referenced in:</b>
   <ul>
    <li><a href="#ref-for-dom-message-args">4.2.3. Receiving messages</a> <a href="#ref-for-dom-message-args①">(2)</a> <a href="#ref-for-dom-message-args②">(3)</a>
    <li><a href="#ref-for-dom-message-args③">4.3. Message Data Structure</a> <a href="#ref-for-dom-message-args④">(2)</a> <a href="#ref-for-dom-message-args⑤">(3)</a>
    <li><a href="#ref-for-dom-message-args⑥">4.3.1. resolve messages</a>
    <li><a href="#ref-for-dom-message-args⑦">4.3.2. reject messages</a>
   </ul>
  </aside>
  <aside class="dfn-panel" data-for="dictdef-resolvemessageargs">
   <b><a href="#dictdef-resolvemessageargs">#dictdef-resolvemessageargs</a></b><b>Referenced in:</b>
   <ul>
    <li><a href="#ref-for-dictdef-resolvemessageargs">4.3.1. resolve messages</a>
    <li><a href="#ref-for-dictdef-resolvemessageargs①">4.3.2. reject messages</a>
   </ul>
  </aside>
  <aside class="dfn-panel" data-for="dom-resolvemessageargs-messageid">
   <b><a href="#dom-resolvemessageargs-messageid">#dom-resolvemessageargs-messageid</a></b><b>Referenced in:</b>
   <ul>
    <li><a href="#ref-for-dom-resolvemessageargs-messageid">4.2.3. Receiving messages</a>
    <li><a href="#ref-for-dom-resolvemessageargs-messageid①">4.3.1. resolve messages</a>
   </ul>
  </aside>
  <aside class="dfn-panel" data-for="dom-resolvemessageargs-value">
   <b><a href="#dom-resolvemessageargs-value">#dom-resolvemessageargs-value</a></b><b>Referenced in:</b>
   <ul>
    <li><a href="#ref-for-dom-resolvemessageargs-value">4.2.3. Receiving messages</a> <a href="#ref-for-dom-resolvemessageargs-value①">(2)</a>
    <li><a href="#ref-for-dom-resolvemessageargs-value②">4.3.1. resolve messages</a>
    <li><a href="#ref-for-dom-resolvemessageargs-value③">4.3.2. reject messages</a>
   </ul>
  </aside>
  <aside class="dfn-panel" data-for="dictdef-resizeparameters">
   <b><a href="#dictdef-resizeparameters">#dictdef-resizeparameters</a></b><b>Referenced in:</b>
   <ul>
    <li><a href="#ref-for-dictdef-resizeparameters">5.6.7. SIVIC:Creative:requestResize</a>
   </ul>
  </aside>
  <aside class="dfn-panel" data-for="dom-resizeparameters-videodimensions">
   <b><a href="#dom-resizeparameters-videodimensions">#dom-resizeparameters-videodimensions</a></b><b>Referenced in:</b>
   <ul>
    <li><a href="#ref-for-dom-resizeparameters-videodimensions">5.4.1. SIVIC:Player:resize</a> <a href="#ref-for-dom-resizeparameters-videodimensions①">(2)</a>
   </ul>
  </aside>
  <aside class="dfn-panel" data-for="dom-resizeparameters-creativedimensions">
   <b><a href="#dom-resizeparameters-creativedimensions">#dom-resizeparameters-creativedimensions</a></b><b>Referenced in:</b>
   <ul>
    <li><a href="#ref-for-dom-resizeparameters-creativedimensions">5.4.1. SIVIC:Player:resize</a> <a href="#ref-for-dom-resizeparameters-creativedimensions①">(2)</a>
   </ul>
  </aside>
  <aside class="dfn-panel" data-for="dom-resizeparameters-mode">
   <b><a href="#dom-resizeparameters-mode">#dom-resizeparameters-mode</a></b><b>Referenced in:</b>
   <ul>
    <li><a href="#ref-for-dom-resizeparameters-mode">5.4.1. SIVIC:Player:resize</a>
    <li><a href="#ref-for-dom-resizeparameters-mode①">5.4.2. SIVIC:Player:init</a>
   </ul>
  </aside>
  <aside class="dfn-panel" data-for="dom-resizeparameters-fullscreen">
   <b><a href="#dom-resizeparameters-fullscreen">#dom-resizeparameters-fullscreen</a></b><b>Referenced in:</b>
   <ul>
    <li><a href="#ref-for-dom-resizeparameters-fullscreen">5.4.1. SIVIC:Player:resize</a>
    <li><a href="#ref-for-dom-resizeparameters-fullscreen①">5.4.2. SIVIC:Player:init</a>
    <li><a href="#ref-for-dom-resizeparameters-fullscreen②">5.10.2. Ad Resizing and Fullscreen</a> <a href="#ref-for-dom-resizeparameters-fullscreen③">(2)</a>
   </ul>
  </aside>
  <aside class="dfn-panel" data-for="dictdef-videodimensions">
   <b><a href="#dictdef-videodimensions">#dictdef-videodimensions</a></b><b>Referenced in:</b>
   <ul>
    <li><a href="#ref-for-dictdef-videodimensions">5.4.1. SIVIC:Player:resize</a>
    <li><a href="#ref-for-dictdef-videodimensions①">5.4.2. SIVIC:Player:init</a>
   </ul>
  </aside>
  <aside class="dfn-panel" data-for="dom-videodimensions-x">
   <b><a href="#dom-videodimensions-x">#dom-videodimensions-x</a></b><b>Referenced in:</b>
   <ul>
    <li><a href="#ref-for-dom-videodimensions-x">5.4.1. SIVIC:Player:resize</a> <a href="#ref-for-dom-videodimensions-x①">(2)</a>
   </ul>
  </aside>
  <aside class="dfn-panel" data-for="dom-videodimensions-y">
   <b><a href="#dom-videodimensions-y">#dom-videodimensions-y</a></b><b>Referenced in:</b>
   <ul>
    <li><a href="#ref-for-dom-videodimensions-y">5.4.1. SIVIC:Player:resize</a> <a href="#ref-for-dom-videodimensions-y①">(2)</a>
   </ul>
  </aside>
  <aside class="dfn-panel" data-for="dom-videodimensions-width">
   <b><a href="#dom-videodimensions-width">#dom-videodimensions-width</a></b><b>Referenced in:</b>
   <ul>
    <li><a href="#ref-for-dom-videodimensions-width">5.4.1. SIVIC:Player:resize</a> <a href="#ref-for-dom-videodimensions-width①">(2)</a>
   </ul>
  </aside>
  <aside class="dfn-panel" data-for="dom-videodimensions-height">
   <b><a href="#dom-videodimensions-height">#dom-videodimensions-height</a></b><b>Referenced in:</b>
   <ul>
    <li><a href="#ref-for-dom-videodimensions-height">5.4.1. SIVIC:Player:resize</a> <a href="#ref-for-dom-videodimensions-height①">(2)</a>
   </ul>
  </aside>
  <aside class="dfn-panel" data-for="dom-videodimensions-transitionduration">
   <b><a href="#dom-videodimensions-transitionduration">#dom-videodimensions-transitionduration</a></b><b>Referenced in:</b>
   <ul>
    <li><a href="#ref-for-dom-videodimensions-transitionduration">5.4.1. SIVIC:Player:resize</a> <a href="#ref-for-dom-videodimensions-transitionduration①">(2)</a>
   </ul>
  </aside>
  <aside class="dfn-panel" data-for="dictdef-creativedimensions">
   <b><a href="#dictdef-creativedimensions">#dictdef-creativedimensions</a></b><b>Referenced in:</b>
   <ul>
    <li><a href="#ref-for-dictdef-creativedimensions">5.4.1. SIVIC:Player:resize</a>
    <li><a href="#ref-for-dictdef-creativedimensions①">5.4.2. SIVIC:Player:init</a>
   </ul>
  </aside>
  <aside class="dfn-panel" data-for="dom-initparameters-environmentdata">
   <b><a href="#dom-initparameters-environmentdata">#dom-initparameters-environmentdata</a></b><b>Referenced in:</b>
   <ul>
    <li><a href="#ref-for-dom-initparameters-environmentdata">5.4.2. SIVIC:Player:init</a>
    <li><a href="#ref-for-dom-initparameters-environmentdata①">5.9. How to Handle Ad Loading</a>
   </ul>
  </aside>
  <aside class="dfn-panel" data-for="dom-initparameters-creativedata">
   <b><a href="#dom-initparameters-creativedata">#dom-initparameters-creativedata</a></b><b>Referenced in:</b>
   <ul>
    <li><a href="#ref-for-dom-initparameters-creativedata">5.4.2. SIVIC:Player:init</a>
   </ul>
  </aside>
  <aside class="dfn-panel" data-for="dictdef-creativedata">
   <b><a href="#dictdef-creativedata">#dictdef-creativedata</a></b><b>Referenced in:</b>
   <ul>
    <li><a href="#ref-for-dictdef-creativedata">5.4.2. SIVIC:Player:init</a>
    <li><a href="#ref-for-dictdef-creativedata①">6.1.2. Ad Interface</a>
   </ul>
  </aside>
  <aside class="dfn-panel" data-for="dom-creativedata-adparameters">
   <b><a href="#dom-creativedata-adparameters">#dom-creativedata-adparameters</a></b><b>Referenced in:</b>
   <ul>
    <li><a href="#ref-for-dom-creativedata-adparameters">5.4.2. SIVIC:Player:init</a>
   </ul>
  </aside>
  <aside class="dfn-panel" data-for="dom-creativedata-adid">
   <b><a href="#dom-creativedata-adid">#dom-creativedata-adid</a></b><b>Referenced in:</b>
   <ul>
    <li><a href="#ref-for-dom-creativedata-adid">5.4.2. SIVIC:Player:init</a>
   </ul>
  </aside>
  <aside class="dfn-panel" data-for="dom-creativedata-creativeid">
   <b><a href="#dom-creativedata-creativeid">#dom-creativedata-creativeid</a></b><b>Referenced in:</b>
   <ul>
    <li><a href="#ref-for-dom-creativedata-creativeid">5.4.2. SIVIC:Player:init</a>
   </ul>
  </aside>
  <aside class="dfn-panel" data-for="dom-creativedata-adservingid">
   <b><a href="#dom-creativedata-adservingid">#dom-creativedata-adservingid</a></b><b>Referenced in:</b>
   <ul>
    <li><a href="#ref-for-dom-creativedata-adservingid">5.4.2. SIVIC:Player:init</a>
   </ul>
  </aside>
  <aside class="dfn-panel" data-for="dom-creativedata-clickthruurl">
   <b><a href="#dom-creativedata-clickthruurl">#dom-creativedata-clickthruurl</a></b><b>Referenced in:</b>
   <ul>
    <li><a href="#ref-for-dom-creativedata-clickthruurl">5.4.2. SIVIC:Player:init</a>
   </ul>
  </aside>
  <aside class="dfn-panel" data-for="dictdef-environmentdata">
   <b><a href="#dictdef-environmentdata">#dictdef-environmentdata</a></b><b>Referenced in:</b>
   <ul>
    <li><a href="#ref-for-dictdef-environmentdata">5.4.2. SIVIC:Player:init</a>
    <li><a href="#ref-for-dictdef-environmentdata①">6.1.2. Ad Interface</a>
   </ul>
  </aside>
  <aside class="dfn-panel" data-for="dom-environmentdata-videodimensions">
   <b><a href="#dom-environmentdata-videodimensions">#dom-environmentdata-videodimensions</a></b><b>Referenced in:</b>
   <ul>
    <li><a href="#ref-for-dom-environmentdata-videodimensions">5.4.2. SIVIC:Player:init</a>
   </ul>
  </aside>
  <aside class="dfn-panel" data-for="dom-environmentdata-creativedimensions">
   <b><a href="#dom-environmentdata-creativedimensions">#dom-environmentdata-creativedimensions</a></b><b>Referenced in:</b>
   <ul>
    <li><a href="#ref-for-dom-environmentdata-creativedimensions">5.4.2. SIVIC:Player:init</a>
   </ul>
  </aside>
  <aside class="dfn-panel" data-for="dom-environmentdata-fullscreenallowed">
   <b><a href="#dom-environmentdata-fullscreenallowed">#dom-environmentdata-fullscreenallowed</a></b><b>Referenced in:</b>
   <ul>
    <li><a href="#ref-for-dom-environmentdata-fullscreenallowed">5.4.2. SIVIC:Player:init</a>
    <li><a href="#ref-for-dom-environmentdata-fullscreenallowed①">5.10.2. Ad Resizing and Fullscreen</a>
   </ul>
  </aside>
  <aside class="dfn-panel" data-for="dom-environmentdata-variabledurationallowed">
   <b><a href="#dom-environmentdata-variabledurationallowed">#dom-environmentdata-variabledurationallowed</a></b><b>Referenced in:</b>
   <ul>
    <li><a href="#ref-for-dom-environmentdata-variabledurationallowed">5.4.2. SIVIC:Player:init</a> <a href="#ref-for-dom-environmentdata-variabledurationallowed①">(2)</a>
    <li><a href="#ref-for-dom-environmentdata-variabledurationallowed②">5.10.1. Ad Pause</a>
    <li><a href="#ref-for-dom-environmentdata-variabledurationallowed③">5.11.3. Ad Extends Beyond Video Completion</a>
   </ul>
  </aside>
  <aside class="dfn-panel" data-for="dom-environmentdata-skippablestate">
   <b><a href="#dom-environmentdata-skippablestate">#dom-environmentdata-skippablestate</a></b><b>Referenced in:</b>
   <ul>
    <li><a href="#ref-for-dom-environmentdata-skippablestate">5.4.2. SIVIC:Player:init</a>
   </ul>
  </aside>
  <aside class="dfn-panel" data-for="dom-environmentdata-siteurl">
   <b><a href="#dom-environmentdata-siteurl">#dom-environmentdata-siteurl</a></b><b>Referenced in:</b>
   <ul>
    <li><a href="#ref-for-dom-environmentdata-siteurl">5.4.2. SIVIC:Player:init</a>
   </ul>
  </aside>
  <aside class="dfn-panel" data-for="dom-environmentdata-appid">
   <b><a href="#dom-environmentdata-appid">#dom-environmentdata-appid</a></b><b>Referenced in:</b>
   <ul>
    <li><a href="#ref-for-dom-environmentdata-appid">5.4.2. SIVIC:Player:init</a>
   </ul>
  </aside>
  <aside class="dfn-panel" data-for="dom-environmentdata-useragent">
   <b><a href="#dom-environmentdata-useragent">#dom-environmentdata-useragent</a></b><b>Referenced in:</b>
   <ul>
    <li><a href="#ref-for-dom-environmentdata-useragent">5.4.2. SIVIC:Player:init</a>
   </ul>
  </aside>
  <aside class="dfn-panel" data-for="dom-environmentdata-deviceid">
   <b><a href="#dom-environmentdata-deviceid">#dom-environmentdata-deviceid</a></b><b>Referenced in:</b>
   <ul>
    <li><a href="#ref-for-dom-environmentdata-deviceid">5.4.2. SIVIC:Player:init</a>
   </ul>
  </aside>
  <aside class="dfn-panel" data-for="dom-environmentdata-muted">
   <b><a href="#dom-environmentdata-muted">#dom-environmentdata-muted</a></b><b>Referenced in:</b>
   <ul>
    <li><a href="#ref-for-dom-environmentdata-muted">5.4.2. SIVIC:Player:init</a>
   </ul>
  </aside>
  <aside class="dfn-panel" data-for="dom-environmentdata-volume">
   <b><a href="#dom-environmentdata-volume">#dom-environmentdata-volume</a></b><b>Referenced in:</b>
   <ul>
    <li><a href="#ref-for-dom-environmentdata-volume">5.4.2. SIVIC:Player:init</a>
   </ul>
  </aside>
  <aside class="dfn-panel" data-for="enumdef-skippablestate">
   <b><a href="#enumdef-skippablestate">#enumdef-skippablestate</a></b><b>Referenced in:</b>
   <ul>
    <li><a href="#ref-for-enumdef-skippablestate">5.4.2. SIVIC:Player:init</a> <a href="#ref-for-enumdef-skippablestate①">(2)</a>
   </ul>
  </aside>
  <aside class="dfn-panel" data-for="dom-skippablestate-playerhandles">
   <b><a href="#dom-skippablestate-playerhandles">#dom-skippablestate-playerhandles</a></b><b>Referenced in:</b>
   <ul>
    <li><a href="#ref-for-dom-skippablestate-playerhandles">5.4.2. SIVIC:Player:init</a>
   </ul>
  </aside>
  <aside class="dfn-panel" data-for="dom-skippablestate-adhandles">
   <b><a href="#dom-skippablestate-adhandles">#dom-skippablestate-adhandles</a></b><b>Referenced in:</b>
   <ul>
    <li><a href="#ref-for-dom-skippablestate-adhandles">5.4.2. SIVIC:Player:init</a>
   </ul>
  </aside>
  <aside class="dfn-panel" data-for="dom-skippablestate-notskippable">
   <b><a href="#dom-skippablestate-notskippable">#dom-skippablestate-notskippable</a></b><b>Referenced in:</b>
   <ul>
    <li><a href="#ref-for-dom-skippablestate-notskippable">5.4.2. SIVIC:Player:init</a>
   </ul>
  </aside>
  <aside class="dfn-panel" data-for="dom-window-getsivicad">
   <b><a href="#dom-window-getsivicad">#dom-window-getsivicad</a></b><b>Referenced in:</b>
   <ul>
    <li><a href="#ref-for-dom-window-getsivicad">5.9. How to Handle Ad Loading</a>
    <li><a href="#ref-for-dom-window-getsivicad①">6.1.2. Ad Interface</a>
   </ul>
  </aside>
  <aside class="dfn-panel" data-for="ad">
   <b><a href="#ad">#ad</a></b><b>Referenced in:</b>
   <ul>
    <li><a href="#ref-for-ad">6.1.1. Entry Point</a>
   </ul>
  </aside>
  <aside class="dfn-panel" data-for="dom-ad-handshakeversion">
   <b><a href="#dom-ad-handshakeversion">#dom-ad-handshakeversion</a></b><b>Referenced in:</b>
   <ul>
    <li><a href="#ref-for-dom-ad-handshakeversion">5.9. How to Handle Ad Loading</a>
    <li><a href="#ref-for-dom-ad-handshakeversion①">6.1.2. Ad Interface</a>
   </ul>
  </aside>
  <aside class="dfn-panel" data-for="dom-ad-handshakeversion-supportedversion-supportedversion">
   <b><a href="#dom-ad-handshakeversion-supportedversion-supportedversion">#dom-ad-handshakeversion-supportedversion-supportedversion</a></b><b>Referenced in:</b>
   <ul>
    <li><a href="#ref-for-dom-ad-handshakeversion-supportedversion-supportedversion">6.1.2. Ad Interface</a>
   </ul>
  </aside>
  <aside class="dfn-panel" data-for="dom-ad-initad">
   <b><a href="#dom-ad-initad">#dom-ad-initad</a></b><b>Referenced in:</b>
   <ul>
    <li><a href="#ref-for-dom-ad-initad">5.9. How to Handle Ad Loading</a>
   </ul>
  </aside>
  <aside class="dfn-panel" data-for="dom-ad-initad-creativedata-envdata-creativedata">
   <b><a href="#dom-ad-initad-creativedata-envdata-creativedata">#dom-ad-initad-creativedata-envdata-creativedata</a></b><b>Referenced in:</b>
   <ul>
    <li><a href="#ref-for-dom-ad-initad-creativedata-envdata-creativedata">5.9. How to Handle Ad Loading</a>
   </ul>
  </aside>
  <aside class="dfn-panel" data-for="dom-ad-initad-creativedata-envdata-envdata">
   <b><a href="#dom-ad-initad-creativedata-envdata-envdata">#dom-ad-initad-creativedata-envdata-envdata</a></b><b>Referenced in:</b>
   <ul>
    <li><a href="#ref-for-dom-ad-initad-creativedata-envdata-envdata">5.9. How to Handle Ad Loading</a>
   </ul>
  </aside>
  <aside class="dfn-panel" data-for="dom-ad-startad">
   <b><a href="#dom-ad-startad">#dom-ad-startad</a></b><b>Referenced in:</b>
   <ul>
    <li><a href="#ref-for-dom-ad-startad">5.9. How to Handle Ad Loading</a>
   </ul>
  </aside>
  <aside class="dfn-panel" data-for="dom-ad-stopad">
   <b><a href="#dom-ad-stopad">#dom-ad-stopad</a></b><b>Referenced in:</b>
   <ul>
    <li><a href="#ref-for-dom-ad-stopad">3.7. Video Player Requirements</a>
   </ul>
  </aside>
  <aside class="dfn-panel" data-for="dom-ad-adduration">
   <b><a href="#dom-ad-adduration">#dom-ad-adduration</a></b><b>Referenced in:</b>
   <ul>
    <li><a href="#ref-for-dom-ad-adduration">6.1.2. Ad Interface</a>
   </ul>
  </aside>
<script>/* script-var-click-highlighting */

<<<<<<< HEAD
    document.addEventListener("click", e=>{
        if(e.target.nodeName == "VAR") {
            highlightSameAlgoVars(e.target);
        }
    });
    {
        const indexCounts = new Map();
        const indexNames = new Map();
        function highlightSameAlgoVars(v) {
            // Find the algorithm container.
            let algoContainer = null;
            let searchEl = v;
            while(algoContainer == null && searchEl != document.body) {
                searchEl = searchEl.parentNode;
                if(searchEl.hasAttribute("data-algorithm")) {
                    algoContainer = searchEl;
                }
            }

            // Not highlighting document-global vars,
            // too likely to be unrelated.
            if(algoContainer == null) return;

            const algoName = algoContainer.getAttribute("data-algorithm");
            const varName = getVarName(v);
            const addClass = !v.classList.contains("selected");
            let highlightClass = null;
            if(addClass) {
                const index = chooseHighlightIndex(algoName, varName);
                indexCounts.get(algoName)[index] += 1;
                indexNames.set(algoName+"///"+varName, index);
                highlightClass = nameFromIndex(index);
            } else {
                const index = previousHighlightIndex(algoName, varName);
                indexCounts.get(algoName)[index] -= 1;
                highlightClass = nameFromIndex(index);
            }

            // Find all same-name vars, and toggle their class appropriately.
            for(const el of algoContainer.querySelectorAll("var")) {
                if(getVarName(el) == varName) {
                    el.classList.toggle("selected", addClass);
                    el.classList.toggle(highlightClass, addClass);
                }
            }
        }
        function getVarName(el) {
            return el.textContent.replace(/(\s| )+/, " ").trim();
        }
        function chooseHighlightIndex(algoName, varName) {
            let indexes = null;
            if(indexCounts.has(algoName)) {
                indexes = indexCounts.get(algoName);
            } else {
                // 7 classes right now
                indexes = [0,0,0,0,0,0,0];
                indexCounts.set(algoName, indexes);
            }

            // If the element was recently unclicked,
            // *and* that color is still unclaimed,
            // give it back the same color.
            const lastIndex = previousHighlightIndex(algoName, varName);
            if(indexes[lastIndex] === 0) return lastIndex;

            // Find the earliest index with the lowest count.
            const minCount = Math.min.apply(null, indexes);
            let index = null;
            for(var i = 0; i < indexes.length; i++) {
                if(indexes[i] == minCount) {
                    return i;
                }
            }
        }
        function previousHighlightIndex(algoName, varName) {
            return indexNames.get(algoName+"///"+varName);
        }
        function nameFromIndex(index) {
            return "selected" + index;
        }
    }
    </script>
<script>/* script-dfn-panel */

document.body.addEventListener("click", function(e) {
    var queryAll = function(sel) { return [].slice.call(document.querySelectorAll(sel)); }
    // Find the dfn element or panel, if any, that was clicked on.
    var el = e.target;
    var target;
    var hitALink = false;
    while(el.parentElement) {
        if(el.tagName == "A") {
            // Clicking on a link in a <dfn> shouldn't summon the panel
            hitALink = true;
        }
        if(el.classList.contains("dfn-paneled")) {
            target = "dfn";
            break;
        }
        if(el.classList.contains("dfn-panel")) {
            target = "dfn-panel";
            break;
        }
        el = el.parentElement;
    }
    if(target != "dfn-panel") {
        // Turn off any currently "on" or "activated" panels.
        queryAll(".dfn-panel.on, .dfn-panel.activated").forEach(function(el){
            el.classList.remove("on");
            el.classList.remove("activated");
        });
    }
    if(target == "dfn" && !hitALink) {
        // open the panel
        var dfnPanel = document.querySelector(".dfn-panel[data-for='" + el.id + "']");
        if(dfnPanel) {
            dfnPanel.classList.add("on");
            var rect = el.getBoundingClientRect();
            dfnPanel.style.left = window.scrollX + rect.right + 5 + "px";
            dfnPanel.style.top = window.scrollY + rect.top + "px";
            var panelRect = dfnPanel.getBoundingClientRect();
            var panelWidth = panelRect.right - panelRect.left;
            if(panelRect.right > document.body.scrollWidth && (rect.left - (panelWidth + 5)) > 0) {
                // Reposition, because the panel is overflowing
                dfnPanel.style.left = window.scrollX + rect.left - (panelWidth + 5) + "px";
            }
        } else {
            console.log("Couldn't find .dfn-panel[data-for='" + el.id + "']");
        }
    } else if(target == "dfn-panel") {
        // Switch it to "activated" state, which pins it.
        el.classList.add("activated");
        el.style.left = null;
        el.style.top = null;
    }

=======
document.body.addEventListener("click", function(e) {
    var queryAll = function(sel) { return [].slice.call(document.querySelectorAll(sel)); }
    // Find the dfn element or panel, if any, that was clicked on.
    var el = e.target;
    var target;
    var hitALink = false;
    while(el.parentElement) {
        if(el.tagName == "A") {
            // Clicking on a link in a <dfn> shouldn't summon the panel
            hitALink = true;
        }
        if(el.classList.contains("dfn-paneled")) {
            target = "dfn";
            break;
        }
        if(el.classList.contains("dfn-panel")) {
            target = "dfn-panel";
            break;
        }
        el = el.parentElement;
    }
    if(target != "dfn-panel") {
        // Turn off any currently "on" or "activated" panels.
        queryAll(".dfn-panel.on, .dfn-panel.activated").forEach(function(el){
            el.classList.remove("on");
            el.classList.remove("activated");
        });
    }
    if(target == "dfn" && !hitALink) {
        // open the panel
        var dfnPanel = document.querySelector(".dfn-panel[data-for='" + el.id + "']");
        if(dfnPanel) {
            dfnPanel.classList.add("on");
            var rect = el.getBoundingClientRect();
            dfnPanel.style.left = window.scrollX + rect.right + 5 + "px";
            dfnPanel.style.top = window.scrollY + rect.top + "px";
            var panelRect = dfnPanel.getBoundingClientRect();
            var panelWidth = panelRect.right - panelRect.left;
            if(panelRect.right > document.body.scrollWidth && (rect.left - (panelWidth + 5)) > 0) {
                // Reposition, because the panel is overflowing
                dfnPanel.style.left = window.scrollX + rect.left - (panelWidth + 5) + "px";
            }
        } else {
            console.log("Couldn't find .dfn-panel[data-for='" + el.id + "']");
        }
    } else if(target == "dfn-panel") {
        // Switch it to "activated" state, which pins it.
        el.classList.add("activated");
        el.style.left = null;
        el.style.top = null;
    }

>>>>>>> 107acec2
});
</script><|MERGE_RESOLUTION|>--- conflicted
+++ resolved
@@ -1471,11 +1471,7 @@
   <div class="head">
    <p data-fill-with="logo"></p>
    <h1 class="p-name no-ref" id="title">Secure Interface for Video Interactive Creative (SIVIC)</h1>
-<<<<<<< HEAD
-   <h2 class="no-num no-toc no-ref heading settled" id="subtitle"><span class="content">Living Standard, <time class="dt-updated" datetime="2018-09-19">19 September 2018</time></span></h2>
-=======
    <h2 class="no-num no-toc no-ref heading settled" id="subtitle"><span class="content">Living Standard, <time class="dt-updated" datetime="2018-09-20">20 September 2018</time></span></h2>
->>>>>>> 107acec2
    <div data-fill-with="spec-metadata">
     <dl>
      <dt>This version:
@@ -1490,11 +1486,7 @@
    <div data-fill-with="warning"></div>
    <p class="copyright" data-fill-with="copyright"><a href="http://creativecommons.org/publicdomain/zero/1.0/" rel="license"><img alt="CC0" src="https://licensebuttons.net/p/zero/1.0/80x15.png"></a> To the extent possible under law, the editors have waived all copyright
 and related or neighboring rights to this work.
-<<<<<<< HEAD
-In addition, as of 19 September 2018,
-=======
 In addition, as of 20 September 2018,
->>>>>>> 107acec2
 the editors have made this specification available under the <a href="http://www.openwebfoundation.org/legal/the-owf-1-0-agreements/owfa-1-0" rel="license">Open Web Foundation Agreement Version 1.0</a>,
 which is available at http://www.openwebfoundation.org/legal/the-owf-1-0-agreements/owfa-1-0.
 Parts of this work may be from another specification document.  If so, those parts are instead covered by the license of that specification document. </p>
@@ -1607,119 +1599,64 @@
           <li><a href="#sivic-creative-ready-reject"><span class="secno">5.5.2.2</span> <span class="content">reject</span></a>
          </ol>
         <li>
-<<<<<<< HEAD
-         <a href="#sivic-creative-requestSkip-response"><span class="secno">5.5.3</span> <span class="content">Response To SIVIC:Creative:requestSkip</span></a>
+         <a href="#sivic-creative-clickThru-response"><span class="secno">5.5.3</span> <span class="content">Response To SIVIC:Creative:clickThru</span></a>
          <ol class="toc">
-          <li><a href="#sivic-creative-requestSkip-resolve"><span class="secno">5.5.3.1</span> <span class="content">resolve</span></a>
-          <li><a href="#sivic-creative-requestSkip-reject"><span class="secno">5.5.3.2</span> <span class="content">reject</span></a>
+          <li><a href="#sivic-creative-clickThru-resolve"><span class="secno">5.5.3.1</span> <span class="content">resolve</span></a>
+          <li><a href="#sivic-creative-clickThru-reject"><span class="secno">5.5.3.2</span> <span class="content">reject</span></a>
          </ol>
         <li>
-         <a href="#sivic-creative-requestStop-response"><span class="secno">5.5.4</span> <span class="content">Response To SIVIC:Creative:requestStop</span></a>
+         <a href="#sivic-creative-requestSkip-response"><span class="secno">5.5.4</span> <span class="content">Response To SIVIC:Creative:requestSkip</span></a>
          <ol class="toc">
-          <li><a href="#sivic-creative-requestStop-resolve"><span class="secno">5.5.4.1</span> <span class="content">resolve</span></a>
-          <li><a href="#sivic-creative-requestStop-reject"><span class="secno">5.5.4.2</span> <span class="content">reject</span></a>
+          <li><a href="#sivic-creative-requestSkip-resolve"><span class="secno">5.5.4.1</span> <span class="content">resolve</span></a>
+          <li><a href="#sivic-creative-requestSkip-reject"><span class="secno">5.5.4.2</span> <span class="content">reject</span></a>
          </ol>
         <li>
-         <a href="#sivic-creative-requestPause-response"><span class="secno">5.5.5</span> <span class="content">Response To SIVIC:Creative:requestPause</span></a>
+         <a href="#sivic-creative-requestStop-response"><span class="secno">5.5.5</span> <span class="content">Response To SIVIC:Creative:requestStop</span></a>
          <ol class="toc">
-          <li><a href="#sivic-creative-requestPause-resolve"><span class="secno">5.5.5.1</span> <span class="content">resolve</span></a>
-          <li><a href="#sivic-creative-requestPause-reject"><span class="secno">5.5.5.2</span> <span class="content">reject</span></a>
+          <li><a href="#sivic-creative-requestStop-resolve"><span class="secno">5.5.5.1</span> <span class="content">resolve</span></a>
+          <li><a href="#sivic-creative-requestStop-reject"><span class="secno">5.5.5.2</span> <span class="content">reject</span></a>
          </ol>
         <li>
-         <a href="#sivic-creative-requestPlay-response"><span class="secno">5.5.6</span> <span class="content">Response To SIVIC:Creative:requestPlay</span></a>
+         <a href="#sivic-creative-requestPause-response"><span class="secno">5.5.6</span> <span class="content">Response To SIVIC:Creative:requestPause</span></a>
          <ol class="toc">
-          <li><a href="#sivic-creative-requestPlay-resolve"><span class="secno">5.5.6.1</span> <span class="content">resolve</span></a>
-          <li><a href="#sivic-creative-requestPlay-reject"><span class="secno">5.5.6.2</span> <span class="content">reject</span></a>
+          <li><a href="#sivic-creative-requestPause-resolve"><span class="secno">5.5.6.1</span> <span class="content">resolve</span></a>
+          <li><a href="#sivic-creative-requestPause-reject"><span class="secno">5.5.6.2</span> <span class="content">reject</span></a>
          </ol>
         <li>
-         <a href="#sivic-creative-requestFullscreen-response"><span class="secno">5.5.7</span> <span class="content">Response To SIVIC:Creative:requestFullscreen</span></a>
+         <a href="#sivic-creative-requestPlay-response"><span class="secno">5.5.7</span> <span class="content">Response To SIVIC:Creative:requestPlay</span></a>
          <ol class="toc">
-          <li><a href="#sivic-creative-requestFullscreen-resolve"><span class="secno">5.5.7.1</span> <span class="content">resolve</span></a>
-          <li><a href="#sivic-creative-requestFullscreen-reject"><span class="secno">5.5.7.2</span> <span class="content">reject</span></a>
+          <li><a href="#sivic-creative-requestPlay-resolve"><span class="secno">5.5.7.1</span> <span class="content">resolve</span></a>
+          <li><a href="#sivic-creative-requestPlay-reject"><span class="secno">5.5.7.2</span> <span class="content">reject</span></a>
          </ol>
         <li>
-         <a href="#sivic-creative-requestVolume-response"><span class="secno">5.5.8</span> <span class="content">Response To SIVIC:Creative:requestVolume</span></a>
+         <a href="#sivic-creative-requestFullscreen-response"><span class="secno">5.5.8</span> <span class="content">Response To SIVIC:Creative:requestFullscreen</span></a>
          <ol class="toc">
-          <li><a href="#sivic-creative-requestVolume-resolve"><span class="secno">5.5.8.1</span> <span class="content">resolve</span></a>
-          <li><a href="#sivic-creative-requestVolume-reject"><span class="secno">5.5.8.2</span> <span class="content">reject</span></a>
+          <li><a href="#sivic-creative-requestFullscreen-resolve"><span class="secno">5.5.8.1</span> <span class="content">resolve</span></a>
+          <li><a href="#sivic-creative-requestFullscreen-reject"><span class="secno">5.5.8.2</span> <span class="content">reject</span></a>
          </ol>
         <li>
-         <a href="#sivic-creative-requestResize-response"><span class="secno">5.5.9</span> <span class="content">Response To SIVIC:Creative:requestResize</span></a>
+         <a href="#sivic-creative-requestVolume-response"><span class="secno">5.5.9</span> <span class="content">Response To SIVIC:Creative:requestVolume</span></a>
          <ol class="toc">
-          <li><a href="#sivic-creative-requestResize-resolve"><span class="secno">5.5.9.1</span> <span class="content">resolve</span></a>
-          <li><a href="#sivic-creative-requestResize-reject"><span class="secno">5.5.9.2</span> <span class="content">reject</span></a>
+          <li><a href="#sivic-creative-requestVolume-resolve"><span class="secno">5.5.9.1</span> <span class="content">resolve</span></a>
+          <li><a href="#sivic-creative-requestVolume-reject"><span class="secno">5.5.9.2</span> <span class="content">reject</span></a>
          </ol>
         <li>
-         <a href="#sivic-creative-requestChangeAdDuration-response"><span class="secno">5.5.10</span> <span class="content">Response To SIVIC:Creative:requestChangeAdDuration</span></a>
+         <a href="#sivic-creative-requestResize-response"><span class="secno">5.5.10</span> <span class="content">Response To SIVIC:Creative:requestResize</span></a>
          <ol class="toc">
-          <li><a href="#sivic-creative-requestChangeAdDuration-resolve"><span class="secno">5.5.10.1</span> <span class="content">resolve</span></a>
-          <li><a href="#sivic-creative-requestChangeAdDuration-reject"><span class="secno">5.5.10.2</span> <span class="content">reject</span></a>
+          <li><a href="#sivic-creative-requestResize-resolve"><span class="secno">5.5.10.1</span> <span class="content">resolve</span></a>
+          <li><a href="#sivic-creative-requestResize-reject"><span class="secno">5.5.10.2</span> <span class="content">reject</span></a>
          </ol>
         <li>
-         <a href="#sivic-creative-reportTracking-response"><span class="secno">5.5.11</span> <span class="content">Response To SIVIC:Creative:reportTracking</span></a>
+         <a href="#sivic-creative-requestChangeAdDuration-response"><span class="secno">5.5.11</span> <span class="content">Response To SIVIC:Creative:requestChangeAdDuration</span></a>
          <ol class="toc">
-          <li><a href="#sivic-creative-reportTracking-resolve"><span class="secno">5.5.11.1</span> <span class="content">resolve</span></a>
-          <li><a href="#sivic-creative-reportTracking-reject"><span class="secno">5.5.11.2</span> <span class="content">reject</span></a>
-=======
-         <a href="#sivic-creative-clickThru-response"><span class="secno">4.5.3</span> <span class="content">Response To SIVIC:Creative:clickThru</span></a>
-         <ol class="toc">
-          <li><a href="#sivic-creative-clickThru-resolve"><span class="secno">4.5.3.1</span> <span class="content">resolve</span></a>
-          <li><a href="#sivic-creative-clickThru-reject"><span class="secno">4.5.3.2</span> <span class="content">reject</span></a>
+          <li><a href="#sivic-creative-requestChangeAdDuration-resolve"><span class="secno">5.5.11.1</span> <span class="content">resolve</span></a>
+          <li><a href="#sivic-creative-requestChangeAdDuration-reject"><span class="secno">5.5.11.2</span> <span class="content">reject</span></a>
          </ol>
         <li>
-         <a href="#sivic-creative-requestSkip-response"><span class="secno">4.5.4</span> <span class="content">Response To SIVIC:Creative:requestSkip</span></a>
+         <a href="#sivic-creative-reportTracking-response"><span class="secno">5.5.12</span> <span class="content">Response To SIVIC:Creative:reportTracking</span></a>
          <ol class="toc">
-          <li><a href="#sivic-creative-requestSkip-resolve"><span class="secno">4.5.4.1</span> <span class="content">resolve</span></a>
-          <li><a href="#sivic-creative-requestSkip-reject"><span class="secno">4.5.4.2</span> <span class="content">reject</span></a>
-         </ol>
-        <li>
-         <a href="#sivic-creative-requestStop-response"><span class="secno">4.5.5</span> <span class="content">Response To SIVIC:Creative:requestStop</span></a>
-         <ol class="toc">
-          <li><a href="#sivic-creative-requestStop-resolve"><span class="secno">4.5.5.1</span> <span class="content">resolve</span></a>
-          <li><a href="#sivic-creative-requestStop-reject"><span class="secno">4.5.5.2</span> <span class="content">reject</span></a>
-         </ol>
-        <li>
-         <a href="#sivic-creative-requestPause-response"><span class="secno">4.5.6</span> <span class="content">Response To SIVIC:Creative:requestPause</span></a>
-         <ol class="toc">
-          <li><a href="#sivic-creative-requestPause-resolve"><span class="secno">4.5.6.1</span> <span class="content">resolve</span></a>
-          <li><a href="#sivic-creative-requestPause-reject"><span class="secno">4.5.6.2</span> <span class="content">reject</span></a>
-         </ol>
-        <li>
-         <a href="#sivic-creative-requestPlay-response"><span class="secno">4.5.7</span> <span class="content">Response To SIVIC:Creative:requestPlay</span></a>
-         <ol class="toc">
-          <li><a href="#sivic-creative-requestPlay-resolve"><span class="secno">4.5.7.1</span> <span class="content">resolve</span></a>
-          <li><a href="#sivic-creative-requestPlay-reject"><span class="secno">4.5.7.2</span> <span class="content">reject</span></a>
-         </ol>
-        <li>
-         <a href="#sivic-creative-requestFullscreen-response"><span class="secno">4.5.8</span> <span class="content">Response To SIVIC:Creative:requestFullscreen</span></a>
-         <ol class="toc">
-          <li><a href="#sivic-creative-requestFullscreen-resolve"><span class="secno">4.5.8.1</span> <span class="content">resolve</span></a>
-          <li><a href="#sivic-creative-requestFullscreen-reject"><span class="secno">4.5.8.2</span> <span class="content">reject</span></a>
-         </ol>
-        <li>
-         <a href="#sivic-creative-requestVolume-response"><span class="secno">4.5.9</span> <span class="content">Response To SIVIC:Creative:requestVolume</span></a>
-         <ol class="toc">
-          <li><a href="#sivic-creative-requestVolume-resolve"><span class="secno">4.5.9.1</span> <span class="content">resolve</span></a>
-          <li><a href="#sivic-creative-requestVolume-reject"><span class="secno">4.5.9.2</span> <span class="content">reject</span></a>
-         </ol>
-        <li>
-         <a href="#sivic-creative-requestResize-response"><span class="secno">4.5.10</span> <span class="content">Response To SIVIC:Creative:requestResize</span></a>
-         <ol class="toc">
-          <li><a href="#sivic-creative-requestResize-resolve"><span class="secno">4.5.10.1</span> <span class="content">resolve</span></a>
-          <li><a href="#sivic-creative-requestResize-reject"><span class="secno">4.5.10.2</span> <span class="content">reject</span></a>
-         </ol>
-        <li>
-         <a href="#sivic-creative-requestChangeAdDuration-response"><span class="secno">4.5.11</span> <span class="content">Response To SIVIC:Creative:requestChangeAdDuration</span></a>
-         <ol class="toc">
-          <li><a href="#sivic-creative-requestChangeAdDuration-resolve"><span class="secno">4.5.11.1</span> <span class="content">resolve</span></a>
-          <li><a href="#sivic-creative-requestChangeAdDuration-reject"><span class="secno">4.5.11.2</span> <span class="content">reject</span></a>
-         </ol>
-        <li>
-         <a href="#sivic-creative-reportTracking-response"><span class="secno">4.5.12</span> <span class="content">Response To SIVIC:Creative:reportTracking</span></a>
-         <ol class="toc">
-          <li><a href="#sivic-creative-reportTracking-resolve"><span class="secno">4.5.12.1</span> <span class="content">resolve</span></a>
-          <li><a href="#sivic-creative-reportTracking-reject"><span class="secno">4.5.12.2</span> <span class="content">reject</span></a>
->>>>>>> 107acec2
+          <li><a href="#sivic-creative-reportTracking-resolve"><span class="secno">5.5.12.1</span> <span class="content">resolve</span></a>
+          <li><a href="#sivic-creative-reportTracking-reject"><span class="secno">5.5.12.2</span> <span class="content">reject</span></a>
          </ol>
        </ol>
       <li>
@@ -2572,15 +2509,9 @@
 The object should have the following fields.</p>
      <ul>
       <li data-md>
-<<<<<<< HEAD
        <p><code class="idl"><a data-link-type="idl" href="#dom-environmentdata-videodimensions" id="ref-for-dom-environmentdata-videodimensions">videoDimensions</a></code> indicates the video display area, see <a href="#sivic-player-resize">§5.4.1 SIVIC:Player:resize</a></p>
       <li data-md>
        <p><code class="idl"><a data-link-type="idl" href="#dom-environmentdata-creativedimensions" id="ref-for-dom-environmentdata-creativedimensions">creativeDimensions</a></code> indicates the creative display area, see <a href="#sivic-player-resize">§5.4.1 SIVIC:Player:resize</a></p>
-=======
-       <p><code class="idl"><a data-link-type="idl" href="#dom-environmentdata-videodimensions" id="ref-for-dom-environmentdata-videodimensions">videoDimensions</a></code> indicates the video display area, see <a href="#sivic-player-resize">§4.4.1 SIVIC:Player:resize</a></p>
-      <li data-md>
-       <p><code class="idl"><a data-link-type="idl" href="#dom-environmentdata-creativedimensions" id="ref-for-dom-environmentdata-creativedimensions">creativeDimensions</a></code> indicates the creative display area, see <a href="#sivic-player-resize">§4.4.1 SIVIC:Player:resize</a></p>
->>>>>>> 107acec2
       <li data-md>
        <p><code class="idl"><a data-link-type="idl" href="#dom-resizeparameters-mode" id="ref-for-dom-resizeparameters-mode①">mode</a></code> Can be "portrait" or "landscape".</p>
       <li data-md>
@@ -2649,11 +2580,7 @@
 before unloading the creative iframe. 
    <ul>
     <li data-md>
-<<<<<<< HEAD
      <p>errorCode(int): reason for error.  See <a href="#error-codes">§6.2.1 Error Codes</a></p>
-=======
-     <p>errorCode(int): reason for error.  See <a href="#error-codes">§5.2.1 Error Codes</a></p>
->>>>>>> 107acec2
     <li data-md>
      <p>errorMessage(string): Any additional information.</p>
    </ul>
@@ -2681,139 +2608,82 @@
     <li data-md>
      <p>reason (string): An optional string error message.</p>
     <li data-md>
-<<<<<<< HEAD
      <p>errorCode (int): the code for why the creative won’t play. See <a href="#error-codes">§6.2.1 Error Codes</a></p>
    </ul>
-   <h4 class="heading settled" data-level="5.5.3" id="sivic-creative-requestSkip-response"><span class="secno">5.5.3. </span><span class="content">Response To SIVIC:Creative:requestSkip</span><a class="self-link" href="#sivic-creative-requestSkip-response"></a></h4>
-   <h5 class="heading settled" data-level="5.5.3.1" id="sivic-creative-requestSkip-resolve"><span class="secno">5.5.3.1. </span><span class="content">resolve</span><a class="self-link" href="#sivic-creative-requestSkip-resolve"></a></h5>
+   <h4 class="heading settled" data-level="5.5.3" id="sivic-creative-clickThru-response"><span class="secno">5.5.3. </span><span class="content">Response To SIVIC:Creative:clickThru</span><a class="self-link" href="#sivic-creative-clickThru-response"></a></h4>
+   <h5 class="heading settled" data-level="5.5.3.1" id="sivic-creative-clickThru-resolve"><span class="secno">5.5.3.1. </span><span class="content">resolve</span><a class="self-link" href="#sivic-creative-clickThru-resolve"></a></h5>
+    Describes the state of the player after click: 
+   <ul>
+    <li data-md>
+     <p>paused (boolean): corresponds exactly to video element paused attribute</p>
+    <li data-md>
+     <p>muted (boolean): corresponds exactly to video element muted attribute</p>
+    <li data-md>
+     <p>fullscreen (boolean): true if the video element is full screen, false otherwise</p>
+   </ul>
+   <h5 class="heading settled" data-level="5.5.3.2" id="sivic-creative-clickThru-reject"><span class="secno">5.5.3.2. </span><span class="content">reject</span><a class="self-link" href="#sivic-creative-clickThru-reject"></a></h5>
+    parameters: 
+   <ul>
+    <li data-md>
+     <p>reason (string): An optional string error message.</p>
+    <li data-md>
+     <p>errorCode (int): the code for why the player didn’t handle clickthru correctly. See <a href="#error-codes">§6.2.1 Error Codes</a></p>
+   </ul>
+   <h4 class="heading settled" data-level="5.5.4" id="sivic-creative-requestSkip-response"><span class="secno">5.5.4. </span><span class="content">Response To SIVIC:Creative:requestSkip</span><a class="self-link" href="#sivic-creative-requestSkip-response"></a></h4>
+   <h5 class="heading settled" data-level="5.5.4.1" id="sivic-creative-requestSkip-resolve"><span class="secno">5.5.4.1. </span><span class="content">resolve</span><a class="self-link" href="#sivic-creative-requestSkip-resolve"></a></h5>
     Upon resolving this request, the player must call <a href="#sivic-player-adSkipped">§5.4.4 SIVIC:Player:adSkipped</a>. 
-   <h5 class="heading settled" data-level="5.5.3.2" id="sivic-creative-requestSkip-reject"><span class="secno">5.5.3.2. </span><span class="content">reject</span><a class="self-link" href="#sivic-creative-requestSkip-reject"></a></h5>
+   <h5 class="heading settled" data-level="5.5.4.2" id="sivic-creative-requestSkip-reject"><span class="secno">5.5.4.2. </span><span class="content">reject</span><a class="self-link" href="#sivic-creative-requestSkip-reject"></a></h5>
     The creative should continue to playback as though it could not be skipped. 
-   <h4 class="heading settled" data-level="5.5.4" id="sivic-creative-requestStop-response"><span class="secno">5.5.4. </span><span class="content">Response To SIVIC:Creative:requestStop</span><a class="self-link" href="#sivic-creative-requestStop-response"></a></h4>
-   <h5 class="heading settled" data-level="5.5.4.1" id="sivic-creative-requestStop-resolve"><span class="secno">5.5.4.1. </span><span class="content">resolve</span><a class="self-link" href="#sivic-creative-requestStop-resolve"></a></h5>
+   <h4 class="heading settled" data-level="5.5.5" id="sivic-creative-requestStop-response"><span class="secno">5.5.5. </span><span class="content">Response To SIVIC:Creative:requestStop</span><a class="self-link" href="#sivic-creative-requestStop-response"></a></h4>
+   <h5 class="heading settled" data-level="5.5.5.1" id="sivic-creative-requestStop-resolve"><span class="secno">5.5.5.1. </span><span class="content">resolve</span><a class="self-link" href="#sivic-creative-requestStop-resolve"></a></h5>
     Upon resolving this request, the player must call <a href="#sivic-player-adStopped">§5.4.5 SIVIC:Player:adStopped</a>. 
-   <h5 class="heading settled" data-level="5.5.4.2" id="sivic-creative-requestStop-reject"><span class="secno">5.5.4.2. </span><span class="content">reject</span><a class="self-link" href="#sivic-creative-requestStop-reject"></a></h5>
+   <h5 class="heading settled" data-level="5.5.5.2" id="sivic-creative-requestStop-reject"><span class="secno">5.5.5.2. </span><span class="content">reject</span><a class="self-link" href="#sivic-creative-requestStop-reject"></a></h5>
     For some reason the player could not stop playback.  The creative may continue
 to render as though it was not stopped. 
-   <h4 class="heading settled" data-level="5.5.5" id="sivic-creative-requestPause-response"><span class="secno">5.5.5. </span><span class="content">Response To SIVIC:Creative:requestPause</span><a class="self-link" href="#sivic-creative-requestPause-response"></a></h4>
-   <h5 class="heading settled" data-level="5.5.5.1" id="sivic-creative-requestPause-resolve"><span class="secno">5.5.5.1. </span><span class="content">resolve</span><a class="self-link" href="#sivic-creative-requestPause-resolve"></a></h5>
+   <h4 class="heading settled" data-level="5.5.6" id="sivic-creative-requestPause-response"><span class="secno">5.5.6. </span><span class="content">Response To SIVIC:Creative:requestPause</span><a class="self-link" href="#sivic-creative-requestPause-response"></a></h4>
+   <h5 class="heading settled" data-level="5.5.6.1" id="sivic-creative-requestPause-resolve"><span class="secno">5.5.6.1. </span><span class="content">resolve</span><a class="self-link" href="#sivic-creative-requestPause-resolve"></a></h5>
     The player paused the video. 
-   <h5 class="heading settled" data-level="5.5.5.2" id="sivic-creative-requestPause-reject"><span class="secno">5.5.5.2. </span><span class="content">reject</span><a class="self-link" href="#sivic-creative-requestPause-reject"></a></h5>
+   <h5 class="heading settled" data-level="5.5.6.2" id="sivic-creative-requestPause-reject"><span class="secno">5.5.6.2. </span><span class="content">reject</span><a class="self-link" href="#sivic-creative-requestPause-reject"></a></h5>
     The player did not pause the video. 
-   <h4 class="heading settled" data-level="5.5.6" id="sivic-creative-requestPlay-response"><span class="secno">5.5.6. </span><span class="content">Response To SIVIC:Creative:requestPlay</span><a class="self-link" href="#sivic-creative-requestPlay-response"></a></h4>
-   <h5 class="heading settled" data-level="5.5.6.1" id="sivic-creative-requestPlay-resolve"><span class="secno">5.5.6.1. </span><span class="content">resolve</span><a class="self-link" href="#sivic-creative-requestPlay-resolve"></a></h5>
+   <h4 class="heading settled" data-level="5.5.7" id="sivic-creative-requestPlay-response"><span class="secno">5.5.7. </span><span class="content">Response To SIVIC:Creative:requestPlay</span><a class="self-link" href="#sivic-creative-requestPlay-response"></a></h4>
+   <h5 class="heading settled" data-level="5.5.7.1" id="sivic-creative-requestPlay-resolve"><span class="secno">5.5.7.1. </span><span class="content">resolve</span><a class="self-link" href="#sivic-creative-requestPlay-resolve"></a></h5>
     The player is playing the video. 
-   <h5 class="heading settled" data-level="5.5.6.2" id="sivic-creative-requestPlay-reject"><span class="secno">5.5.6.2. </span><span class="content">reject</span><a class="self-link" href="#sivic-creative-requestPlay-reject"></a></h5>
+   <h5 class="heading settled" data-level="5.5.7.2" id="sivic-creative-requestPlay-reject"><span class="secno">5.5.7.2. </span><span class="content">reject</span><a class="self-link" href="#sivic-creative-requestPlay-reject"></a></h5>
     The player did not play the video. 
-   <h4 class="heading settled" data-level="5.5.7" id="sivic-creative-requestFullscreen-response"><span class="secno">5.5.7. </span><span class="content">Response To SIVIC:Creative:requestFullscreen</span><a class="self-link" href="#sivic-creative-requestFullscreen-response"></a></h4>
-   <h5 class="heading settled" data-level="5.5.7.1" id="sivic-creative-requestFullscreen-resolve"><span class="secno">5.5.7.1. </span><span class="content">resolve</span><a class="self-link" href="#sivic-creative-requestFullscreen-resolve"></a></h5>
+   <h4 class="heading settled" data-level="5.5.8" id="sivic-creative-requestFullscreen-response"><span class="secno">5.5.8. </span><span class="content">Response To SIVIC:Creative:requestFullscreen</span><a class="self-link" href="#sivic-creative-requestFullscreen-response"></a></h4>
+   <h5 class="heading settled" data-level="5.5.8.1" id="sivic-creative-requestFullscreen-resolve"><span class="secno">5.5.8.1. </span><span class="content">resolve</span><a class="self-link" href="#sivic-creative-requestFullscreen-resolve"></a></h5>
     The player has gone full screen. 
-   <h5 class="heading settled" data-level="5.5.7.2" id="sivic-creative-requestFullscreen-reject"><span class="secno">5.5.7.2. </span><span class="content">reject</span><a class="self-link" href="#sivic-creative-requestFullscreen-reject"></a></h5>
+   <h5 class="heading settled" data-level="5.5.8.2" id="sivic-creative-requestFullscreen-reject"><span class="secno">5.5.8.2. </span><span class="content">reject</span><a class="self-link" href="#sivic-creative-requestFullscreen-reject"></a></h5>
     The player did go full screen. 
-   <h4 class="heading settled" data-level="5.5.8" id="sivic-creative-requestVolume-response"><span class="secno">5.5.8. </span><span class="content">Response To SIVIC:Creative:requestVolume</span><a class="self-link" href="#sivic-creative-requestVolume-response"></a></h4>
-   <h5 class="heading settled" data-level="5.5.8.1" id="sivic-creative-requestVolume-resolve"><span class="secno">5.5.8.1. </span><span class="content">resolve</span><a class="self-link" href="#sivic-creative-requestVolume-resolve"></a></h5>
+   <h4 class="heading settled" data-level="5.5.9" id="sivic-creative-requestVolume-response"><span class="secno">5.5.9. </span><span class="content">Response To SIVIC:Creative:requestVolume</span><a class="self-link" href="#sivic-creative-requestVolume-response"></a></h4>
+   <h5 class="heading settled" data-level="5.5.9.1" id="sivic-creative-requestVolume-resolve"><span class="secno">5.5.9.1. </span><span class="content">resolve</span><a class="self-link" href="#sivic-creative-requestVolume-resolve"></a></h5>
     The player has changed the volume as requested. 
-   <h5 class="heading settled" data-level="5.5.8.2" id="sivic-creative-requestVolume-reject"><span class="secno">5.5.8.2. </span><span class="content">reject</span><a class="self-link" href="#sivic-creative-requestVolume-reject"></a></h5>
+   <h5 class="heading settled" data-level="5.5.9.2" id="sivic-creative-requestVolume-reject"><span class="secno">5.5.9.2. </span><span class="content">reject</span><a class="self-link" href="#sivic-creative-requestVolume-reject"></a></h5>
     The player did not change to the requested volume. 
-   <h4 class="heading settled" data-level="5.5.9" id="sivic-creative-requestResize-response"><span class="secno">5.5.9. </span><span class="content">Response To SIVIC:Creative:requestResize</span><a class="self-link" href="#sivic-creative-requestResize-response"></a></h4>
-   <h5 class="heading settled" data-level="5.5.9.1" id="sivic-creative-requestResize-resolve"><span class="secno">5.5.9.1. </span><span class="content">resolve</span><a class="self-link" href="#sivic-creative-requestResize-resolve"></a></h5>
+   <h4 class="heading settled" data-level="5.5.10" id="sivic-creative-requestResize-response"><span class="secno">5.5.10. </span><span class="content">Response To SIVIC:Creative:requestResize</span><a class="self-link" href="#sivic-creative-requestResize-response"></a></h4>
+   <h5 class="heading settled" data-level="5.5.10.1" id="sivic-creative-requestResize-resolve"><span class="secno">5.5.10.1. </span><span class="content">resolve</span><a class="self-link" href="#sivic-creative-requestResize-resolve"></a></h5>
     The player has resized exactly as it has been requested. 
-   <h5 class="heading settled" data-level="5.5.9.2" id="sivic-creative-requestResize-reject"><span class="secno">5.5.9.2. </span><span class="content">reject</span><a class="self-link" href="#sivic-creative-requestResize-reject"></a></h5>
-=======
-     <p>errorCode (int): the code for why the creative won’t play. See <a href="#error-codes">§5.2.1 Error Codes</a></p>
-   </ul>
-   <h4 class="heading settled" data-level="4.5.3" id="sivic-creative-clickThru-response"><span class="secno">4.5.3. </span><span class="content">Response To SIVIC:Creative:clickThru</span><a class="self-link" href="#sivic-creative-clickThru-response"></a></h4>
-   <h5 class="heading settled" data-level="4.5.3.1" id="sivic-creative-clickThru-resolve"><span class="secno">4.5.3.1. </span><span class="content">resolve</span><a class="self-link" href="#sivic-creative-clickThru-resolve"></a></h5>
-    Describes the state of the player after click: 
-   <ul>
-    <li data-md>
-     <p>paused (boolean): corresponds exactly to video element paused attribute</p>
-    <li data-md>
-     <p>muted (boolean): corresponds exactly to video element muted attribute</p>
-    <li data-md>
-     <p>fullscreen (boolean): true if the video element is full screen, false otherwise</p>
-   </ul>
-   <h5 class="heading settled" data-level="4.5.3.2" id="sivic-creative-clickThru-reject"><span class="secno">4.5.3.2. </span><span class="content">reject</span><a class="self-link" href="#sivic-creative-clickThru-reject"></a></h5>
-    parameters: 
-   <ul>
-    <li data-md>
-     <p>reason (string): An optional string error message.</p>
-    <li data-md>
-     <p>errorCode (int): the code for why the player didn’t handle clickthru correctly. See <a href="#error-codes">§5.2.1 Error Codes</a></p>
-   </ul>
-   <h4 class="heading settled" data-level="4.5.4" id="sivic-creative-requestSkip-response"><span class="secno">4.5.4. </span><span class="content">Response To SIVIC:Creative:requestSkip</span><a class="self-link" href="#sivic-creative-requestSkip-response"></a></h4>
-   <h5 class="heading settled" data-level="4.5.4.1" id="sivic-creative-requestSkip-resolve"><span class="secno">4.5.4.1. </span><span class="content">resolve</span><a class="self-link" href="#sivic-creative-requestSkip-resolve"></a></h5>
-    Upon resolving this request, the player must call <a href="#sivic-player-adSkipped">§4.4.4 SIVIC:Player:adSkipped</a>. 
-   <h5 class="heading settled" data-level="4.5.4.2" id="sivic-creative-requestSkip-reject"><span class="secno">4.5.4.2. </span><span class="content">reject</span><a class="self-link" href="#sivic-creative-requestSkip-reject"></a></h5>
-    The creative should continue to playback as though it could not be skipped. 
-   <h4 class="heading settled" data-level="4.5.5" id="sivic-creative-requestStop-response"><span class="secno">4.5.5. </span><span class="content">Response To SIVIC:Creative:requestStop</span><a class="self-link" href="#sivic-creative-requestStop-response"></a></h4>
-   <h5 class="heading settled" data-level="4.5.5.1" id="sivic-creative-requestStop-resolve"><span class="secno">4.5.5.1. </span><span class="content">resolve</span><a class="self-link" href="#sivic-creative-requestStop-resolve"></a></h5>
-    Upon resolving this request, the player must call <a href="#sivic-player-adStopped">§4.4.5 SIVIC:Player:adStopped</a>. 
-   <h5 class="heading settled" data-level="4.5.5.2" id="sivic-creative-requestStop-reject"><span class="secno">4.5.5.2. </span><span class="content">reject</span><a class="self-link" href="#sivic-creative-requestStop-reject"></a></h5>
-    For some reason the player could not stop playback.  The creative may continue
-to render as though it was not stopped. 
-   <h4 class="heading settled" data-level="4.5.6" id="sivic-creative-requestPause-response"><span class="secno">4.5.6. </span><span class="content">Response To SIVIC:Creative:requestPause</span><a class="self-link" href="#sivic-creative-requestPause-response"></a></h4>
-   <h5 class="heading settled" data-level="4.5.6.1" id="sivic-creative-requestPause-resolve"><span class="secno">4.5.6.1. </span><span class="content">resolve</span><a class="self-link" href="#sivic-creative-requestPause-resolve"></a></h5>
-    The player paused the video. 
-   <h5 class="heading settled" data-level="4.5.6.2" id="sivic-creative-requestPause-reject"><span class="secno">4.5.6.2. </span><span class="content">reject</span><a class="self-link" href="#sivic-creative-requestPause-reject"></a></h5>
-    The player did not pause the video. 
-   <h4 class="heading settled" data-level="4.5.7" id="sivic-creative-requestPlay-response"><span class="secno">4.5.7. </span><span class="content">Response To SIVIC:Creative:requestPlay</span><a class="self-link" href="#sivic-creative-requestPlay-response"></a></h4>
-   <h5 class="heading settled" data-level="4.5.7.1" id="sivic-creative-requestPlay-resolve"><span class="secno">4.5.7.1. </span><span class="content">resolve</span><a class="self-link" href="#sivic-creative-requestPlay-resolve"></a></h5>
-    The player is playing the video. 
-   <h5 class="heading settled" data-level="4.5.7.2" id="sivic-creative-requestPlay-reject"><span class="secno">4.5.7.2. </span><span class="content">reject</span><a class="self-link" href="#sivic-creative-requestPlay-reject"></a></h5>
-    The player did not play the video. 
-   <h4 class="heading settled" data-level="4.5.8" id="sivic-creative-requestFullscreen-response"><span class="secno">4.5.8. </span><span class="content">Response To SIVIC:Creative:requestFullscreen</span><a class="self-link" href="#sivic-creative-requestFullscreen-response"></a></h4>
-   <h5 class="heading settled" data-level="4.5.8.1" id="sivic-creative-requestFullscreen-resolve"><span class="secno">4.5.8.1. </span><span class="content">resolve</span><a class="self-link" href="#sivic-creative-requestFullscreen-resolve"></a></h5>
-    The player has gone full screen. 
-   <h5 class="heading settled" data-level="4.5.8.2" id="sivic-creative-requestFullscreen-reject"><span class="secno">4.5.8.2. </span><span class="content">reject</span><a class="self-link" href="#sivic-creative-requestFullscreen-reject"></a></h5>
-    The player did go full screen. 
-   <h4 class="heading settled" data-level="4.5.9" id="sivic-creative-requestVolume-response"><span class="secno">4.5.9. </span><span class="content">Response To SIVIC:Creative:requestVolume</span><a class="self-link" href="#sivic-creative-requestVolume-response"></a></h4>
-   <h5 class="heading settled" data-level="4.5.9.1" id="sivic-creative-requestVolume-resolve"><span class="secno">4.5.9.1. </span><span class="content">resolve</span><a class="self-link" href="#sivic-creative-requestVolume-resolve"></a></h5>
-    The player has changed the volume as requested. 
-   <h5 class="heading settled" data-level="4.5.9.2" id="sivic-creative-requestVolume-reject"><span class="secno">4.5.9.2. </span><span class="content">reject</span><a class="self-link" href="#sivic-creative-requestVolume-reject"></a></h5>
-    The player did not change to the requested volume. 
-   <h4 class="heading settled" data-level="4.5.10" id="sivic-creative-requestResize-response"><span class="secno">4.5.10. </span><span class="content">Response To SIVIC:Creative:requestResize</span><a class="self-link" href="#sivic-creative-requestResize-response"></a></h4>
-   <h5 class="heading settled" data-level="4.5.10.1" id="sivic-creative-requestResize-resolve"><span class="secno">4.5.10.1. </span><span class="content">resolve</span><a class="self-link" href="#sivic-creative-requestResize-resolve"></a></h5>
-    The player has resized exactly as it has been requested. 
-   <h5 class="heading settled" data-level="4.5.10.2" id="sivic-creative-requestResize-reject"><span class="secno">4.5.10.2. </span><span class="content">reject</span><a class="self-link" href="#sivic-creative-requestResize-reject"></a></h5>
->>>>>>> 107acec2
+   <h5 class="heading settled" data-level="5.5.10.2" id="sivic-creative-requestResize-reject"><span class="secno">5.5.10.2. </span><span class="content">reject</span><a class="self-link" href="#sivic-creative-requestResize-reject"></a></h5>
     The player did not resize to the exact request. If the player was only able to partially comply, it should still
 reject the message. Then the player should call the message <a href="#sivic-player-resize">§5.4.1 SIVIC:Player:resize</a> to let the creative know
 what resize happened. 
-<<<<<<< HEAD
-   <h4 class="heading settled" data-level="5.5.10" id="sivic-creative-requestChangeAdDuration-response"><span class="secno">5.5.10. </span><span class="content">Response To SIVIC:Creative:requestChangeAdDuration</span><a class="self-link" href="#sivic-creative-requestChangeAdDuration-response"></a></h4>
-   <h5 class="heading settled" data-level="5.5.10.1" id="sivic-creative-requestChangeAdDuration-resolve"><span class="secno">5.5.10.1. </span><span class="content">resolve</span><a class="self-link" href="#sivic-creative-requestChangeAdDuration-resolve"></a></h5>
+   <h4 class="heading settled" data-level="5.5.11" id="sivic-creative-requestChangeAdDuration-response"><span class="secno">5.5.11. </span><span class="content">Response To SIVIC:Creative:requestChangeAdDuration</span><a class="self-link" href="#sivic-creative-requestChangeAdDuration-response"></a></h4>
+   <h5 class="heading settled" data-level="5.5.11.1" id="sivic-creative-requestChangeAdDuration-resolve"><span class="secno">5.5.11.1. </span><span class="content">resolve</span><a class="self-link" href="#sivic-creative-requestChangeAdDuration-resolve"></a></h5>
     The player changed the ad duration. 
-   <h5 class="heading settled" data-level="5.5.10.2" id="sivic-creative-requestChangeAdDuration-reject"><span class="secno">5.5.10.2. </span><span class="content">reject</span><a class="self-link" href="#sivic-creative-requestChangeAdDuration-reject"></a></h5>
+   <h5 class="heading settled" data-level="5.5.11.2" id="sivic-creative-requestChangeAdDuration-reject"><span class="secno">5.5.11.2. </span><span class="content">reject</span><a class="self-link" href="#sivic-creative-requestChangeAdDuration-reject"></a></h5>
     The player did not change the ad duration. 
-   <h4 class="heading settled" data-level="5.5.11" id="sivic-creative-reportTracking-response"><span class="secno">5.5.11. </span><span class="content">Response To SIVIC:Creative:reportTracking</span><a class="self-link" href="#sivic-creative-reportTracking-response"></a></h4>
-   <h5 class="heading settled" data-level="5.5.11.1" id="sivic-creative-reportTracking-resolve"><span class="secno">5.5.11.1. </span><span class="content">resolve</span><a class="self-link" href="#sivic-creative-reportTracking-resolve"></a></h5>
+   <h4 class="heading settled" data-level="5.5.12" id="sivic-creative-reportTracking-response"><span class="secno">5.5.12. </span><span class="content">Response To SIVIC:Creative:reportTracking</span><a class="self-link" href="#sivic-creative-reportTracking-response"></a></h4>
+   <h5 class="heading settled" data-level="5.5.12.1" id="sivic-creative-reportTracking-resolve"><span class="secno">5.5.12.1. </span><span class="content">resolve</span><a class="self-link" href="#sivic-creative-reportTracking-resolve"></a></h5>
     The player sends resolve if tracking has been sent out.  Returning resolve on this message
 should not block waiting for a response from the site. 
-   <h5 class="heading settled" data-level="5.5.11.2" id="sivic-creative-reportTracking-reject"><span class="secno">5.5.11.2. </span><span class="content">reject</span><a class="self-link" href="#sivic-creative-reportTracking-reject"></a></h5>
-=======
-   <h4 class="heading settled" data-level="4.5.11" id="sivic-creative-requestChangeAdDuration-response"><span class="secno">4.5.11. </span><span class="content">Response To SIVIC:Creative:requestChangeAdDuration</span><a class="self-link" href="#sivic-creative-requestChangeAdDuration-response"></a></h4>
-   <h5 class="heading settled" data-level="4.5.11.1" id="sivic-creative-requestChangeAdDuration-resolve"><span class="secno">4.5.11.1. </span><span class="content">resolve</span><a class="self-link" href="#sivic-creative-requestChangeAdDuration-resolve"></a></h5>
-    The player changed the ad duration. 
-   <h5 class="heading settled" data-level="4.5.11.2" id="sivic-creative-requestChangeAdDuration-reject"><span class="secno">4.5.11.2. </span><span class="content">reject</span><a class="self-link" href="#sivic-creative-requestChangeAdDuration-reject"></a></h5>
-    The player did not change the ad duration. 
-   <h4 class="heading settled" data-level="4.5.12" id="sivic-creative-reportTracking-response"><span class="secno">4.5.12. </span><span class="content">Response To SIVIC:Creative:reportTracking</span><a class="self-link" href="#sivic-creative-reportTracking-response"></a></h4>
-   <h5 class="heading settled" data-level="4.5.12.1" id="sivic-creative-reportTracking-resolve"><span class="secno">4.5.12.1. </span><span class="content">resolve</span><a class="self-link" href="#sivic-creative-reportTracking-resolve"></a></h5>
-    The player sends resolve if tracking has been sent out.  Returning resolve on this message
-should not block waiting for a response from the site. 
-   <h5 class="heading settled" data-level="4.5.12.2" id="sivic-creative-reportTracking-reject"><span class="secno">4.5.12.2. </span><span class="content">reject</span><a class="self-link" href="#sivic-creative-reportTracking-reject"></a></h5>
->>>>>>> 107acec2
+   <h5 class="heading settled" data-level="5.5.12.2" id="sivic-creative-reportTracking-reject"><span class="secno">5.5.12.2. </span><span class="content">reject</span><a class="self-link" href="#sivic-creative-reportTracking-reject"></a></h5>
     The player did not send the tracking pixel. 
    <p>parameters:</p>
    <ul>
     <li data-md>
      <p>reason(string): An optional string error message</p>
     <li data-md>
-<<<<<<< HEAD
      <p>errorCode(int): The code for why the player did not attempt to send a tracking pixel.  See <a href="#error-codes">§6.2.1 Error Codes</a></p>
-=======
-     <p>errorCode(int): The code for why the player did not attempt to send a tracking pixel.  See <a href="#error-codes">§5.2.1 Error Codes</a></p>
->>>>>>> 107acec2
    </ul>
    <h3 class="heading settled" data-level="5.6" id="creative-messages"><span class="secno">5.6. </span><span class="content">Messages from the Creative to the Player</span><a class="self-link" href="#creative-messages"></a></h3>
     All functions should be prepended with SIVIC:Creative 
@@ -2824,59 +2694,32 @@
    <h4 class="heading settled" data-level="5.6.2" id="sivic-creative-requestSkip"><span class="secno">5.6.2. </span><span class="content">SIVIC:Creative:requestSkip</span><a class="self-link" href="#sivic-creative-requestSkip"></a></h4>
     The player should stop video playback if possible. 
    <p>If the player cannot stop video playback, the player still does not unload the iframe.</p>
-<<<<<<< HEAD
-   <p>Expects a response <a href="#sivic-creative-requestSkip-response">§5.5.3 Response To SIVIC:Creative:requestSkip</a></p>
+   <p>Expects a response <a href="#sivic-creative-requestSkip-response">§5.5.4 Response To SIVIC:Creative:requestSkip</a></p>
    <h4 class="heading settled" data-level="5.6.3" id="sivic-creative-requestStop"><span class="secno">5.6.3. </span><span class="content">SIVIC:Creative:requestStop</span><a class="self-link" href="#sivic-creative-requestStop"></a></h4>
     The player should stop video playback if possible. 
    <p>If the player cannot stop video playback, the player still unloads the iframe. The creative may hide all elements
 in this case if it doesn’t wish to be seen.</p>
-   <p>Expects a response <a href="#sivic-creative-requestStop-response">§5.5.4 Response To SIVIC:Creative:requestStop</a></p>
+   <p>Expects a response <a href="#sivic-creative-requestStop-response">§5.5.5 Response To SIVIC:Creative:requestStop</a></p>
    <h4 class="heading settled" data-level="5.6.4" id="sivic-creative-fatalError"><span class="secno">5.6.4. </span><span class="content">SIVIC:Creative:fatalError</span><a class="self-link" href="#sivic-creative-fatalError"></a></h4>
-=======
-   <p>Expects a response <a href="#sivic-creative-requestSkip-response">§4.5.4 Response To SIVIC:Creative:requestSkip</a></p>
-   <h4 class="heading settled" data-level="4.6.3" id="sivic-creative-requestStop"><span class="secno">4.6.3. </span><span class="content">SIVIC:Creative:requestStop</span><a class="self-link" href="#sivic-creative-requestStop"></a></h4>
-    The player should stop video playback if possible. 
-   <p>If the player cannot stop video playback, the player still unloads the iframe. The creative may hide all elements
-in this case if it doesn’t wish to be seen.</p>
-   <p>Expects a response <a href="#sivic-creative-requestStop-response">§4.5.5 Response To SIVIC:Creative:requestStop</a></p>
-   <h4 class="heading settled" data-level="4.6.4" id="sivic-creative-fatalError"><span class="secno">4.6.4. </span><span class="content">SIVIC:Creative:fatalError</span><a class="self-link" href="#sivic-creative-fatalError"></a></h4>
->>>>>>> 107acec2
     After this message is received, the iframe should be unloaded and the video ad should stop playback if possible.
 If the video ad continues to play the iframe should still be unloaded. 
    <p>parameters:</p>
    <ul>
     <li data-md>
-<<<<<<< HEAD
      <p>errorCode(int): reason for error. See <a href="#error-codes">§6.2.1 Error Codes</a></p>
     <li data-md>
      <p>errorMessage(string): Any optional additional information about the fatal error.</p>
    </ul>
    <h4 class="heading settled" data-level="5.6.5" id="sivic-creative-requestPause"><span class="secno">5.6.5. </span><span class="content">SIVIC:Creative:requestPause</span><a class="self-link" href="#sivic-creative-requestPause"></a></h4>
-    Expects a response <a href="#sivic-creative-requestPause-response">§5.5.5 Response To SIVIC:Creative:requestPause</a> 
+    Expects a response <a href="#sivic-creative-requestPause-response">§5.5.6 Response To SIVIC:Creative:requestPause</a> 
    <h4 class="heading settled" data-level="5.6.6" id="sivic-creative-requestPlay"><span class="secno">5.6.6. </span><span class="content">SIVIC:Creative:requestPlay</span><a class="self-link" href="#sivic-creative-requestPlay"></a></h4>
-    Expects a response <a href="#sivic-creative-requestPlay-response">§5.5.6 Response To SIVIC:Creative:requestPlay</a> 
+    Expects a response <a href="#sivic-creative-requestPlay-response">§5.5.7 Response To SIVIC:Creative:requestPlay</a> 
    <h4 class="heading settled" data-level="5.6.7" id="sivic-creative-requestResize"><span class="secno">5.6.7. </span><span class="content">SIVIC:Creative:requestResize</span><a class="self-link" href="#sivic-creative-requestResize"></a></h4>
    <p>Request resize should use the <code class="idl"><a data-link-type="idl" href="#dictdef-resizeparameters" id="ref-for-dictdef-resizeparameters">resizeParameters</a></code> which are explained in <a href="#sivic-player-resize">§5.4.1 SIVIC:Player:resize</a></p>
-   <p>Expects a reponse <a href="#sivic-creative-requestResize-response">§5.5.9 Response To SIVIC:Creative:requestResize</a></p>
+   <p>Expects a reponse <a href="#sivic-creative-requestResize-response">§5.5.10 Response To SIVIC:Creative:requestResize</a></p>
    <h4 class="heading settled" data-level="5.6.8" id="sivic-creative-requestFullScreen"><span class="secno">5.6.8. </span><span class="content">SIVIC:Creative:requestFullScreen</span><a class="self-link" href="#sivic-creative-requestFullScreen"></a></h4>
-    Expects a reponse <a href="#sivic-creative-requestFullscreen-response">§5.5.7 Response To SIVIC:Creative:requestFullscreen</a> 
+    Expects a reponse <a href="#sivic-creative-requestFullscreen-response">§5.5.8 Response To SIVIC:Creative:requestFullscreen</a> 
    <h4 class="heading settled" data-level="5.6.9" id="sivic-creative-requestVolume"><span class="secno">5.6.9. </span><span class="content">SIVIC:Creative:requestVolume</span><a class="self-link" href="#sivic-creative-requestVolume"></a></h4>
-=======
-     <p>errorCode(int): reason for error. See <a href="#error-codes">§5.2.1 Error Codes</a></p>
-    <li data-md>
-     <p>errorMessage(string): Any optional additional information about the fatal error.</p>
-   </ul>
-   <h4 class="heading settled" data-level="4.6.5" id="sivic-creative-requestPause"><span class="secno">4.6.5. </span><span class="content">SIVIC:Creative:requestPause</span><a class="self-link" href="#sivic-creative-requestPause"></a></h4>
-    Expects a response <a href="#sivic-creative-requestPause-response">§4.5.6 Response To SIVIC:Creative:requestPause</a> 
-   <h4 class="heading settled" data-level="4.6.6" id="sivic-creative-requestPlay"><span class="secno">4.6.6. </span><span class="content">SIVIC:Creative:requestPlay</span><a class="self-link" href="#sivic-creative-requestPlay"></a></h4>
-    Expects a response <a href="#sivic-creative-requestPlay-response">§4.5.7 Response To SIVIC:Creative:requestPlay</a> 
-   <h4 class="heading settled" data-level="4.6.7" id="sivic-creative-requestResize"><span class="secno">4.6.7. </span><span class="content">SIVIC:Creative:requestResize</span><a class="self-link" href="#sivic-creative-requestResize"></a></h4>
-   <p>Request resize should use the <code class="idl"><a data-link-type="idl" href="#dictdef-resizeparameters" id="ref-for-dictdef-resizeparameters">resizeParameters</a></code> which are explained in <a href="#sivic-player-resize">§4.4.1 SIVIC:Player:resize</a></p>
-   <p>Expects a reponse <a href="#sivic-creative-requestResize-response">§4.5.10 Response To SIVIC:Creative:requestResize</a></p>
-   <h4 class="heading settled" data-level="4.6.8" id="sivic-creative-requestFullScreen"><span class="secno">4.6.8. </span><span class="content">SIVIC:Creative:requestFullScreen</span><a class="self-link" href="#sivic-creative-requestFullScreen"></a></h4>
-    Expects a reponse <a href="#sivic-creative-requestFullscreen-response">§4.5.8 Response To SIVIC:Creative:requestFullscreen</a> 
-   <h4 class="heading settled" data-level="4.6.9" id="sivic-creative-requestVolume"><span class="secno">4.6.9. </span><span class="content">SIVIC:Creative:requestVolume</span><a class="self-link" href="#sivic-creative-requestVolume"></a></h4>
->>>>>>> 107acec2
     paramaters: 
    <ul>
     <li data-md>
@@ -2884,13 +2727,8 @@
     <li data-md>
      <p>muted(boolean): True indicates the creative wants the volume muted.</p>
    </ul>
-<<<<<<< HEAD
-   <p>Expects a reponse <a href="#sivic-creative-requestVolume-response">§5.5.8 Response To SIVIC:Creative:requestVolume</a></p>
+   <p>Expects a reponse <a href="#sivic-creative-requestVolume-response">§5.5.9 Response To SIVIC:Creative:requestVolume</a></p>
    <h4 class="heading settled" data-level="5.6.10" id="sivic-creative-reportTracking"><span class="secno">5.6.10. </span><span class="content">SIVIC:Creative:reportTracking</span><a class="self-link" href="#sivic-creative-reportTracking"></a></h4>
-=======
-   <p>Expects a reponse <a href="#sivic-creative-requestVolume-response">§4.5.9 Response To SIVIC:Creative:requestVolume</a></p>
-   <h4 class="heading settled" data-level="4.6.10" id="sivic-creative-reportTracking"><span class="secno">4.6.10. </span><span class="content">SIVIC:Creative:reportTracking</span><a class="self-link" href="#sivic-creative-reportTracking"></a></h4>
->>>>>>> 107acec2
     paramaters: 
    <ul>
     <li data-md>
@@ -2899,34 +2737,20 @@
       <string>): an array or tracking pixels that the publisher should fire</string>
      </p>
    </ul>
-<<<<<<< HEAD
-   <p>Expects a response <a href="#sivic-creative-reportTracking-response">§5.5.11 Response To SIVIC:Creative:reportTracking</a></p>
+   <p>Expects a response <a href="#sivic-creative-reportTracking-response">§5.5.12 Response To SIVIC:Creative:reportTracking</a></p>
    <h4 class="heading settled" data-level="5.6.11" id="sivic-creative-requestChangeAdDuration"><span class="secno">5.6.11. </span><span class="content">SIVIC:Creative:requestChangeAdDuration</span><a class="self-link" href="#sivic-creative-requestChangeAdDuration"></a></h4>
-=======
-   <p>Expects a response <a href="#sivic-creative-reportTracking-response">§4.5.12 Response To SIVIC:Creative:reportTracking</a></p>
-   <h4 class="heading settled" data-level="4.6.11" id="sivic-creative-requestChangeAdDuration"><span class="secno">4.6.11. </span><span class="content">SIVIC:Creative:requestChangeAdDuration</span><a class="self-link" href="#sivic-creative-requestChangeAdDuration"></a></h4>
->>>>>>> 107acec2
     Extension in duration should only be in response to user interaction. 
    <p>paramaters:</p>
    <ul>
     <li data-md>
      <p>duration(int): The new duration of the creative. -2 indicates unknown ad duration.</p>
    </ul>
-<<<<<<< HEAD
-   <p>Expects a response <a href="#sivic-creative-requestChangeAdDuration-response">§5.5.10 Response To SIVIC:Creative:requestChangeAdDuration</a></p>
+   <p>Expects a response <a href="#sivic-creative-requestChangeAdDuration-response">§5.5.11 Response To SIVIC:Creative:requestChangeAdDuration</a></p>
    <h4 class="heading settled" data-level="5.6.12" id="sivic-creative-clickThru"><span class="secno">5.6.12. </span><span class="content">SIVIC:Creative:clickThru</span><a class="self-link" href="#sivic-creative-clickThru"></a></h4>
-    The creative must handle click through due to the nature of cross domain iframes. This must only be called
-in response to a user initiated click through. 
-   <p>The player will decide if it will pause playback in response to click throughs.</p>
-   <h4 class="heading settled" data-level="5.6.13" id="sivic-creative-getVideoState"><span class="secno">5.6.13. </span><span class="content">SIVIC:Creative:getVideoState</span><a class="self-link" href="#sivic-creative-getVideoState"></a></h4>
-=======
-   <p>Expects a response <a href="#sivic-creative-requestChangeAdDuration-response">§4.5.11 Response To SIVIC:Creative:requestChangeAdDuration</a></p>
-   <h4 class="heading settled" data-level="4.6.12" id="sivic-creative-clickThru"><span class="secno">4.6.12. </span><span class="content">SIVIC:Creative:clickThru</span><a class="self-link" href="#sivic-creative-clickThru"></a></h4>
    <p>The creative must handle click-through due to the nature of cross-origin iframes. This must only be called in response to a user-initiated click.</p>
    <p>As a result of the click, the player may decide to pause or mute main media, or exit full screen. It will inform the creative through the <a href="#sivic-creative-clickThru-response">response message</a> of what the player state is after the click. If there is any in-creative media playing, the creative must apply the same to those.</p>
-   <p>Expects a response <a href="#sivic-creative-clickThru-response">§4.5.3 Response To SIVIC:Creative:clickThru</a>.</p>
-   <h4 class="heading settled" data-level="4.6.13" id="sivic-creative-getVideoState"><span class="secno">4.6.13. </span><span class="content">SIVIC:Creative:getVideoState</span><a class="self-link" href="#sivic-creative-getVideoState"></a></h4>
->>>>>>> 107acec2
+   <p>Expects a response <a href="#sivic-creative-clickThru-response">§5.5.3 Response To SIVIC:Creative:clickThru</a>.</p>
+   <h4 class="heading settled" data-level="5.6.13" id="sivic-creative-getVideoState"><span class="secno">5.6.13. </span><span class="content">SIVIC:Creative:getVideoState</span><a class="self-link" href="#sivic-creative-getVideoState"></a></h4>
     Expects a response [[#sivic-creative-getVideoState-response] 
    <h3 class="heading settled" data-level="5.7" id="creative-responses"><span class="secno">5.7. </span><span class="content">Responses from the creative to the player</span><a class="self-link" href="#creative-responses"></a></h3>
    <h4 class="heading settled" data-level="5.7.1" id="sivic-player-init-response"><span class="secno">5.7.1. </span><span class="content">Response To SIVIC:Player:init</span><a class="self-link" href="#sivic-player-init-response"></a></h4>
@@ -2937,11 +2761,7 @@
     <li data-md>
      <p>reason(string): An optional string error message</p>
     <li data-md>
-<<<<<<< HEAD
      <p>errorCode(int): The code for what went wrong in initialization. See <a href="#error-codes">§6.2.1 Error Codes</a></p>
-=======
-     <p>errorCode(int): The code for what went wrong in initialization. See <a href="#error-codes">§5.2.1 Error Codes</a></p>
->>>>>>> 107acec2
    </ul>
    <h4 class="heading settled" data-level="5.7.2" id="sivic-player-startCreative-response"><span class="secno">5.7.2. </span><span class="content">Response To SIVIC:Player:startCreative</span><a class="self-link" href="#sivic-player-startCreative-response"></a></h4>
    <h5 class="heading settled" data-level="5.7.2.1" id="sivic-player-startCreative-resolve"><span class="secno">5.7.2.1. </span><span class="content">resolve</span><a class="self-link" href="#sivic-player-startCreative-resolve"></a></h5>
@@ -2951,11 +2771,7 @@
     <li data-md>
      <p>reason(string): An optional string error message</p>
     <li data-md>
-<<<<<<< HEAD
      <p>errorCode(int): The code for what went wrong in initialization. See <a href="#error-codes">§6.2.1 Error Codes</a></p>
-=======
-     <p>errorCode(int): The code for what went wrong in initialization. See <a href="#error-codes">§5.2.1 Error Codes</a></p>
->>>>>>> 107acec2
    </ul>
    <h4 class="heading settled" data-level="5.7.3" id="sivic-player-adSkipped-response"><span class="secno">5.7.3. </span><span class="content">Response To SIVIC:Player:adSkipped</span><a class="self-link" href="#sivic-player-adSkipped-response"></a></h4>
    <h5 class="heading settled" data-level="5.7.3.1" id="sivic-player-adSkipped-resolve"><span class="secno">5.7.3.1. </span><span class="content">resolve</span><a class="self-link" href="#sivic-player-adSkipped-resolve"></a></h5>
@@ -3029,7 +2845,6 @@
    <ol>
     <li data-md>
      <p>Ad was skipped, either by player or creative (if the ad contains
-<<<<<<< HEAD
 the skip button). See <a href="#api-skip">§5.11.1 Ad Skips</a>.</p>
     <li data-md>
      <p>The creative has fired <a href="#sivic-creative-requestStop">§5.6.3 SIVIC:Creative:requestStop</a> message and the player has allowed the ad to stop.</p>
@@ -3037,41 +2852,20 @@
      <p>The player has fired <a href="#sivic-player-adStopped">§5.4.5 SIVIC:Player:adStopped</a> message and the creative resolved.</p>
     <li data-md>
      <p>Ad errors out. See <a href="#api-error">§5.11.5 Ad Errors Out</a>.</p>
-=======
-the skip button). See <a href="#api-skip">§4.11.1 Ad Skips</a>.</p>
-    <li data-md>
-     <p>The creative has fired <a href="#sivic-creative-requestStop">§4.6.3 SIVIC:Creative:requestStop</a> message and the player has allowed the ad to stop.</p>
-    <li data-md>
-     <p>The player has fired <a href="#sivic-player-adStopped">§4.4.5 SIVIC:Player:adStopped</a> message and the creative resolved.</p>
-    <li data-md>
-     <p>Ad errors out. See <a href="#api-error">§4.11.5 Ad Errors Out</a>.</p>
->>>>>>> 107acec2
    </ol>
    <h4 class="heading settled" data-level="5.11.1" id="api-skip"><span class="secno">5.11.1. </span><span class="content">Ad Skips</span><a class="self-link" href="#api-skip"></a></h4>
    <p><strong>Skip Ad Handled by Player</strong></p>
    <ol>
     <li data-md>
-<<<<<<< HEAD
      <p>The player calls <a href="#sivic-player-adSkipped">§5.4.4 SIVIC:Player:adSkipped</a> on the ad.</p>
     <li data-md>
      <p>The player hides the creative.</p>
     <li data-md>
      <p>The creative may dispatch any tracking pixels via <a href="#sivic-creative-reportTracking">§5.6.10 SIVIC:Creative:reportTracking</a></p>
     <li data-md>
-     <p>The creative may wait for <a href="#sivic-creative-reportTracking-resolve">§5.5.11.1 resolve</a></p>
+     <p>The creative may wait for <a href="#sivic-creative-reportTracking-resolve">§5.5.12.1 resolve</a></p>
     <li data-md>
      <p>The creative dispatches <code>resolve</code> on the <code>adSkipped</code> message <a href="#sivic-player-adSkipped-resolve">§5.7.3.1 resolve</a>.</p>
-=======
-     <p>The player calls <a href="#sivic-player-adSkipped">§4.4.4 SIVIC:Player:adSkipped</a> on the ad.</p>
-    <li data-md>
-     <p>The player hides the creative.</p>
-    <li data-md>
-     <p>The creative may dispatch any tracking pixels via <a href="#sivic-creative-reportTracking">§4.6.10 SIVIC:Creative:reportTracking</a></p>
-    <li data-md>
-     <p>The creative may wait for <a href="#sivic-creative-reportTracking-resolve">§4.5.12.1 resolve</a></p>
-    <li data-md>
-     <p>The creative dispatches <code>resolve</code> on the <code>adSkipped</code> message <a href="#sivic-player-adSkipped-resolve">§4.7.3.1 resolve</a>.</p>
->>>>>>> 107acec2
     <li data-md>
      <p>The player fires any skip tracking pixels.</p>
     <li data-md>
@@ -3080,11 +2874,7 @@
    <p><strong>Skip Ad Handled by Ad</strong></p>
    <ol>
     <li data-md>
-<<<<<<< HEAD
      <p>The creative dispatches <a href="#sivic-creative-requestSkip">§5.6.2 SIVIC:Creative:requestSkip</a>.</p>
-=======
-     <p>The creative dispatches <a href="#sivic-creative-requestSkip">§4.6.2 SIVIC:Creative:requestSkip</a>.</p>
->>>>>>> 107acec2
     <li data-md>
      <p>The player dispatches resolves the to the <code>requestSkip</code> message.</p>
     <li data-md>
@@ -3096,11 +2886,7 @@
 allows the viewer to skip immediately to content when completed.</p>
    <ol>
     <li data-md>
-<<<<<<< HEAD
      <p>The ad cleans up and dispatches <a href="#sivic-creative-requestStop">§5.6.3 SIVIC:Creative:requestStop</a>.</p>
-=======
-     <p>The ad cleans up and dispatches <a href="#sivic-creative-requestStop">§4.6.3 SIVIC:Creative:requestStop</a>.</p>
->>>>>>> 107acec2
     <li data-md>
      <p>The player unloads the ad.</p>
    </ol>
@@ -3112,19 +2898,11 @@
      <p>User interacts at any point during playback of the video, triggering extended
 ad portion.</p>
     <li data-md>
-<<<<<<< HEAD
      <p>The Creative dispatches <a href="#sivic-creative-requestChangeAdDuration">§5.6.11 SIVIC:Creative:requestChangeAdDuration</a> message with the new duration.</p>
     <li data-md>
      <p>The ad enters its extended phase.</p>
     <li data-md>
      <p>The creative dispatches <a href="#sivic-creative-requestStop">§5.6.3 SIVIC:Creative:requestStop</a> when extended phase is finished.</p>
-=======
-     <p>The Creative dispatches <a href="#sivic-creative-requestChangeAdDuration">§4.6.11 SIVIC:Creative:requestChangeAdDuration</a> message with the new duration.</p>
-    <li data-md>
-     <p>The ad enters its extended phase.</p>
-    <li data-md>
-     <p>The creative dispatches <a href="#sivic-creative-requestStop">§4.6.3 SIVIC:Creative:requestStop</a> when extended phase is finished.</p>
->>>>>>> 107acec2
    </ol>
    <p class="issue" id="issue-75380958"><a class="self-link" href="#issue-75380958"></a> clarify the value of the <code>duration</code> property as the current text
 does not seem to make much sense</p>
@@ -3132,27 +2910,15 @@
    <p>When an ad finishes at the same time as its video.</p>
    <ol>
     <li data-md>
-<<<<<<< HEAD
      <p>The player calls <a href="#sivic-player-adStopped">§5.4.5 SIVIC:Player:adStopped</a> on the ad.</p>
     <li data-md>
      <p>The player hides the creative.</p>
     <li data-md>
      <p>The creative may dispatch any tracking pixels via <a href="#sivic-creative-reportTracking">§5.6.10 SIVIC:Creative:reportTracking</a></p>
     <li data-md>
-     <p>The creative may wait for <a href="#sivic-creative-reportTracking-resolve">§5.5.11.1 resolve</a></p>
+     <p>The creative may wait for <a href="#sivic-creative-reportTracking-resolve">§5.5.12.1 resolve</a></p>
     <li data-md>
      <p>The creative dispatches <code>resolve</code> on the <code>adSkipped</code> message <a href="#sivic-player-adStopped-resolve">§5.7.4.1 resolve</a>.</p>
-=======
-     <p>The player calls <a href="#sivic-player-adStopped">§4.4.5 SIVIC:Player:adStopped</a> on the ad.</p>
-    <li data-md>
-     <p>The player hides the creative.</p>
-    <li data-md>
-     <p>The creative may dispatch any tracking pixels via <a href="#sivic-creative-reportTracking">§4.6.10 SIVIC:Creative:reportTracking</a></p>
-    <li data-md>
-     <p>The creative may wait for <a href="#sivic-creative-reportTracking-resolve">§4.5.12.1 resolve</a></p>
-    <li data-md>
-     <p>The creative dispatches <code>resolve</code> on the <code>adSkipped</code> message <a href="#sivic-player-adStopped-resolve">§4.7.4.1 resolve</a>.</p>
->>>>>>> 107acec2
     <li data-md>
      <p>The player unloads the ad.</p>
    </ol>
@@ -3164,27 +2930,15 @@
    <p>When an player errors out it must follow these steps.</p>
    <ol>
     <li data-md>
-<<<<<<< HEAD
      <p>The player calls <a href="#sivic-player-fatalError">§5.4.6 SIVIC:Player:fatalError</a> on the ad.</p>
     <li data-md>
      <p>The player hides the creative.</p>
     <li data-md>
      <p>The creative may dispatch any tracking pixels via <a href="#sivic-creative-reportTracking">§5.6.10 SIVIC:Creative:reportTracking</a></p>
     <li data-md>
-     <p>The creative may wait for <a href="#sivic-creative-reportTracking-resolve">§5.5.11.1 resolve</a></p>
+     <p>The creative may wait for <a href="#sivic-creative-reportTracking-resolve">§5.5.12.1 resolve</a></p>
     <li data-md>
      <p>The creative dispatches <code>resolve</code> on the <code>adSkipped</code> message <a href="#sivic-player-fatalError-resolve">§5.7.5.1 resolve</a>.</p>
-=======
-     <p>The player calls <a href="#sivic-player-fatalError">§4.4.6 SIVIC:Player:fatalError</a> on the ad.</p>
-    <li data-md>
-     <p>The player hides the creative.</p>
-    <li data-md>
-     <p>The creative may dispatch any tracking pixels via <a href="#sivic-creative-reportTracking">§4.6.10 SIVIC:Creative:reportTracking</a></p>
-    <li data-md>
-     <p>The creative may wait for <a href="#sivic-creative-reportTracking-resolve">§4.5.12.1 resolve</a></p>
-    <li data-md>
-     <p>The creative dispatches <code>resolve</code> on the <code>adSkipped</code> message <a href="#sivic-player-fatalError-resolve">§4.7.5.1 resolve</a>.</p>
->>>>>>> 107acec2
     <li data-md>
      <p>The player unloads the ad.</p>
    </ol>
@@ -3198,24 +2952,14 @@
 player that the ad has finished and unloaded. Any further interaction with the
 SIVIC creative after <code>requestStop</code> may not result in the desired outcome. The same
 is true for <code>fatalError</code>.</p>
-<<<<<<< HEAD
    <h2 class="heading settled" data-level="6" id="protocol"><span class="secno">6. </span><span class="content">Protocol Details</span><a class="self-link" href="#protocol"></a></h2>
    <h3 class="heading settled" data-level="6.1" id="objects"><span class="secno">6.1. </span><span class="content">Objects</span><a class="self-link" href="#objects"></a></h3>
    <h4 class="heading settled" data-level="6.1.1" id="entry-point"><span class="secno">6.1.1. </span><span class="content">Entry Point</span><a class="self-link" href="#entry-point"></a></h4>
-=======
-   <h2 class="heading settled" data-level="5" id="protocol"><span class="secno">5. </span><span class="content">Protocol Details</span><a class="self-link" href="#protocol"></a></h2>
-   <h3 class="heading settled" data-level="5.1" id="objects"><span class="secno">5.1. </span><span class="content">Objects</span><a class="self-link" href="#objects"></a></h3>
-   <h4 class="heading settled" data-level="5.1.1" id="entry-point"><span class="secno">5.1.1. </span><span class="content">Entry Point</span><a class="self-link" href="#entry-point"></a></h4>
->>>>>>> 107acec2
 <pre class="idl highlight def"><c- b>partial</c-> <c- b>interface</c-> <c- b>mixin</c-> <a class="idl-code" data-link-type="interface" href="https://html.spec.whatwg.org/multipage/window-object.html#window" id="ref-for-window"><c- g>Window</c-></a> {
   [<a class="idl-code" data-link-type="extended-attribute" href="https://heycam.github.io/webidl/#SameObject" id="ref-for-SameObject"><c- g>SameObject</c-></a>] <a class="n" data-link-type="idl-name" href="#ad" id="ref-for-ad"><c- n>Ad</c-></a> <dfn class="dfn-paneled idl-code" data-dfn-for="Window" data-dfn-type="method" data-export data-lt="getSIVICAd()" id="dom-window-getsivicad"><code><c- g>getSIVICAd</c-></code></dfn>();
 };
 </pre>
-<<<<<<< HEAD
    <h4 class="heading settled" data-level="6.1.2" id="object-ad"><span class="secno">6.1.2. </span><span class="content">Ad Interface</span><a class="self-link" href="#object-ad"></a></h4>
-=======
-   <h4 class="heading settled" data-level="5.1.2" id="object-ad"><span class="secno">5.1.2. </span><span class="content">Ad Interface</span><a class="self-link" href="#object-ad"></a></h4>
->>>>>>> 107acec2
 <pre class="idl highlight def"><c- b>interface</c-> <dfn class="dfn-paneled idl-code" data-dfn-type="interface" data-export id="ad"><code><c- g>Ad</c-></code></dfn> {
   <a class="n" data-link-type="idl-name"><c- n>string</c-></a> <dfn class="dfn-paneled idl-code" data-dfn-for="Ad" data-dfn-type="method" data-export data-lt="handshakeVersion(supportedVersion)" id="dom-ad-handshakeversion"><code><c- g>handshakeVersion</c-></code></dfn>(<a class="n" data-link-type="idl-name"><c- n>string</c-></a> <dfn class="dfn-paneled idl-code" data-dfn-for="Ad/handshakeVersion(supportedVersion)" data-dfn-type="argument" data-export id="dom-ad-handshakeversion-supportedversion-supportedversion"><code><c- g>supportedVersion</c-></code></dfn>);
   <c- b>void</c-> <dfn class="dfn-paneled idl-code" data-dfn-for="Ad" data-dfn-type="method" data-export data-lt="initAd(creativeData, envData)" id="dom-ad-initad"><code><c- g>initAd</c-></code></dfn>(<a class="n" data-link-type="idl-name" href="#dictdef-creativedata" id="ref-for-dictdef-creativedata①"><c- n>CreativeData</c-></a> <dfn class="dfn-paneled idl-code" data-dfn-for="Ad/initAd(creativeData, envData)" data-dfn-type="argument" data-export id="dom-ad-initad-creativedata-envdata-creativedata"><code><c- g>creativeData</c-></code></dfn>, <a class="n" data-link-type="idl-name" href="#dictdef-environmentdata" id="ref-for-dictdef-environmentdata①"><c- n>EnvironmentData</c-></a> <dfn class="dfn-paneled idl-code" data-dfn-for="Ad/initAd(creativeData, envData)" data-dfn-type="argument" data-export id="dom-ad-initad-creativedata-envdata-envdata"><code><c- g>envData</c-></code></dfn>);
@@ -3634,7 +3378,6 @@
   <aside class="dfn-panel" data-for="term-for-window">
    <a href="https://html.spec.whatwg.org/multipage/window-object.html#window">https://html.spec.whatwg.org/multipage/window-object.html#window</a><b>Referenced in:</b>
    <ul>
-<<<<<<< HEAD
     <li><a href="#ref-for-window">6.1.1. Entry Point</a>
    </ul>
   </aside>
@@ -3657,37 +3400,24 @@
    <ul>
     <li><a href="#ref-for-idl-promise">4.2.1. Establishing a new session</a> <a href="#ref-for-idl-promise①">(2)</a>
     <li><a href="#ref-for-idl-promise②">4.2.2. Sending messages</a> <a href="#ref-for-idl-promise③">(2)</a> <a href="#ref-for-idl-promise④">(3)</a>
-=======
-    <li><a href="#ref-for-window">5.1.1. Entry Point</a>
->>>>>>> 107acec2
    </ul>
   </aside>
   <aside class="dfn-panel" data-for="term-for-SameObject">
    <a href="https://heycam.github.io/webidl/#SameObject">https://heycam.github.io/webidl/#SameObject</a><b>Referenced in:</b>
    <ul>
-<<<<<<< HEAD
     <li><a href="#ref-for-SameObject">6.1.1. Entry Point</a>
-=======
-    <li><a href="#ref-for-SameObject">5.1.1. Entry Point</a>
->>>>>>> 107acec2
    </ul>
   </aside>
   <aside class="dfn-panel" data-for="term-for-idl-boolean">
    <a href="https://heycam.github.io/webidl/#idl-boolean">https://heycam.github.io/webidl/#idl-boolean</a><b>Referenced in:</b>
    <ul>
-<<<<<<< HEAD
     <li><a href="#ref-for-idl-boolean">5.4.1. SIVIC:Player:resize</a>
     <li><a href="#ref-for-idl-boolean①">5.4.2. SIVIC:Player:init</a> <a href="#ref-for-idl-boolean②">(2)</a> <a href="#ref-for-idl-boolean③">(3)</a> <a href="#ref-for-idl-boolean④">(4)</a>
-=======
-    <li><a href="#ref-for-idl-boolean">4.4.1. SIVIC:Player:resize</a>
-    <li><a href="#ref-for-idl-boolean①">4.4.2. SIVIC:Player:init</a> <a href="#ref-for-idl-boolean②">(2)</a> <a href="#ref-for-idl-boolean③">(3)</a> <a href="#ref-for-idl-boolean④">(4)</a>
->>>>>>> 107acec2
    </ul>
   </aside>
   <aside class="dfn-panel" data-for="term-for-idl-float">
    <a href="https://heycam.github.io/webidl/#idl-float">https://heycam.github.io/webidl/#idl-float</a><b>Referenced in:</b>
    <ul>
-<<<<<<< HEAD
     <li><a href="#ref-for-idl-float">5.4.1. SIVIC:Player:resize</a> <a href="#ref-for-idl-float①">(2)</a>
     <li><a href="#ref-for-idl-float②">5.4.2. SIVIC:Player:init</a>
     <li><a href="#ref-for-idl-float③">6.1.2. Ad Interface</a> <a href="#ref-for-idl-float④">(2)</a> <a href="#ref-for-idl-float⑤">(3)</a> <a href="#ref-for-idl-float⑥">(4)</a> <a href="#ref-for-idl-float⑦">(5)</a>
@@ -3698,11 +3428,6 @@
    <ul>
     <li><a href="#ref-for-idl-unsigned-long">4.3. Message Data Structure</a>
     <li><a href="#ref-for-idl-unsigned-long①">4.3.1. resolve messages</a>
-=======
-    <li><a href="#ref-for-idl-float">4.4.1. SIVIC:Player:resize</a> <a href="#ref-for-idl-float①">(2)</a>
-    <li><a href="#ref-for-idl-float②">4.4.2. SIVIC:Player:init</a>
-    <li><a href="#ref-for-idl-float③">5.1.2. Ad Interface</a> <a href="#ref-for-idl-float④">(2)</a> <a href="#ref-for-idl-float⑤">(3)</a> <a href="#ref-for-idl-float⑥">(4)</a> <a href="#ref-for-idl-float⑦">(5)</a>
->>>>>>> 107acec2
    </ul>
   </aside>
   <h3 class="no-num no-ref heading settled" id="index-defined-elsewhere"><span class="content">Terms defined by reference</span><a class="self-link" href="#index-defined-elsewhere"></a></h3>
@@ -3711,26 +3436,17 @@
     <a data-link-type="biblio">[HTML]</a> defines the following terms:
     <ul>
      <li><span class="dfn-paneled" id="term-for-window" style="color:initial">Window</span>
-<<<<<<< HEAD
      <li><span class="dfn-paneled" id="term-for-the-iframe-element" style="color:initial">iframe</span>
-=======
->>>>>>> 107acec2
     </ul>
    <li>
     <a data-link-type="biblio">[WebIDL]</a> defines the following terms:
     <ul>
-<<<<<<< HEAD
      <li><span class="dfn-paneled" id="term-for-idl-DOMString" style="color:initial">DOMString</span>
      <li><span class="dfn-paneled" id="term-for-idl-promise" style="color:initial">Promise</span>
      <li><span class="dfn-paneled" id="term-for-SameObject" style="color:initial">SameObject</span>
      <li><span class="dfn-paneled" id="term-for-idl-boolean" style="color:initial">boolean</span>
      <li><span class="dfn-paneled" id="term-for-idl-float" style="color:initial">float</span>
      <li><span class="dfn-paneled" id="term-for-idl-unsigned-long" style="color:initial">unsigned long</span>
-=======
-     <li><span class="dfn-paneled" id="term-for-SameObject" style="color:initial">SameObject</span>
-     <li><span class="dfn-paneled" id="term-for-idl-boolean" style="color:initial">boolean</span>
-     <li><span class="dfn-paneled" id="term-for-idl-float" style="color:initial">float</span>
->>>>>>> 107acec2
     </ul>
   </ul>
   <h2 class="no-num no-ref heading settled" id="references"><span class="content">References</span><a class="self-link" href="#references"></a></h2>
@@ -3744,7 +3460,6 @@
    <dd>Cameron McCormack; Boris Zbarsky; Tobie Langel. <a href="https://heycam.github.io/webidl/">Web IDL</a>. 15 December 2016. ED. URL: <a href="https://heycam.github.io/webidl/">https://heycam.github.io/webidl/</a>
   </dl>
   <h2 class="no-num no-ref heading settled" id="idl-index"><span class="content">IDL Index</span><a class="self-link" href="#idl-index"></a></h2>
-<<<<<<< HEAD
 <pre class="idl highlight def"><c- b>dictionary</c-> <a href="#dictdef-message"><code><c- g>Message</c-></code></a> {
   <c- b>required</c-> <a class="idl-code" data-link-type="interface" href="https://heycam.github.io/webidl/#idl-DOMString" id="ref-for-idl-DOMString①①"><c- b>DOMString</c-></a> <a data-type="DOMString " href="#dom-message-sessionid"><code><c- g>sessionId</c-></code></a>;
   <c- b>required</c-> <a class="idl-code" data-link-type="interface" href="https://heycam.github.io/webidl/#idl-unsigned-long" id="ref-for-idl-unsigned-long②"><c- b>unsigned</c-> <c- b>long</c-></a> <a data-type="unsigned long " href="#dom-message-messageid"><code><c- g>messageId</c-></code></a>;
@@ -3815,66 +3530,6 @@
   [<a class="idl-code" data-link-type="extended-attribute" href="https://heycam.github.io/webidl/#SameObject" id="ref-for-SameObject①"><c- g>SameObject</c-></a>] <a class="n" data-link-type="idl-name" href="#ad" id="ref-for-ad①"><c- n>Ad</c-></a> <a href="#dom-window-getsivicad"><code><c- g>getSIVICAd</c-></code></a>();
 };
 
-=======
-<pre class="idl highlight def"><c- b>dictionary</c-> <a href="#dictdef-resizeparameters"><code><c- g>resizeParameters</c-></code></a> {
-  <c- b>required</c-> <a class="n" data-link-type="idl-name" href="#dictdef-videodimensions" id="ref-for-dictdef-videodimensions②"><c- n>videoDimensions</c-></a> <a data-type="videoDimensions " href="#dom-resizeparameters-videodimensions"><code><c- g>videoDimensions</c-></code></a>;
-  <c- b>required</c-> <a class="n" data-link-type="idl-name" href="#dictdef-creativedimensions" id="ref-for-dictdef-creativedimensions②"><c- n>creativeDimensions</c-></a> <a data-type="creativeDimensions " href="#dom-resizeparameters-creativedimensions"><code><c- g>creativeDimensions</c-></code></a>;
-  <c- b>required</c-> <a class="n" data-link-type="idl-name"><c- n>string</c-></a> <a data-type="string " href="#dom-resizeparameters-mode"><code><c- g>mode</c-></code></a>;
-  <c- b>required</c-> <a class="idl-code" data-link-type="interface" href="https://heycam.github.io/webidl/#idl-boolean" id="ref-for-idl-boolean⑤"><c- b>boolean</c-></a> <a data-type="boolean " href="#dom-resizeparameters-fullscreen"><code><c- g>fullScreen</c-></code></a>;
-};
-
-<c- b>dictionary</c-> <a href="#dictdef-videodimensions"><code><c- g>videoDimensions</c-></code></a> {
-  <c- b>required</c-> <a class="n" data-link-type="idl-name"><c- n>int</c-></a> <a data-type="int " href="#dom-videodimensions-x"><code><c- g>x</c-></code></a>;
-  <c- b>required</c-> <a class="n" data-link-type="idl-name"><c- n>int</c-></a> <a data-type="int " href="#dom-videodimensions-y"><code><c- g>y</c-></code></a>;
-  <c- b>required</c-> <a class="n" data-link-type="idl-name"><c- n>int</c-></a> <a data-type="int " href="#dom-videodimensions-width"><code><c- g>width</c-></code></a>;
-  <c- b>required</c-> <a class="n" data-link-type="idl-name"><c- n>int</c-></a> <a data-type="int " href="#dom-videodimensions-height"><code><c- g>height</c-></code></a>;
-  <a class="idl-code" data-link-type="interface" href="https://heycam.github.io/webidl/#idl-float" id="ref-for-idl-float⑧"><c- b>float</c-></a> <a data-type="float " href="#dom-videodimensions-transitionduration"><code><c- g>transitionDuration</c-></code></a>;
-};
-
-<c- b>dictionary</c-> <a href="#dictdef-creativedimensions"><code><c- g>creativeDimensions</c-></code></a> {
-  <c- b>required</c-> <a class="n" data-link-type="idl-name"><c- n>int</c-></a> <a data-type="int " href="#dom-creativedimensions-x"><code><c- g>x</c-></code></a>;
-  <c- b>required</c-> <a class="n" data-link-type="idl-name"><c- n>int</c-></a> <a data-type="int " href="#dom-creativedimensions-y"><code><c- g>y</c-></code></a>;
-  <c- b>required</c-> <a class="n" data-link-type="idl-name"><c- n>int</c-></a> <a data-type="int " href="#dom-creativedimensions-width"><code><c- g>width</c-></code></a>;
-  <c- b>required</c-> <a class="n" data-link-type="idl-name"><c- n>int</c-></a> <a data-type="int " href="#dom-creativedimensions-height"><code><c- g>height</c-></code></a>;
-  <a class="idl-code" data-link-type="interface" href="https://heycam.github.io/webidl/#idl-float" id="ref-for-idl-float①①"><c- b>float</c-></a> <a data-type="float " href="#dom-creativedimensions-transitionduration"><code><c- g>transitionDuration</c-></code></a>;
-};
-
-<c- b>dictionary</c-> <a href="#dictdef-initparameters"><code><c- g>initParameters</c-></code></a> {
-  <c- b>required</c-> <a class="n" data-link-type="idl-name" href="#dictdef-environmentdata" id="ref-for-dictdef-environmentdata②"><c- n>EnvironmentData</c-></a> <a data-type="EnvironmentData " href="#dom-initparameters-environmentdata"><code><c- g>EnvironmentData</c-></code></a>;
-  <c- b>required</c-> <a class="n" data-link-type="idl-name" href="#dictdef-creativedata" id="ref-for-dictdef-creativedata②"><c- n>CreativeData</c-></a> <a data-type="CreativeData " href="#dom-initparameters-creativedata"><code><c- g>CreativeData</c-></code></a>;
-};
-
-<c- b>dictionary</c-> <a href="#dictdef-creativedata"><code><c- g>CreativeData</c-></code></a> {
-  <c- b>required</c-> <a class="n" data-link-type="idl-name"><c- n>string</c-></a> <a data-type="string " href="#dom-creativedata-adparameters"><code><c- g>adParameters</c-></code></a>;
-  <a class="n" data-link-type="idl-name"><c- n>string</c-></a> <a data-type="string " href="#dom-creativedata-adid"><code><c- g>adId</c-></code></a>;
-  <a class="n" data-link-type="idl-name"><c- n>string</c-></a> <a data-type="string " href="#dom-creativedata-creativeid"><code><c- g>creativeId</c-></code></a>;
-  <a class="n" data-link-type="idl-name"><c- n>string</c-></a> <a data-type="string " href="#dom-creativedata-adservingid"><code><c- g>adServingId</c-></code></a>;
-  <a class="n" data-link-type="idl-name"><c- n>string</c-></a> <a data-type="string " href="#dom-creativedata-clickthruurl"><code><c- g>clickThruUrl</c-></code></a>;
-};
-
-<c- b>dictionary</c-> <a href="#dictdef-environmentdata"><code><c- g>EnvironmentData</c-></code></a> {
-  <c- b>required</c-> <a class="n" data-link-type="idl-name" href="#dictdef-videodimensions" id="ref-for-dictdef-videodimensions①①"><c- n>videoDimensions</c-></a> <a data-type="videoDimensions " href="#dom-environmentdata-videodimensions"><code><c- g>videoDimensions</c-></code></a>;
-  <c- b>required</c-> <a class="n" data-link-type="idl-name" href="#dictdef-creativedimensions" id="ref-for-dictdef-creativedimensions①①"><c- n>creativeDimensions</c-></a> <a data-type="creativeDimensions " href="#dom-environmentdata-creativedimensions"><code><c- g>creativeDimensions</c-></code></a>;
-  <c- b>required</c-> <a class="n" data-link-type="idl-name"><c- n>string</c-></a> <a data-type="string " href="#dom-environmentdata-mode"><code><c- g>mode</c-></code></a>;
-  <c- b>required</c-> <a class="idl-code" data-link-type="interface" href="https://heycam.github.io/webidl/#idl-boolean" id="ref-for-idl-boolean①①"><c- b>boolean</c-></a> <a data-type="boolean " href="#dom-environmentdata-fullscreen"><code><c- g>fullScreen</c-></code></a>;
-  <c- b>required</c-> <a class="idl-code" data-link-type="interface" href="https://heycam.github.io/webidl/#idl-boolean" id="ref-for-idl-boolean②①"><c- b>boolean</c-></a> <a data-type="boolean " href="#dom-environmentdata-fullscreenallowed"><code><c- g>fullscreenAllowed</c-></code></a>;
-  <c- b>required</c-> <a class="idl-code" data-link-type="interface" href="https://heycam.github.io/webidl/#idl-boolean" id="ref-for-idl-boolean③①"><c- b>boolean</c-></a> <a data-type="boolean " href="#dom-environmentdata-variabledurationallowed"><code><c- g>variableDurationAllowed</c-></code></a>;
-  <c- b>required</c-> <a class="n" data-link-type="idl-name" href="#enumdef-skippablestate" id="ref-for-enumdef-skippablestate②"><c- n>SkippableState</c-></a> <a data-type="SkippableState " href="#dom-environmentdata-skippablestate"><code><c- g>skippableState</c-></code></a>;
-  <a class="n" data-link-type="idl-name"><c- n>string</c-></a> <a data-type="string " href="#dom-environmentdata-siteurl"><code><c- g>siteUrl</c-></code></a>;
-  <a class="n" data-link-type="idl-name"><c- n>string</c-></a> <a data-type="string " href="#dom-environmentdata-appid"><code><c- g>appId</c-></code></a>;
-  <a class="n" data-link-type="idl-name"><c- n>string</c-></a> <a data-type="string " href="#dom-environmentdata-useragent"><code><c- g>useragent</c-></code></a>;
-  <a class="n" data-link-type="idl-name"><c- n>string</c-></a> <a data-type="string " href="#dom-environmentdata-deviceid"><code><c- g>deviceId</c-></code></a>;
-  <a class="idl-code" data-link-type="interface" href="https://heycam.github.io/webidl/#idl-boolean" id="ref-for-idl-boolean④①"><c- b>boolean</c-></a> <a data-type="boolean " href="#dom-environmentdata-muted"><code><c- g>muted</c-></code></a>;
-  <a class="idl-code" data-link-type="interface" href="https://heycam.github.io/webidl/#idl-float" id="ref-for-idl-float②①"><c- b>float</c-></a> <a data-type="float " href="#dom-environmentdata-volume"><code><c- g>volume</c-></code></a>;
-};
-
-<c- b>enum</c-> <a href="#enumdef-skippablestate"><code><c- g>SkippableState</c-></code></a> {<a href="#dom-skippablestate-playerhandles"><code><c- s>"playerHandles"</c-></code></a>, <a href="#dom-skippablestate-adhandles"><code><c- s>"adHandles"</c-></code></a>, <a href="#dom-skippablestate-notskippable"><code><c- s>"notSkippable"</c-></code></a>};
-
-<c- b>partial</c-> <c- b>interface</c-> <c- b>mixin</c-> <a class="idl-code" data-link-type="interface" href="https://html.spec.whatwg.org/multipage/window-object.html#window" id="ref-for-window①"><c- g>Window</c-></a> {
-  [<a class="idl-code" data-link-type="extended-attribute" href="https://heycam.github.io/webidl/#SameObject" id="ref-for-SameObject①"><c- g>SameObject</c-></a>] <a class="n" data-link-type="idl-name" href="#ad" id="ref-for-ad①"><c- n>Ad</c-></a> <a href="#dom-window-getsivicad"><code><c- g>getSIVICAd</c-></code></a>();
-};
-
->>>>>>> 107acec2
 <c- b>interface</c-> <a href="#ad"><code><c- g>Ad</c-></code></a> {
   <a class="n" data-link-type="idl-name"><c- n>string</c-></a> <a href="#dom-ad-handshakeversion"><code><c- g>handshakeVersion</c-></code></a>(<a class="n" data-link-type="idl-name"><c- n>string</c-></a> <a href="#dom-ad-handshakeversion-supportedversion-supportedversion"><code><c- g>supportedVersion</c-></code></a>);
   <c- b>void</c-> <a href="#dom-ad-initad"><code><c- g>initAd</c-></code></a>(<a class="n" data-link-type="idl-name" href="#dictdef-creativedata" id="ref-for-dictdef-creativedata①①"><c- n>CreativeData</c-></a> <a href="#dom-ad-initad-creativedata-envdata-creativedata"><code><c- g>creativeData</c-></code></a>, <a class="n" data-link-type="idl-name" href="#dictdef-environmentdata" id="ref-for-dictdef-environmentdata①①"><c- n>EnvironmentData</c-></a> <a href="#dom-ad-initad-creativedata-envdata-envdata"><code><c- g>envData</c-></code></a>);
@@ -4338,7 +3993,6 @@
   </aside>
 <script>/* script-var-click-highlighting */
 
-<<<<<<< HEAD
     document.addEventListener("click", e=>{
         if(e.target.nodeName == "VAR") {
             highlightSameAlgoVars(e.target);
@@ -4475,59 +4129,5 @@
         el.style.top = null;
     }
 
-=======
-document.body.addEventListener("click", function(e) {
-    var queryAll = function(sel) { return [].slice.call(document.querySelectorAll(sel)); }
-    // Find the dfn element or panel, if any, that was clicked on.
-    var el = e.target;
-    var target;
-    var hitALink = false;
-    while(el.parentElement) {
-        if(el.tagName == "A") {
-            // Clicking on a link in a <dfn> shouldn't summon the panel
-            hitALink = true;
-        }
-        if(el.classList.contains("dfn-paneled")) {
-            target = "dfn";
-            break;
-        }
-        if(el.classList.contains("dfn-panel")) {
-            target = "dfn-panel";
-            break;
-        }
-        el = el.parentElement;
-    }
-    if(target != "dfn-panel") {
-        // Turn off any currently "on" or "activated" panels.
-        queryAll(".dfn-panel.on, .dfn-panel.activated").forEach(function(el){
-            el.classList.remove("on");
-            el.classList.remove("activated");
-        });
-    }
-    if(target == "dfn" && !hitALink) {
-        // open the panel
-        var dfnPanel = document.querySelector(".dfn-panel[data-for='" + el.id + "']");
-        if(dfnPanel) {
-            dfnPanel.classList.add("on");
-            var rect = el.getBoundingClientRect();
-            dfnPanel.style.left = window.scrollX + rect.right + 5 + "px";
-            dfnPanel.style.top = window.scrollY + rect.top + "px";
-            var panelRect = dfnPanel.getBoundingClientRect();
-            var panelWidth = panelRect.right - panelRect.left;
-            if(panelRect.right > document.body.scrollWidth && (rect.left - (panelWidth + 5)) > 0) {
-                // Reposition, because the panel is overflowing
-                dfnPanel.style.left = window.scrollX + rect.left - (panelWidth + 5) + "px";
-            }
-        } else {
-            console.log("Couldn't find .dfn-panel[data-for='" + el.id + "']");
-        }
-    } else if(target == "dfn-panel") {
-        // Switch it to "activated" state, which pins it.
-        el.classList.add("activated");
-        el.style.left = null;
-        el.style.top = null;
-    }
-
->>>>>>> 107acec2
 });
 </script>