--- conflicted
+++ resolved
@@ -180,11 +180,9 @@
 urls for both files from a VAST document, loads the files, assembles
 them together into a single ad unit, and ensures a cohesive ad experience.
 
-<<<<<<< HEAD
+
 This diagram illustrates the SIMID creative loading and presentation process.
-=======
-The diagram below illustrates the media and asset loading and compilation process for a SIMID ad unit.
->>>>>>> 43fe1b16
+
 <img width="100%" src="images/simid_diagram_4_loading.png" alt="Diagram illustrates resources loading and ad compilation.">
 
 ## Player and Creative Communication ## {#player-creative-communication}
