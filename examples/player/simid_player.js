--- conflicted
+++ resolved
@@ -116,7 +116,6 @@
    * a session.
    */
   initializeAd() {
-<<<<<<< HEAD
 
     if (!this.isLinearAd_ && !this.isValidDimensions_(this.getCreativeDimensions_())) {
       console.log('Dimensions bigger than player');
@@ -126,8 +125,6 @@
     // After the iframe is created the player will wait until the ad
     // initializes the communication channel. Then it will call
     // sendInitMessage.
-=======
->>>>>>> ab5688c0
     this.simidIframe_ = this.createSimidIframe_();
 
     if (!this.isLinearAd_) {
