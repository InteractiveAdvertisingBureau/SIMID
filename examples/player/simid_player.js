const NO_REQUESTED_DURATION = 0;
const UNLIMITED_DURATION = -2;
/** 
 * All the logic for a simple SIMID player
 */
class SimidPlayer {

  /**
   * Sets up the creative iframe and starts listening for messages
   * from the creative.
   * @param {!Function} adComplete This function gets called when the ad stops.
   * @param {boolean} isLinearAd Represents if the ad is a linear one.
   */
  constructor(adComplete, isLinearAd) {
    /**
     * The protocol for sending and receiving messages.
     * @protected {!SimidProtocol}
     */
    this.simidProtocol = new SimidProtocol();

    this.addListeners_();

    /**
     * A reference to the video player on the players main page
     * @private {!Element}
     */
    this.contentVideoElement_ = document.getElementById('video_player');

    /**
     * A reference to a video player for playing ads.
     * @private {!Element}
     */
    this.adVideoElement_ = document.getElementById('ad_video_player');

    /**
     * A reference to the iframe holding the SIMID creative.
     * @private {?Element}
     */
    this.simidIframe_ = null;

    /**
     * A reference to the promise returned when initialization was called.
     * @private {?Promise}
     */
    this.initializationPromise_ = null;

    /**
     * A map of events tracked on the video element.
     * @private {!Map}
     */
    this.videoTrackingEvents_ = new Map();

    /**
     * A function to execute on ad completion
     * @private {!Function}
     */
    this.adComplete_ = adComplete;

    /**
     * A boolean indicating what type of creative ad is.
     * @const @private {boolean}
     */
    this.isLinearAd_ = isLinearAd;

    /**
     * The duration requested by the ad.
     * @private {number}
     */
    this.requestedDuration_ = NO_REQUESTED_DURATION;

    /**
     * Resolution function for the session created message
     * @private {?Function}
     */
    this.resolveSessionCreatedPromise_ = null;

    /**
     * A promise that resolves once the creative creates a session.
     * @private {!Promise}
     */
    this.sessionCreatedPromise_ = new Promise((resolve, reject) => {
      this.resolveSessionCreatedPromise_ = resolve;
    });

    /**
     * Resolution function for the ad being initialized.
     * @private {?Function}
     */
    this.resolveInitializationPromise_ = null;

    /**
     * Reject function for the ad being initialized.
     * @private {?Function}
     */
    this.rejectInitializationPromise_ = null;

    /**
     * A promise that resolves once the creative responds to initialization with resolve.
     * @private {!Promise}
     */
    this.initializationPromise_ = new Promise((resolve, reject) => {
      this.resolveInitializationPromise_ = resolve;
      this.rejectInitializationPromise_ = reject;
    });


    this.trackEventsOnVideoElement_();
    this.hideAdPlayer_();
  }

  /**
   * Initializes an ad. This should be called before an ad plays.
   * Creates an iframe with the creative in it, then uses a promise
   * to call init on the creative as soon as the creative initializes
   * a session.
   */
  initializeAd() {

    if (!this.isLinearAd_ && !this.isValidDimensions_(this.getCreativeDimensions_())) {
      console.log('Dimensions bigger than player');
      return;
    }

    // After the iframe is created the player will wait until the ad
    // initializes the communication channel. Then it will call
    // sendInitMessage.
    this.simidIframe_ = this.createSimidIframe_();

    if (!this.isLinearAd_) {
<<<<<<< HEAD
      this.onCollapseResize();
=======
      this.displayNonLinearCreative_();
>>>>>>> d7f319fc
    }

    this.requestDuration_ = NO_REQUESTED_DURATION;

    // Prepare for the case that init fails before sending
    // the init message. Initialization failing means abandoning
    // the ad.
    this.initializationPromise_.catch((e) => {
      this.onAdInitializedFailed_(e);
    });

    // Using a promise means that the init message will
    // send as soon as the session is created. If the session
    // is already created this will send the init message immediately.
    this.sessionCreatedPromise_.then(() => {
      this.sendInitMessage_();
    });

  }

  /**
   * Plays a SIMID  creative once it has responded to the initialize ad message.
   */
  playAd() {
    
    // This example waits for the ad to be initialized, before playing video.
    // NOTE: Not all players will wait for session creation and initialization
    // before they start playback.
    this.initializationPromise_.then(() =>  {
      this.startCreativePlayback_()
    });
  }

  /**
   * Sets up an iframe for holding the simid element.
   *
   * @return {!Element} The iframe where the simid element lives.
   * @private
   */
  createSimidIframe_() {
    const playerDiv = document.getElementById('player_div');
    const simidIframe = document.createElement('iframe');
    simidIframe.style.display = 'none';
    // The target of the player to send messages to is the newly
    // created iframe.
    playerDiv.appendChild(simidIframe);

    if (this.isLinearAd_) {
      // Set up css to overlay the SIMID iframe over the entire video creative
      // only if linear. Non-linear ads will have dimension inputs for placement
      simidIframe.classList.add('linear_simid_creative');
    }
    
    // Set the iframe creative, this should be an html creative.
    // TODO: This sample does not show what to do when loading fails.
    simidIframe.src = document.getElementById('creative_url').value;

    this.simidProtocol.setMessageTarget(simidIframe.contentWindow);
    simidIframe.setAttribute('allowFullScreen', '');
    simidIframe.setAttribute('allow', 'geolocation');
    return simidIframe;
  }

  /**
   * Listens to all relevant messages from the SIMID add.
   * @private
   */
  addListeners_() {
    this.simidProtocol.addListener(ProtocolMessage.CREATE_SESSION, this.onSessionCreated_.bind(this));
    this.simidProtocol.addListener(CreativeMessage.REQUEST_FULL_SCREEN, this.onRequestFullScreen.bind(this));
    this.simidProtocol.addListener(CreativeMessage.REQUEST_PLAY, this.onRequestPlay.bind(this));
    this.simidProtocol.addListener(CreativeMessage.REQUEST_PAUSE, this.onRequestPause.bind(this));
    this.simidProtocol.addListener(CreativeMessage.FATAL_ERROR, this.onCreativeFatalError.bind(this));
    this.simidProtocol.addListener(CreativeMessage.REQUEST_SKIP, this.onRequestSkip.bind(this));
    this.simidProtocol.addListener(CreativeMessage.REQUEST_STOP, this.onRequestStop.bind(this));
    this.simidProtocol.addListener(CreativeMessage.REQUEST_CHANGE_AD_DURATION,
        this.onRequestChangeAdDuration.bind(this));
    this.simidProtocol.addListener(CreativeMessage.GET_MEDIA_STATE, this.onGetMediaState.bind(this));
    this.simidProtocol.addListener(CreativeMessage.LOG, this.onReceiveCreativeLog.bind(this));
<<<<<<< HEAD
    this.simidProtocol.addListener(CreativeMessage.REQUEST_EXPAND, this.onExpandResize.bind(this));
    this.simidProtocol.addListener(CreativeMessage.REQUEST_COLLAPSE, this.onCollapseResize.bind(this));
=======
>>>>>>> d7f319fc
    this.simidProtocol.addListener(CreativeMessage.REQUEST_RESIZE, this.onRequestResize.bind(this));
  }

  /**
   * Resolves the session created promise.
   * @private
   */
  onSessionCreated_() {
    // Anything that must happen after the session is created can now happen
    // since this promise is resolved.
    this.resolveSessionCreatedPromise_();
  }

  /**
   * Destroys the existing simid iframe.
   * @private
   */
  destroySimidIframe_() {
    if (this.simidIframe_) {
      this.simidIframe_.remove();
      this.simidIframe_ = null;
      this.simidProtocol.reset();
    }
    for(let [key, func] of this.videoTrackingEvents_) {
      this.adVideoElement_.removeEventListener(key, func, true);
    }
    this.videoTrackingEvents_.clear();
    this.adComplete_();
  }

  /**
   * Returns the full dimensions of an element within the player div.
<<<<<<< HEAD
   * These dimensions will equal the full size of the player.
   * @return {!Object}
   */
  getFullDimensions_(elem) {
=======
   * @return {!Object}
   */
  getFullVideoDimensions(elem) {
>>>>>>> d7f319fc
    const videoRect = elem.getBoundingClientRect();

    return {
      'x' : 0,
      'y' : 0,
      'width' : videoRect.width,
      'height' : videoRect.height,
    };
  }

  /**
<<<<<<< HEAD
   * Checks whether the input dimensions are valid and fit in the player window.
   * @param {!Object} dimensions A dimension that contains x, y, width & height fields.
   * @return {boolean}
   */
  isValidDimensions_(dimensions) {
    const playerDiv = document.getElementById('player_div');
    const playerRect = playerDiv.getBoundingClientRect();

    const heightFits = parseInt(dimensions.y) + parseInt(dimensions.height) <= parseInt(playerRect.height);
    const widthFits = parseInt(dimensions.x) + parseInt(dimensions.width) <= parseInt(playerRect.width);
    
    return heightFits && widthFits;
  }

  /**
   * Returns the specified dimensions of the non-linear creative.
   * @return {!Object}
   */
  getCreativeDimensions_() {
    let newDimensions = {};
    newDimensions.x = document.getElementById('x_val').value;
    newDimensions.y = document.getElementById('y_val').value;
    newDimensions.width = document.getElementById('width').value;
    newDimensions.height = document.getElementById('height').value;

    return newDimensions;
  }

  /**
   * Changes the simid iframe dimensions to the given dimensions
   * @param {!Object} A dimension that contains an x,y,width & height fields.
   */
  setSimidIframeDimensions_(resizeDimensions) {
    this.simidIframe_.style.height = resizeDimensions.height;
    this.simidIframe_.style.width = resizeDimensions.width;
    this.simidIframe_.style.left = `${resizeDimensions.x}px`;
    this.simidIframe_.style.top = `${resizeDimensions.y}px`;
=======
   * Returns the original specified dimensions of the non-linear creative.
   * @return {!Object}
   */
  getNonLinearDimensions() {
    const x_val = document.getElementById('x_val').value;
    const y_val = document.getElementById('y_val').value;
    const width = document.getElementById('width').value;
    const height = document.getElementById('height').value;

    return {
      'x' : x_val,
      'y' : y_val,
      'width' : width,
      'height' : height,
    };
  }

  /**
   * Displays the non-linear creative with the specified size
   * on top of the video content.
   */
  displayNonLinearCreative_() {
    const dimensions = this.getNonLinearDimensions();
    
    this.simidIframe_.style.height = dimensions.height;
    this.simidIframe_.style.width = dimensions.width;
    this.simidIframe_.style.left = `${dimensions.x}px`;
    this.simidIframe_.style.top = `${dimensions.y}px`;

    this.simidIframe_.style.position = "absolute";
  }

  /**
   * Allows users to request resizing of the creative
   * @param {!Object} incomingMessage Message sent from the 
   *   creative to the player
   */
  onRequestResize(incomingMessage) {
    if (this.isLinearAd_) {
      this.simidProtocol.reject(incomingMessage, "Cannot resize linear ad");
      console.log("Cannot resize linear ad");
      return;
    }

    this.simidIframe_.style.height = incomingMessage.args.creativeDimensions['height'];
    this.simidIframe_.style.width = incomingMessage.args.creativeDimensions['width'];
    this.simidIframe_.style.left = incomingMessage.args.creativeDimensions['x'];
    this.simidIframe_.style.top = incomingMessage.args.creativeDimensions['y'];

    this.simidProtocol.resolve(incomingMessage);
>>>>>>> d7f319fc
  }

  /**
   * Initializes the SIMID creative with all data it needs.
   * @private
   */
  sendInitMessage_() {
<<<<<<< HEAD
    const videoDimensions = this.getFullDimensions_(this.contentVideoElement_);
    // Since the creative starts as hidden it will take on the
    // video element dimensions, so tell the ad about those dimensions.
    const creativeDimensions = this.getFullDimensions_(this.contentVideoElement_);
=======
    const videoDimensions = this.getFullVideoDimensions(this.contentVideoElement_);
    // Since the creative starts as hidden it will take on the
    // video element dimensions, so tell the ad about those dimensions.
    const creativeDimensions = this.getFullVideoDimensions(this.contentVideoElement_);
>>>>>>> d7f319fc

    const environmentData = {
      'videoDimensions': videoDimensions,
      'creativeDimensions': creativeDimensions,
      'fullscreen': false,
      'fullscreenAllowed': true,
      'variableDurationAllowed': true,
      'skippableState': 'adHandles', // This player does not render a skip button.
      'siteUrl': document.location.host,
      'appId': '', // This is not relevant on desktop
      'useragent': '', // This should be filled in for sdks and players
      'deviceId': '', // This should be filled in on mobile
      'muted': this.adVideoElement_.muted,
      'volume': this.adVideoElement_.volume
    }

    const creativeData = {
      'adParameters' : document.getElementById('ad_params').value,
      // These values should be populated from the VAST response.
      'adId' : '',
      'creativeId' : '',
      'adServingId': '',
      'clickThroughUrl': 'http://example.com'
    }

    const initMessage = {
      'environmentData' : environmentData,
      'creativeData': creativeData
    }
    const initPromise = this.simidProtocol.sendMessage(
        PlayerMessage.INIT, initMessage);
    initPromise.then((args)=> {
      this.resolveInitializationPromise_(args);
    }).catch((args) => {
      this.rejectInitializationPromise_(args);
    })
  }

  /**
   * Called once the creative responds positively to being initialized.
   * @param {!Object} data
   * @private
   */
  startCreativePlayback_(data) {
    // Once the ad is successfully initialized it can start.
    // If the ad is not visible it must be made visible here.
    this.showSimidIFrame_();

    if (this.isLinearAd_) {
      this.playLinearVideoAd_();
    } else {
      this.contentVideoElement_.play();
    }
    
    this.simidProtocol.sendMessage(PlayerMessage.START_CREATIVE);
    // TODO: handle creative rejecting startCreative message.
  }

  /** 
   * Pauses content video and plays linear ad.
   * @private 
   */
  playLinearVideoAd_() {
    this.contentVideoElement_.pause();
    this.showAdPlayer_();
    this.adVideoElement_.src = document.getElementById('video_url').value;
    this.adVideoElement_.play();
  }

  /**
   * Called if the creative responds with reject after the player
   * initializes the ad.
   * @param {!Object} data
   * @private
   */
  onAdInitializedFailed_(data) {
    console.log('Ad init failed. ' + JSON.stringify(data));
    this.destroyIframeAndResumeContent_();
  }

  /** @private */
  hideSimidIFrame_() {
    this.simidIframe_.style.display = 'none';
  }

  /** @private */
  showSimidIFrame_() {
    this.simidIframe_.style.display = 'block';
  }

  /** @private */
  showAdPlayer_() {
      // show the ad video element
    this.adVideoElement_.style.display = 'block';
    document.getElementById('ad_video_div').style.display = 'block';
  }

  /** @private */
  hideAdPlayer_() {
    // Unload the video
    this.adVideoElement_.style.display = 'none';
    document.getElementById('ad_video_div').style.display = 'none';
  }

  /**
   * Tracks the events on the video element specified by the simid spec
   * @private
   */
  trackEventsOnVideoElement_() {
    this.videoTrackingEvents_.set("durationchange", () => {
      this.simidProtocol.sendMessage(MediaMessage.DURATION_CHANGED);
    });
    this.videoTrackingEvents_.set("ended", this.videoComplete.bind(this));
    this.videoTrackingEvents_.set("error", () => {
      this.simidProtocol.sendMessage(MediaMessage.ERROR,
        {
          'error': '',  // TODO fill in these values correctly
          'message': ''
        });
    });
    this.videoTrackingEvents_.set("pause", () => {
      this.simidProtocol.sendMessage(MediaMessage.PAUSE);
    });
    this.videoTrackingEvents_.set("play", () => {
      this.simidProtocol.sendMessage(MediaMessage.PLAY);
    });
    this.videoTrackingEvents_.set("playing", () => {
      this.simidProtocol.sendMessage(MediaMessage.PLAYING);
    });
    this.videoTrackingEvents_.set("seeked", () => {
      this.simidProtocol.sendMessage(MediaMessage.SEEKED);
    });
    this.videoTrackingEvents_.set("seeking", () => {
      this.simidProtocol.sendMessage(MediaMessage.SEEKING);
    });
    this.videoTrackingEvents_.set("timeupdate", () => {
      this.simidProtocol.sendMessage(MediaMessage.TIME_UPDATE,
        {'currentTime': this.adVideoElement_.currentTime});
    });
    this.videoTrackingEvents_.set("volumechange", () => {
      this.simidProtocol.sendMessage(MediaMessage.VOLUME_CHANGE,
        {'volume': this.adVideoElement_.volume});
    });

    for(let [key, func] of this.videoTrackingEvents_) {
      this.adVideoElement_.addEventListener(key, func, true);
    }
  }

  /**
   * Called when video playback is complete.
   * @private
   */
  videoComplete() {
      this.simidProtocol.sendMessage(MediaMessage.ENDED);

      if (this.requestedDuration_ == NO_REQUESTED_DURATION) {
        this.stopAd(StopCode.MEDIA_PLAYBACK_COMPLETE);
      } else if (this.requestedDuration_ != UNLIMITED_DURATION) {
        // The creative has requested a different completion duration, so use that duration.
        const durationExtensionMs = (this.requestedDuration_ - this.adVideoElement_.duration) * 1000;
        setTimeout(() => {
          // The creative has suggested a different close time, so label this creative_initiated.
          this.stopAd(StopCode.CREATIVE_INITATED);
        }, durationExtensionMs);
      }
  }

  /**
   * Stops the ad and destroys the ad iframe.
   * @param {StopCode} reason The reason the ad will stop.
   */
  stopAd(reason = StopCode.PLAYER_INITATED) {
      // The iframe is only hidden on ad stoppage. The ad might still request
      // tracking pixels before it is cleaned up.
      this.hideSimidIFrame_();
      const closeMessage = {
        'code': reason,
      }
      // Wait for the SIMID creative to acknowledge stop and then clean
      // up the iframe.
      this.simidProtocol.sendMessage(PlayerMessage.AD_STOPPED)
        .then(() => this.destroyIframeAndResumeContent_());
  }

  /**
   * Skips the ad and destroys the ad iframe.
   */
  skipAd() {
    // The iframe is only hidden on ad skipped. The ad might still request
    // tracking pixels before it is cleaned up.
    this.hideSimidIFrame_();
    // Wait for the SIMID creative to acknowledge skip and then clean
    // up the iframe.
    this.simidProtocol.sendMessage(PlayerMessage.AD_SKIPPED)
      .then(() => this.destroyIframeAndResumeContent_());
  }

  /**
   * Removes the simid ad entirely and resumes video playback.
   * @private
   */
  destroyIframeAndResumeContent_() {
    this.hideAdPlayer_();
    this.adVideoElement_.src = '';
    this.destroySimidIframe_();
    this.contentVideoElement_.play();
  }

  /** The creative wants to go full screen. */
  onRequestFullScreen(incomingMessage) {
    // The spec currently says to only request fullscreen for the iframe.
    let promise = null;
    if (this.simidIframe_.requestFullscreen) {
      promise = this.simidIframe_.requestFullscreen();
    } else if (this.simidIframe_.mozRequestFullScreen) {
      // Our tests indicate firefox will probably not respect the request.
      promise = this.simidIframe_.mozRequestFullScreen();
    } else if (this.simidIframe_.webkitRequestFullscreen) {
      promise = this.simidIframe_.webkitRequestFullscreen();
    } else if (this.simidIframe_.msRequestFullscreen) {
      // Our tests indicate IE will probably not respect the request.
      promise = this.simidIframe_.msRequestFullscreen();
    }
    if (promise) {
      promise.then(() => this.simidProtocol.resolve(incomingMessage));
    } else {
      // TODO: Many browsers are not returning promises but are still
      // going full screen. Assuming resolve (bad).
      this.simidProtocol.resolve(incomingMessage)
    }
  }
  
  /** The creative wants to play video. */
  onRequestPlay(incomingMessage) {
    
    if (this.isLinearAd_) {
      this.adVideoElement_.play()
      .then(() => this.simidProtocol.resolve(incomingMessage))
      .catch(() => {
<<<<<<< HEAD
        errorMessage = {
          errorCode : 1206,
=======
        const errorMessage = {
          errorCode : PlayerErrorCode.VIDEO_COULD_NOT_LOAD,
>>>>>>> d7f319fc
          message: 'The SIMID media could not be loaded.'
        }
        this.simidProtocol.reject(incomingMessage, errorMessage);
      });
    } else {
<<<<<<< HEAD
      errorMessage = {
        errorCode : 1102,
=======
      const errorMessage = {
        errorCode : CreativeErrorCode.PLAYBACK_AREA_UNUSABLE,
>>>>>>> d7f319fc
        message: 'Non linear ads do not play video.'
      }
      this.simidProtocol.reject(incomingMessage, errorMessage);
    }
  }
  
  /** The creative wants to pause video. */
  onRequestPause(incomingMessage) {
    this.adVideoElement_.pause();
    this.simidProtocol.resolve(incomingMessage);
  }
  
  /** The creative wants to stop with a fatal error. */
  onCreativeFatalError(incomingMessage) {
    this.simidProtocol.resolve(incomingMessage);
    this.stopAd(StopCode.CREATIVE_INITIATED);
  }

  /** The creative wants to skip this ad. */
  onRequestSkip(incomingMessage) {
    this.simidProtocol.resolve(incomingMessage);
    this.skipAd();
  }
  
  /** The creative wants to stop the ad early. */
  onRequestStop(incomingMessage) {
    this.simidProtocol.resolve(incomingMessage);
    this.stopAd(StopCode.CREATIVE_INITIATED);
  }

  /** The creative wants to expand the ad. */
  onExpandResize(incomingMessage) {
    if (this.isLinearAd_) {
      console.log("Cannot resize linear ads");
      this.simidProtocol.reject(incomingMessage);
  
    } else {
      const fullDimensions = this.getFullDimensions_(this.contentVideoElement_);
      this.setSimidIframeDimensions_(fullDimensions);
      
      this.contentVideoElement_.pause();
      this.simidProtocol.resolve(incomingMessage);
    }
  }

  /**
   * Displays the non-linear creative with the specified size
   * on top of the video content.
   */
  onCollapseResize() {
    const newDimensions = this.getCreativeDimensions_();

    this.setSimidIframeDimensions_(newDimensions);
    this.simidIframe_.style.position = "absolute";

    this.contentVideoElement_.play();
  }

  /**
   * Allows users to request resizing of the creative
   * @param {!Object} incomingMessage Message sent from the creative to the player
   */
  onRequestResize(incomingMessage) {

    if (this.isLinearAd_) {
      console.log("Cannot resize linear ads");
      this.simidProtocol.reject(incomingMessage);
    
    } else if (!this.isValidDimensions_(incomingMessage.args)){
      console.log("Dimensions bigger than player");
      this.simidProtocol.reject(incomingMessage);
    
    } else {
      this.setSimidIframeDimensions_(incomingMessage.args)
      this.simidProtocol.resolve(incomingMessage);
    }
  }

  /**
   * The player must implement sending tracking pixels from the creative.
   * This sample implementation does not show how to send tracking pixels or
   * replace macros. That should be done using the players standard workflow.
   */
  onReportTracking(incomingMessage) {
    const requestedUrlArray = incomingMessage.args['trackingUrls']
    console.log('The creative has asked for the player to ping ' + requestedUrlArray);
  }

  onRequestChangeAdDuration(incomingMessage) {
    if (this.requestedDuration_ != NO_REQUESTED_DURATION) {
      // TODO: Support multiple change duration requests.
      this.simidProtocol.reject(incomingMessage);
    }
    const requestedDuration  = incomingMessage.args['duration'];
    this.requestedDuration_ = requestedDuration;
    this.simidProtocol.resolve(incomingMessage);
  }

  onGetMediaState(incomingMessage) {
    const mediaState = {
      'currentSrc': this.adVideoElement_.currentSrc,
      'currentTime': this.adVideoElement_.currentTime,
      'duration': this.adVideoElement_.duration,
      'ended': this.adVideoElement_.ended,
      'muted': this.adVideoElement_.muted,
      'paused': this.adVideoElement_.paused,
      'volume': this.adVideoElement_.volume,
      'fullscreen': this.adVideoElement_.fullscreen,
    }
    this.simidProtocol.resolve(incomingMessage, mediaState);
  }

  onReceiveCreativeLog(incomingMessage) {
    const logMessage = incomingMessage.args['message']
    console.log("Received message from creative: " + logMessage);
  }

  sendLog(outgoingMessage) {
    const logMessage = {
      'message': outgoingMessage,
    }
    this.simidProtocol.sendMessage(PlayerMessage.LOG, logMessage);
  }
}<|MERGE_RESOLUTION|>--- conflicted
+++ resolved
@@ -127,11 +127,7 @@
     this.simidIframe_ = this.createSimidIframe_();
 
     if (!this.isLinearAd_) {
-<<<<<<< HEAD
       this.onCollapseResize();
-=======
-      this.displayNonLinearCreative_();
->>>>>>> d7f319fc
     }
 
     this.requestDuration_ = NO_REQUESTED_DURATION;
@@ -211,11 +207,8 @@
         this.onRequestChangeAdDuration.bind(this));
     this.simidProtocol.addListener(CreativeMessage.GET_MEDIA_STATE, this.onGetMediaState.bind(this));
     this.simidProtocol.addListener(CreativeMessage.LOG, this.onReceiveCreativeLog.bind(this));
-<<<<<<< HEAD
     this.simidProtocol.addListener(CreativeMessage.REQUEST_EXPAND, this.onExpandResize.bind(this));
     this.simidProtocol.addListener(CreativeMessage.REQUEST_COLLAPSE, this.onCollapseResize.bind(this));
-=======
->>>>>>> d7f319fc
     this.simidProtocol.addListener(CreativeMessage.REQUEST_RESIZE, this.onRequestResize.bind(this));
   }
 
@@ -248,16 +241,9 @@
 
   /**
    * Returns the full dimensions of an element within the player div.
-<<<<<<< HEAD
-   * These dimensions will equal the full size of the player.
    * @return {!Object}
    */
   getFullDimensions_(elem) {
-=======
-   * @return {!Object}
-   */
-  getFullVideoDimensions(elem) {
->>>>>>> d7f319fc
     const videoRect = elem.getBoundingClientRect();
 
     return {
@@ -269,7 +255,6 @@
   }
 
   /**
-<<<<<<< HEAD
    * Checks whether the input dimensions are valid and fit in the player window.
    * @param {!Object} dimensions A dimension that contains x, y, width & height fields.
    * @return {boolean}
@@ -307,58 +292,54 @@
     this.simidIframe_.style.width = resizeDimensions.width;
     this.simidIframe_.style.left = `${resizeDimensions.x}px`;
     this.simidIframe_.style.top = `${resizeDimensions.y}px`;
-=======
-   * Returns the original specified dimensions of the non-linear creative.
-   * @return {!Object}
-   */
-  getNonLinearDimensions() {
-    const x_val = document.getElementById('x_val').value;
-    const y_val = document.getElementById('y_val').value;
-    const width = document.getElementById('width').value;
-    const height = document.getElementById('height').value;
-
-    return {
-      'x' : x_val,
-      'y' : y_val,
-      'width' : width,
-      'height' : height,
-    };
+  }
+
+  /** The creative wants to expand the ad. */
+  onExpandResize(incomingMessage) {
+    if (this.isLinearAd_) {
+      console.log("Cannot resize linear ads");
+      this.simidProtocol.reject(incomingMessage);
+  
+    } else {
+      const fullDimensions = this.getFullDimensions_(this.contentVideoElement_);
+      this.setSimidIframeDimensions_(fullDimensions);
+      
+      this.contentVideoElement_.pause();
+      this.simidProtocol.resolve(incomingMessage);
+    }
   }
 
   /**
    * Displays the non-linear creative with the specified size
    * on top of the video content.
    */
-  displayNonLinearCreative_() {
-    const dimensions = this.getNonLinearDimensions();
-    
-    this.simidIframe_.style.height = dimensions.height;
-    this.simidIframe_.style.width = dimensions.width;
-    this.simidIframe_.style.left = `${dimensions.x}px`;
-    this.simidIframe_.style.top = `${dimensions.y}px`;
-
+  onCollapseResize() {
+    const newDimensions = this.getCreativeDimensions_();
+
+    this.setSimidIframeDimensions_(newDimensions);
     this.simidIframe_.style.position = "absolute";
+
+    this.contentVideoElement_.play();
   }
 
   /**
    * Allows users to request resizing of the creative
-   * @param {!Object} incomingMessage Message sent from the 
-   *   creative to the player
+   * @param {!Object} incomingMessage Message sent from the creative to the player
    */
   onRequestResize(incomingMessage) {
+
     if (this.isLinearAd_) {
       this.simidProtocol.reject(incomingMessage, "Cannot resize linear ad");
       console.log("Cannot resize linear ad");
-      return;
-    }
-
-    this.simidIframe_.style.height = incomingMessage.args.creativeDimensions['height'];
-    this.simidIframe_.style.width = incomingMessage.args.creativeDimensions['width'];
-    this.simidIframe_.style.left = incomingMessage.args.creativeDimensions['x'];
-    this.simidIframe_.style.top = incomingMessage.args.creativeDimensions['y'];
-
-    this.simidProtocol.resolve(incomingMessage);
->>>>>>> d7f319fc
+    
+    } else if (!this.isValidDimensions_(incomingMessage.args.creativeDimensions)) { 
+      this.simidProtocol.reject(incomingMessage, "Dimensions bigger than player");
+      console.log("Dimensions bigger than player");
+    
+    } else {
+      this.setSimidIframeDimensions_(incomingMessage.args.creativeDimensions)
+      this.simidProtocol.resolve(incomingMessage);
+    }
   }
 
   /**
@@ -366,17 +347,10 @@
    * @private
    */
   sendInitMessage_() {
-<<<<<<< HEAD
     const videoDimensions = this.getFullDimensions_(this.contentVideoElement_);
     // Since the creative starts as hidden it will take on the
     // video element dimensions, so tell the ad about those dimensions.
     const creativeDimensions = this.getFullDimensions_(this.contentVideoElement_);
-=======
-    const videoDimensions = this.getFullVideoDimensions(this.contentVideoElement_);
-    // Since the creative starts as hidden it will take on the
-    // video element dimensions, so tell the ad about those dimensions.
-    const creativeDimensions = this.getFullVideoDimensions(this.contentVideoElement_);
->>>>>>> d7f319fc
 
     const environmentData = {
       'videoDimensions': videoDimensions,
@@ -617,25 +591,15 @@
       this.adVideoElement_.play()
       .then(() => this.simidProtocol.resolve(incomingMessage))
       .catch(() => {
-<<<<<<< HEAD
-        errorMessage = {
-          errorCode : 1206,
-=======
         const errorMessage = {
           errorCode : PlayerErrorCode.VIDEO_COULD_NOT_LOAD,
->>>>>>> d7f319fc
           message: 'The SIMID media could not be loaded.'
         }
         this.simidProtocol.reject(incomingMessage, errorMessage);
       });
     } else {
-<<<<<<< HEAD
-      errorMessage = {
-        errorCode : 1102,
-=======
       const errorMessage = {
         errorCode : CreativeErrorCode.PLAYBACK_AREA_UNUSABLE,
->>>>>>> d7f319fc
         message: 'Non linear ads do not play video.'
       }
       this.simidProtocol.reject(incomingMessage, errorMessage);
@@ -664,54 +628,6 @@
   onRequestStop(incomingMessage) {
     this.simidProtocol.resolve(incomingMessage);
     this.stopAd(StopCode.CREATIVE_INITIATED);
-  }
-
-  /** The creative wants to expand the ad. */
-  onExpandResize(incomingMessage) {
-    if (this.isLinearAd_) {
-      console.log("Cannot resize linear ads");
-      this.simidProtocol.reject(incomingMessage);
-  
-    } else {
-      const fullDimensions = this.getFullDimensions_(this.contentVideoElement_);
-      this.setSimidIframeDimensions_(fullDimensions);
-      
-      this.contentVideoElement_.pause();
-      this.simidProtocol.resolve(incomingMessage);
-    }
-  }
-
-  /**
-   * Displays the non-linear creative with the specified size
-   * on top of the video content.
-   */
-  onCollapseResize() {
-    const newDimensions = this.getCreativeDimensions_();
-
-    this.setSimidIframeDimensions_(newDimensions);
-    this.simidIframe_.style.position = "absolute";
-
-    this.contentVideoElement_.play();
-  }
-
-  /**
-   * Allows users to request resizing of the creative
-   * @param {!Object} incomingMessage Message sent from the creative to the player
-   */
-  onRequestResize(incomingMessage) {
-
-    if (this.isLinearAd_) {
-      console.log("Cannot resize linear ads");
-      this.simidProtocol.reject(incomingMessage);
-    
-    } else if (!this.isValidDimensions_(incomingMessage.args)){
-      console.log("Dimensions bigger than player");
-      this.simidProtocol.reject(incomingMessage);
-    
-    } else {
-      this.setSimidIframeDimensions_(incomingMessage.args)
-      this.simidProtocol.resolve(incomingMessage);
-    }
   }
 
   /**
