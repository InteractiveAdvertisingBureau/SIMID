const NO_REQUESTED_DURATION = 0;
const UNLIMITED_DURATION = -2;
/** 
 * All the logic for a simple SIMID player
 */
class SimidPlayer {

  /**
   * Sets up the creative iframe and starts listening for messages
   * from the creative.
   * @param {!Function} adComplete This function gets called when the ad stops.
   * @param {boolean} isLinearAd Represents if the ad is a linear one.
   */
  constructor(adComplete, isLinearAd) {
    /**
     * The protocol for sending and receiving messages.
     * @protected {!SimidProtocol}
     */
    this.simidProtocol = new SimidProtocol();

    this.addListeners_();

    /**
     * A reference to the video player on the players main page
     * @private {!Element}
     */
    this.contentVideoElement_ = document.getElementById('video_player');

    /**
     * A reference to a video player for playing ads.
     * @private {!Element}
     */
    this.adVideoElement_ = document.getElementById('ad_video_player');

    /**
     * A reference to the iframe holding the SIMID creative.
     * @private {?Element}
     */
    this.simidIframe_ = null;

    /**
     * A reference to the promise returned when initialization was called.
     * @private {?Promise}
     */
    this.initializationPromise_ = null;

    /**
     * A map of events tracked on the video element.
     * @private {!Map}
     */
    this.videoTrackingEvents_ = new Map();

    /**
     * A function to execute on ad completion
     * @private {!Function}
     */
    this.adComplete_ = adComplete;

    /**
<<<<<<< HEAD
     * A boolean indicating what type of creative ad is.
     * @const @private {boolean}
=======
     * A boolean indicating whether type of creative is linear or non-linear.
     * @private
>>>>>>> 3b39cead
     */
    this.isLinearAd_ = isLinearAd;

    /**
     * The duration requested by the ad.
     * @private {number}
     */
    this.requestedDuration_ = NO_REQUESTED_DURATION;

    /**
     * Resolution function for the session created message
     * @private {?Function}
     */
    this.resolveSessionCreatedPromise_ = null;

    /**
     * A promise that resolves once the creative creates a session.
     * @private {!Promise}
     */
    this.sessionCreatedPromise_ = new Promise((resolve, reject) => {
      this.resolveSessionCreatedPromise_ = resolve;
    });

    /**
     * Resolution function for the ad being initialized.
     * @private {?Function}
     */
    this.resolveInitializationPromise_ = null;

    /**
     * Reject function for the ad being initialized.
     * @private {?Function}
     */
    this.rejectInitializationPromise_ = null;

    /**
     * A promise that resolves once the creative responds to initialization with resolve.
     * @private {!Promise}
     */
    this.initializationPromise_ = new Promise((resolve, reject) => {
      this.resolveInitializationPromise_ = resolve;
      this.rejectInitializationPromise_ = reject;
    });


    this.trackEventsOnVideoElement_();
    this.hideAdPlayer_();
  }

  /**
   * Initializes an ad. This should be called before an ad plays.
   * Creates an iframe with the creative in it, then uses a promise
   * to call init on the creative as soon as the creative initializes
   * a session.
   */
  initializeAd() {
    this.simidIframe_ = this.createSimidIframe_();

    if (!this.isLinearAd_) {
      this.displayNonLinearCreative_();
    }

    this.requestDuration_ = NO_REQUESTED_DURATION;

    // Prepare for the case that init fails before sending
    // the init message. Initialization failing means abandoning
    // the ad.
    this.initializationPromise_.catch((e) => {
      this.onAdInitializedFailed_(e);
    });

    // Using a promise means that the init message will
    // send as soon as the session is created. If the session
    // is already created this will send the init message immediately.
    this.sessionCreatedPromise_.then(() => {
      this.sendInitMessage_();
    });

  }

  /**
   * Plays a SIMID  creative once it has responded to the initialize ad message.
   */
  playAd() {
<<<<<<< HEAD
=======

    // content video shouldn't be paused for non-linear ads
    if (this.isLinearAd_) {
      this.contentVideoElement_.pause();
    } else {
      this.contentVideoElement_.play();
    }
>>>>>>> 3b39cead
    
    // This example waits for the ad to be initialized, before playing video.
    // NOTE: Not all players will wait for session creation and initialization
    // before they start playback.
    this.initializationPromise_.then(() =>  {
      this.startCreativePlayback_()
    });
  }

  /**
   * Sets up an iframe for holding the simid element.
   *
   * @return {!Element} The iframe where the simid element lives.
   * @private
   */
  createSimidIframe_() {
    const playerDiv = document.getElementById('player_div');
    const simidIframe = document.createElement('iframe');
    simidIframe.style.display = 'none';
    // The target of the player to send messages to is the newly
    // created iframe.
    playerDiv.appendChild(simidIframe);
<<<<<<< HEAD

    if (this.isLinearAd_) {
      // Set up css to overlay the SIMID iframe over the entire video creative
      // only if linear. Non-linear ads will have dimension inputs for placement
      simidIframe.classList.add('linear_simid_creative');
=======
    // Set up css to overlay the SIMID iframe over the entire video creative
    // only if linear.
    if (this.isLinearAd_){
      simidIframe.classList.add('linear_creative');
>>>>>>> 3b39cead
    }
    
    // Set the iframe creative, this should be an html creative.
    // TODO: This sample does not show what to do when loading fails.
    simidIframe.src = document.getElementById('creative_url').value;

    this.simidProtocol.setMessageTarget(simidIframe.contentWindow);
    simidIframe.setAttribute('allowFullScreen', '');
    simidIframe.setAttribute('allow', 'geolocation');
    return simidIframe;
  }

  /**
   * Listens to all relevant messages from the SIMID add.
   * @private
   */
  addListeners_() {
    this.simidProtocol.addListener(ProtocolMessage.CREATE_SESSION, this.onSessionCreated_.bind(this));
    this.simidProtocol.addListener(CreativeMessage.REQUEST_FULL_SCREEN, this.onRequestFullScreen.bind(this));
    this.simidProtocol.addListener(CreativeMessage.REQUEST_PLAY, this.onRequestPlay.bind(this));
    this.simidProtocol.addListener(CreativeMessage.REQUEST_PAUSE, this.onRequestPause.bind(this));
    this.simidProtocol.addListener(CreativeMessage.FATAL_ERROR, this.onCreativeFatalError.bind(this));
    this.simidProtocol.addListener(CreativeMessage.REQUEST_SKIP, this.onRequestSkip.bind(this));
    this.simidProtocol.addListener(CreativeMessage.REQUEST_STOP, this.onRequestStop.bind(this));
    this.simidProtocol.addListener(CreativeMessage.REQUEST_CHANGE_AD_DURATION,
        this.onRequestChangeAdDuration.bind(this));
    this.simidProtocol.addListener(CreativeMessage.GET_MEDIA_STATE, this.onGetMediaState.bind(this));
    this.simidProtocol.addListener(CreativeMessage.LOG, this.onReceiveCreativeLog.bind(this));
    this.simidProtocol.addListener(CreativeMessage.REQUEST_RESIZE, this.onRequestResize.bind(this));
  }

  /**
   * Resolves the session created promise.
   * @private
   */
  onSessionCreated_() {
    // Anything that must happen after the session is created can now happen
    // since this promise is resolved.
    this.resolveSessionCreatedPromise_();
  }

  destroySimidIframe() {
    if (this.simidIframe_) {
      this.simidIframe_.remove();
      this.simidIframe_ = null;
      this.simidProtocol.reset();
    }
    for(let [key, func] of this.videoTrackingEvents_) {
      this.adVideoElement_.removeEventListener(key, func, true);
    }
    this.videoTrackingEvents_.clear();
    this.adComplete_();
  }

  /**
   * Returns the full dimensions of an element within the player div.
   * @return {!Object}
   */
  getFullVideoDimensions(elem) {
    const videoRect = elem.getBoundingClientRect();

    return {
      'x' : 0,
      'y' : 0,
      'width' : videoRect.width,
      'height' : videoRect.height,
    };
  }

  /**
   * Returns the original specified dimensions of the non-linear creative.
   * @return {!Object}
   */
  getNonLinearDimensions() {
    const x_val = document.getElementById('x_val').value;
    const y_val = document.getElementById('y_val').value;
    const width = document.getElementById('width').value;
    const height = document.getElementById('height').value;

    return {
      'x' : x_val,
      'y' : y_val,
      'width' : width,
      'height' : height,
    };
  }

  /**
   * Displays the non-linear creative with the specified size
   * on top of the video content.
   */
  displayNonLinearCreative_() {
    const dimensions = this.getNonLinearDimensions();
    
    this.simidIframe_.style.height = dimensions.height;
    this.simidIframe_.style.width = dimensions.width;
    this.simidIframe_.style.left = `${dimensions.x}px`;
    this.simidIframe_.style.top = `${dimensions.y}px`;

    this.simidIframe_.style.position = "absolute";
  }

  /**
   * Allows users to request resizing of the creative
   * @param {!Object} incomingMessage Message sent from the 
   *   creative to the player
   */
  onRequestResize(incomingMessage) {
    if (this.isLinearAd_) {
      this.simidProtocol.reject(incomingMessage, "Cannot resize linear ad");
      console.log("Cannot resize linear ad");
      return;
    }

    this.simidIframe_.style.height = incomingMessage.args['height'];
    this.simidIframe_.style.width = incomingMessage.args['width'];
    this.simidIframe_.style.left = incomingMessage.args['x_val'];
    this.simidIframe_.style.top = incomingMessage.args['y_val'];

    this.simidProtocol.resolve(incomingMessage);
  }

  /**
   * Initializes the SIMID creative with all data it needs.
   * @private
   */
  sendInitMessage_() {
    const videoDimensions = this.getFullVideoDimensions(this.contentVideoElement_);
    // Since the creative starts as hidden it will take on the
    // video element dimensions, so tell the ad about those dimensions.
    const creativeDimensions = this.getFullVideoDimensions(this.contentVideoElement_);

    const environmentData = {
      'videoDimensions': videoDimensions,
      'creativeDimensions': creativeDimensions,
      'fullscreen': false,
      'fullscreenAllowed': true,
      'variableDurationAllowed': true,
      'skippableState': 'adHandles', // This player does not render a skip button.
      'siteUrl': document.location.host,
      'appId': '', // This is not relevant on desktop
      'useragent': '', // This should be filled in for sdks and players
      'deviceId': '', // This should be filled in on mobile
      'muted': this.adVideoElement_.muted,
      'volume': this.adVideoElement_.volume
    }

    const creativeData = {
      'adParameters' : document.getElementById('ad_params').value,
      // These values should be populated from the VAST response.
      'adId' : '',
      'creativeId' : '',
      'adServingId': '',
      'clickThroughUrl': 'http://example.com'
    }

    const initMessage = {
      'environmentData' : environmentData,
      'creativeData': creativeData
    }
    const initPromise = this.simidProtocol.sendMessage(
        PlayerMessage.INIT, initMessage);
    initPromise.then((args)=> {
      this.resolveInitializationPromise_(args);
    }).catch((args) => {
      this.rejectInitializationPromise_(args);
    })
  }

  /**
   * Called once the creative responds positively to being initialized.
   * @param {!Object} data
   * @private
   */
  startCreativePlayback_(data) {
    // Once the ad is successfully initialized it can start.
    // If the ad is not visible it must be made visible here.
    this.showSimidIFrame_();

<<<<<<< HEAD
    if (this.isLinearAd_) {
      this.playLinearVideoAd_();
    } else {
=======
    // only linear ones play ad videos
    if (this.isLinearAd_) {
      this.showAdPlayer_();
      this.adVideoElement_.src = document.getElementById('video_url').value;
      this.adVideoElement_.play();
    }
    else {
>>>>>>> 3b39cead
      this.contentVideoElement_.play();
    }
    
    this.simidProtocol.sendMessage(PlayerMessage.START_CREATIVE);
<<<<<<< HEAD
    // TODO: handle creative rejecting startCreative message.
  }

  /** 
   * Pauses content video and plays linear ad.
   * @private 
   */
  playLinearVideoAd_() {
    this.contentVideoElement_.pause();
    this.showAdPlayer_();
    this.adVideoElement_.src = document.getElementById('video_url').value;
    this.adVideoElement_.play();
=======
>>>>>>> 3b39cead
  }

  /**
   * Called if the creative responds with reject after the player
   * initializes the ad.
   * @param {!Object} data
   * @private
   */
  onAdInitializedFailed_(data) {
    console.log('Ad init failed. ' + JSON.stringify(data));
    this.destroyIframeAndResumeContent_();
  }

  /** @private */
  hideSimidIFrame_() {
    this.simidIframe_.style.display = 'none';
  }

  /** @private */
  showSimidIFrame_() {
    this.simidIframe_.style.display = 'block';
  }

  /** @private */
  showAdPlayer_() {
      // show the ad video element
    this.adVideoElement_.style.display = 'block';
    document.getElementById('ad_video_div').style.display = 'block';
  }

  /** @private */
  hideAdPlayer_() {
    // Unload the video
    this.adVideoElement_.style.display = 'none';
    document.getElementById('ad_video_div').style.display = 'none';
  }

  /**
   * Tracks the events on the video element specified by the simid spec
   * @private
   */
  trackEventsOnVideoElement_() {
    this.videoTrackingEvents_.set("durationchange", () => {
      this.simidProtocol.sendMessage(MediaMessage.DURATION_CHANGED);
    });
    this.videoTrackingEvents_.set("ended", this.videoComplete.bind(this));
    this.videoTrackingEvents_.set("error", () => {
      this.simidProtocol.sendMessage(MediaMessage.ERROR,
        {
          'error': '',  // TODO fill in these values correctly
          'message': ''
        });
    });
    this.videoTrackingEvents_.set("pause", () => {
      this.simidProtocol.sendMessage(MediaMessage.PAUSE);
    });
    this.videoTrackingEvents_.set("play", () => {
      this.simidProtocol.sendMessage(MediaMessage.PLAY);
    });
    this.videoTrackingEvents_.set("playing", () => {
      this.simidProtocol.sendMessage(MediaMessage.PLAYING);
    });
    this.videoTrackingEvents_.set("seeked", () => {
      this.simidProtocol.sendMessage(MediaMessage.SEEKED);
    });
    this.videoTrackingEvents_.set("seeking", () => {
      this.simidProtocol.sendMessage(MediaMessage.SEEKING);
    });
    this.videoTrackingEvents_.set("timeupdate", () => {
      this.simidProtocol.sendMessage(MediaMessage.TIME_UPDATE,
        {'currentTime': this.adVideoElement_.currentTime});
    });
    this.videoTrackingEvents_.set("volumechange", () => {
      this.simidProtocol.sendMessage(MediaMessage.VOLUME_CHANGE,
        {'volume': this.adVideoElement_.volume});
    });

    for(let [key, func] of this.videoTrackingEvents_) {
      this.adVideoElement_.addEventListener(key, func, true);
    }
  }

  /**
   * Called when video playback is complete.
   * @private
   */
  videoComplete() {
      this.simidProtocol.sendMessage(MediaMessage.ENDED);

      if (this.requestedDuration_ == NO_REQUESTED_DURATION) {
        this.stopAd(StopCode.MEDIA_PLAYBACK_COMPLETE);
      } else if (this.requestedDuration_ != UNLIMITED_DURATION) {
        // The creative has requested a different completion duration, so use that duration.
        const durationExtensionMs = (this.requestedDuration_ - this.adVideoElement_.duration) * 1000;
        setTimeout(() => {
          // The creative has suggested a different close time, so label this creative_initiated.
          this.stopAd(StopCode.CREATIVE_INITATED);
        }, durationExtensionMs);
      }
  }

  /**
   * Stops the ad and destroys the ad iframe.
   * @param {StopCode} reason The reason the ad will stop.
   */
  stopAd(reason = StopCode.PLAYER_INITATED) {
      // The iframe is only hidden on ad stoppage. The ad might still request
      // tracking pixels before it is cleaned up.
      this.hideSimidIFrame_();
      const closeMessage = {
        'code': reason,
      }
      // Wait for the SIMID creative to acknowledge stop and then clean
      // up the iframe.
      this.simidProtocol.sendMessage(PlayerMessage.AD_STOPPED)
        .then(() => this.destroyIframeAndResumeContent_());
  }

  /**
   * Removes the simid ad entirely and resumes video playback.
   * @private
   */
  destroyIframeAndResumeContent_() {
    this.hideAdPlayer_();
    this.adVideoElement_.src = '';
    this.destroySimidIframe();
    this.contentVideoElement_.play();
  }

  /** The creative wants to go full screen. */
  onRequestFullScreen(incomingMessage) {
    // The spec currently says to only request fullscreen for the iframe.
    let promise = null;
    if (this.simidIframe_.requestFullscreen) {
      promise = this.simidIframe_.requestFullscreen();
    } else if (this.simidIframe_.mozRequestFullScreen) {
      // Our tests indicate firefox will probably not respect the request.
      promise = this.simidIframe_.mozRequestFullScreen();
    } else if (this.simidIframe_.webkitRequestFullscreen) {
      promise = this.simidIframe_.webkitRequestFullscreen();
    } else if (this.simidIframe_.msRequestFullscreen) {
      // Our tests indicate IE will probably not respect the request.
      promise = this.simidIframe_.msRequestFullscreen();
    }
    if (promise) {
      promise.then(() => this.simidProtocol.resolve(incomingMessage));
    } else {
      // TODO: Many browsers are not returning promises but are still
      // going full screen. Assuming resolve (bad).
      this.simidProtocol.resolve(incomingMessage)
    }
  }
  
  /** The creative wants to play video. */
  onRequestPlay(incomingMessage) {
    
    if (this.isLinearAd_) {
<<<<<<< HEAD
      this.adVideoElement_.play()
      .then(() => this.simidProtocol.resolve(incomingMessage))
      .catch(() => {
        errorMessage = {
          errorCode : PlayerErrorCode.VIDEO_COULD_NOT_LOAD,
          message: 'The SIMID media could not be loaded.'
        }
        this.simidProtocol.reject(incomingMessage, errorMessage);
      });
    } else {
      errorMessage = {
        errorCode : CreativeErrorCode.PLAYBACK_AREA_UNUSABLE,
        message: 'Non linear ads do not play video.'
      }
      this.simidProtocol.reject(incomingMessage, errorMessage);
=======
      this.adVideoElement_.play().then(
        // The play function returns a promise.
        this.simidProtocol.resolve(incomingMessage),
        this.simidProtocol.reject(incomingMessage)
      );
>>>>>>> 3b39cead
    }
  }
  
  /** The creative wants to pause video. */
  onRequestPause(incomingMessage) {
    this.adVideoElement_.pause();
    this.simidProtocol.resolve(incomingMessage);
  }
  
  /** The creative wants to stop with a fatal error. */
  onCreativeFatalError(incomingMessage) {
    this.simidProtocol.resolve(incomingMessage);
    this.stopAd(StopCode.CREATIVE_INITIATED);
  }

  /** The creative wants to skip this ad. */
  onRequestSkip(incomingMessage) {
    this.simidProtocol.resolve(incomingMessage);
    this.simidProtocol.sendMessage(PlayerMessage.AD_SKIPPED, {})
        .then(() => this.destroyIframeAndResumeContent_());
  }
  
  /** The creative wants to stop the ad early. */
  onRequestStop(incomingMessage) {
    this.simidProtocol.resolve(incomingMessage);
    this.stopAd(StopCode.CREATIVE_INITIATED);
}

  /**
   * The player must implement sending tracking pixels from the creative.
   * This sample implementation does not show how to send tracking pixels or
   * replace macros. That should be done using the players standard workflow.
   */
  onReportTracking(incomingMessage) {
    const requestedUrlArray = incomingMessage.args['trackingUrls']
    console.log('The creative has asked for the player to ping ' + requestedUrlArray);
  }

  onRequestChangeAdDuration(incomingMessage) {
    if (this.requestedDuration_ != NO_REQUESTED_DURATION) {
      // TODO: Support multiple change duration requests.
      this.simidProtocol.reject(incomingMessage);
    }
    const requestedDuration  = incomingMessage.args['duration'];
    this.requestedDuration_ = requestedDuration;
    this.simidProtocol.resolve(incomingMessage);
  }

  onGetMediaState(incomingMessage) {
    const mediaState = {
      'currentSrc': this.adVideoElement_.currentSrc,
      'currentTime': this.adVideoElement_.currentTime,
      'duration': this.adVideoElement_.duration,
      'ended': this.adVideoElement_.ended,
      'muted': this.adVideoElement_.muted,
      'paused': this.adVideoElement_.paused,
      'volume': this.adVideoElement_.volume,
      'fullscreen': this.adVideoElement_.fullscreen,
    }
    this.simidProtocol.resolve(incomingMessage, mediaState);
  }

  onReceiveCreativeLog(incomingMessage) {
    const logMessage = incomingMessage.args['message']
    console.log("Received message from creative: " + logMessage);
  }

  sendLog(outgoingMessage) {
    const logMessage = {
      'message': outgoingMessage,
    }
    this.simidProtocol.sendMessage(PlayerMessage.LOG, logMessage);
  }
}<|MERGE_RESOLUTION|>--- conflicted
+++ resolved
@@ -57,13 +57,8 @@
     this.adComplete_ = adComplete;
 
     /**
-<<<<<<< HEAD
      * A boolean indicating what type of creative ad is.
      * @const @private {boolean}
-=======
-     * A boolean indicating whether type of creative is linear or non-linear.
-     * @private
->>>>>>> 3b39cead
      */
     this.isLinearAd_ = isLinearAd;
 
@@ -148,16 +143,6 @@
    * Plays a SIMID  creative once it has responded to the initialize ad message.
    */
   playAd() {
-<<<<<<< HEAD
-=======
-
-    // content video shouldn't be paused for non-linear ads
-    if (this.isLinearAd_) {
-      this.contentVideoElement_.pause();
-    } else {
-      this.contentVideoElement_.play();
-    }
->>>>>>> 3b39cead
     
     // This example waits for the ad to be initialized, before playing video.
     // NOTE: Not all players will wait for session creation and initialization
@@ -180,18 +165,11 @@
     // The target of the player to send messages to is the newly
     // created iframe.
     playerDiv.appendChild(simidIframe);
-<<<<<<< HEAD
 
     if (this.isLinearAd_) {
       // Set up css to overlay the SIMID iframe over the entire video creative
       // only if linear. Non-linear ads will have dimension inputs for placement
       simidIframe.classList.add('linear_simid_creative');
-=======
-    // Set up css to overlay the SIMID iframe over the entire video creative
-    // only if linear.
-    if (this.isLinearAd_){
-      simidIframe.classList.add('linear_creative');
->>>>>>> 3b39cead
     }
     
     // Set the iframe creative, this should be an html creative.
@@ -371,24 +349,13 @@
     // If the ad is not visible it must be made visible here.
     this.showSimidIFrame_();
 
-<<<<<<< HEAD
     if (this.isLinearAd_) {
       this.playLinearVideoAd_();
     } else {
-=======
-    // only linear ones play ad videos
-    if (this.isLinearAd_) {
-      this.showAdPlayer_();
-      this.adVideoElement_.src = document.getElementById('video_url').value;
-      this.adVideoElement_.play();
-    }
-    else {
->>>>>>> 3b39cead
       this.contentVideoElement_.play();
     }
     
     this.simidProtocol.sendMessage(PlayerMessage.START_CREATIVE);
-<<<<<<< HEAD
     // TODO: handle creative rejecting startCreative message.
   }
 
@@ -401,8 +368,6 @@
     this.showAdPlayer_();
     this.adVideoElement_.src = document.getElementById('video_url').value;
     this.adVideoElement_.play();
-=======
->>>>>>> 3b39cead
   }
 
   /**
@@ -560,29 +525,21 @@
   onRequestPlay(incomingMessage) {
     
     if (this.isLinearAd_) {
-<<<<<<< HEAD
       this.adVideoElement_.play()
       .then(() => this.simidProtocol.resolve(incomingMessage))
       .catch(() => {
-        errorMessage = {
+        const errorMessage = {
           errorCode : PlayerErrorCode.VIDEO_COULD_NOT_LOAD,
           message: 'The SIMID media could not be loaded.'
         }
         this.simidProtocol.reject(incomingMessage, errorMessage);
       });
     } else {
-      errorMessage = {
+      const errorMessage = {
         errorCode : CreativeErrorCode.PLAYBACK_AREA_UNUSABLE,
         message: 'Non linear ads do not play video.'
       }
       this.simidProtocol.reject(incomingMessage, errorMessage);
-=======
-      this.adVideoElement_.play().then(
-        // The play function returns a promise.
-        this.simidProtocol.resolve(incomingMessage),
-        this.simidProtocol.reject(incomingMessage)
-      );
->>>>>>> 3b39cead
     }
   }
   
