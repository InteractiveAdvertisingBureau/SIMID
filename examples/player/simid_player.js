--- conflicted
+++ resolved
@@ -115,7 +115,6 @@
    * a session.
    */
   initializeAd() {
-<<<<<<< HEAD
 
     if (!this.isLinear_ && !this.isValidDimensions(this.getNonLinearDimensions())) {
       console.log('Dimensions bigger than player');
@@ -125,8 +124,6 @@
     // After the iframe is created the player will wait until the ad
     // initializes the communication channel. Then it will call
     // sendInitMessage.
-=======
->>>>>>> 5409ec13
     this.simidIframe_ = this.createSimidIframe_();
 
     if (!this.isLinearAd_) {
