<html>
<head>
  <title> A very simple SIMID player</title>
  <script src="../simid_protocol.js"></script>
  <script src="simid_player.js"></script>
  <style>
    .linear_simid_creative {
      position: absolute;
      top: 0;
      border-width: 0px;
      width: 640px;
      height: 480px;
    }
    .overlayed {
      position: absolute;
      top: 0;
      width: 640px;
      height: 480px;
    }
    .content {
      width: 640px;
      height: 480px;
    }
    .resize_inputs {
      width: 50px;
    }
    .hidden {
      display: none;
    }    
    .ad_type_label {
      font-size: 16px;
    }
  </style>
  <script>
		/** If ad type is linear, a media file input appears while non-linear ads ask for dimensions instead. */
    function setInputsForAdType() {
      let linearButton = document.getElementById("linear_ad");
      let creativeDimensions = document.getElementById("creative_dimensions");
      let mediaFile = document.getElementById("media_file");
      
      if (linearButton.checked) {
        creativeDimensions.classList.add("hidden");
        mediaFile.classList.remove("hidden");
     
      } else {
        creativeDimensions.classList.remove("hidden");
        mediaFile.classList.add("hidden");
      }
    }

    let simidPlayer;
    function initAd() {
      // clean old ad if it exists
      if (simidPlayer) {
        simidPlayer.stopAd();
      }

      let isLinear = document.getElementById("linear_ad").checked;
      // Init ad should be called before playad.
      simidPlayer = new SimidPlayer(() => {simidPlayer = null;}, isLinear);
      simidPlayer.initializeAd();
    }

    function playAd() {
      if (!simidPlayer) {
        initAd();
      }
      simidPlayer.playAd();
      simidPlayer.setCreativeControlsState_(ENABLED);
    }

    function closeAd() {
      if (!simidPlayer) {
        return;
      }
      simidPlayer.stopAd();
      simidPlayer.sendLog("User clicked close ad button on player");
      simidPlayer.setCreativeControlsState_(DISABLED);
    }

    function skipAd() {
      if (!simidPlayer) {
        return;
      }
      simidPlayer.skipAd();
      simidPlayer.sendLog("User clicked skip ad button on player");
      simidPlayer.setCreativeControlsState_(DISABLED);
    }

    function fatalError() {
      if (!simidPlayer) {
        return;
      }
      simidPlayer.stopAd();
      simidPlayer.sendLog("User clicked fatal error button on player");
      simidPlayer.setCreativeControlsState_(DISABLED);
    }

    function pauseAd() {
      if (!simidPlayer) {
        return;
      }
      simidPlayer.pauseAd();
      simidPlayer.sendLog("User clicked pause ad button on player");
    }
 
    function playAdVideo() {
      if (!simidPlayer) {
        return;
      }
      simidPlayer.playAdVideo();
      simidPlayer.sendLog("User clicked play ad button on player");
    }

    function switchCreative(value) {
      document.getElementById('creative_url').value = '../creatives/' + value;
      document.getElementById('geolocation').classList.add("hidden");
      // populate ad parameters with some hard coded values
      let adParams = '';
      let adParamsObj = '';
      switch (value) {
        case 'simid_overlay.html':
          break;
        case 'survey.html':
          adParamsObj = [
            {'question':'Would you like a survey?',
             'answers':['Yes', 'No', 'Not Sure']},
            {'question':'Are you certain?',
             'answers':['Of course', 'Not Really', 'Well...']},
            {'question':'What animals do you like?',
             'answers':['Cats', 'Dogs', 'Other']}
          ];
          adParams = JSON.stringify(adParamsObj);
          break;
        case 'simid_map.html':
          document.getElementById('geolocation').classList.remove("hidden");
          adParamsObj = {
           "buttonLabel": "Park",
           "searchQuery": "nearby park",
           "marker": "http://maps.google.com/mapfiles/kml/shapes/parks.png"
          };
          
          adParams = JSON.stringify(adParamsObj);
          break;
      }
      document.getElementById('ad_params').value = adParams;
    }

    window.getLocationPermission = () => {
      if (navigator.geolocation) {
        navigator.geolocation.getCurrentPosition((position) => {
          const pos = {
            lat: position.coords.latitude,
            lng: position.coords.longitude
          };
          let adParamObject = document.getElementById('ad_params').value;
          let adParams = JSON.parse(adParamObject);
          adParams.userCoordinates = pos;
          adParamObject = JSON.stringify(adParams);
          document.getElementById('ad_params').value = adParamObject;
        }, (error) => { //callback function that takes a GeolocationPositionError 
          handleLocationError(error, true);
        });
      } else {
        // Browser doesn't support Geolocation
        handleLocationError(error, false);
      }
    }

    function handleLocationError (error, geolocationAllowed) {
      let errorMessage = "ERROR: ";
      if(!geolocationAllowed) {
        errorMessage += "Browser does not support Geolocation."
      } else {
        errorMessage += "Geolocation failed due to: " + error;
      }
      /**
       * Using console.error() in place of sendLog temporarily.
       * Currently order of function calls makes sendLog ineffective.
       */
      console.error(errorMessage);
    }
  </script>
</head>

<body>

  <div>
    <p><h1><center>SIMID Sample Ad Player</center></h1></p>
    <table>
      <tr>
        <td>Choose Sample Creative Template</td>
        <td>
        <button onclick="switchCreative('simid_overlay.html')">overlay</button>
        <button onclick="switchCreative('survey.html')">survey</button>
        <button onclick="switchCreative('selector.html')">selector</button>
        <button onclick="switchCreative('extender.html')">extender</button>
        <button onclick="switchCreative('testers_nonlinear.html')">testers_nonlinear</button>
<<<<<<< HEAD
        <button onclick="switchCreative('banner_nonlinear.html')">banner_nonlinear</button>
=======
        <button onclick="switchCreative('simid_map.html')">map</button>
>>>>>>> 842205da
      </td>
      </tr>
      <tr>
        <td>Ad type</td>
        <td>
          <input type="radio" id="linear_ad" name="ad_type" onclick="setInputsForAdType()" checked> <label for="linear_ad" class="ad_type_label">Linear
        Ad</label>
        <input type="radio" id="nonlinear_ad" name="ad_type" onclick="setInputsForAdType()"> <label for="nonlinear_ad" class="ad_type_label">Non-Linear
          Ad</label>
        </td>
      </tr>
      <tr id="creative_dimensions" class="hidden">
        <td>Creative Dimensions</td>
        <td>
          <label for="x_val">X: </label>
          <input type="number" id="x_val" value="5" min="0" class="resize_inputs">

          <label for="y_val">Y: </label>
          <input type="number" id="y_val" value="5" min="0" class="resize_inputs">

          <label for="width">Width: </label>
          <input type="number" id="width" value="500" min="0" class="resize_inputs">

          <label for="height">Height: </label>
          <input type="number" id="height" value="120" min="0" class="resize_inputs">
        </td>
      </tr>
      <tr id="media_file">
        <td>Media File</td>
        <td><input type="text" id="video_url" size = 30 
           value="../media/IAB480-small.mp4">
        </td>
      </tr>
      <tr>
        <td>Interactive Creative File</td>
        <td><input type="text" id="creative_url" size = 30 
           value="../creatives/simid_overlay.html">
        </td>
      </tr>
      <tr>
        <td>AdParameters</td>
        <td><textarea id="ad_params" rows = 5 cols = 50></textarea></td>
      </tr>
    </table>
    <button onclick="playAd()"> Start ad playback </button>
    <button onclick="initAd()"> Initialize the creative </button>
    <button id="geolocation" class="hidden" onclick="getLocationPermission()">Allow Location Access</button>
    <button class="ad_request" onclick="closeAd()" disabled> Close the ad </button> 
    <button class="ad_request" onclick="skipAd()" disabled> Skip ad </button>
    <button class="ad_request" onclick="fatalError()" disabled> Fatal Error </button>
    <button class="ad_request" onclick="pauseAd()" disabled> Pause ad</button>
    <button class="ad_request" onclick="playAdVideo()" disabled> Play ad</button>
  </div>

  <div id="player_div" style="position:absolute;">
    <video id="video_player" class="content" src="../media/fakeContent.mp4" controls> </video>
    <div id="ad_video_div" class="overlayed" style="display:none;">
      <video id="ad_video_player" class="overlayed" style="display:none;" src="">
    </div>
    <!-- SIMID creative will be here. -->
  </div>

<script>
</script>
<body>

</html><|MERGE_RESOLUTION|>--- conflicted
+++ resolved
@@ -196,11 +196,9 @@
         <button onclick="switchCreative('selector.html')">selector</button>
         <button onclick="switchCreative('extender.html')">extender</button>
         <button onclick="switchCreative('testers_nonlinear.html')">testers_nonlinear</button>
-<<<<<<< HEAD
         <button onclick="switchCreative('banner_nonlinear.html')">banner_nonlinear</button>
-=======
         <button onclick="switchCreative('simid_map.html')">map</button>
->>>>>>> 842205da
+
       </td>
       </tr>
       <tr>
