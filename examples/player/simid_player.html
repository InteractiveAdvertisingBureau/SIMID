--- conflicted
+++ resolved
@@ -4,11 +4,7 @@
   <script src="../simid_protocol.js"></script>
   <script src="simid_player.js"></script>
   <style>
-<<<<<<< HEAD
     .linear_simid_creative {
-=======
-    .linear_creative {
->>>>>>> 3b39cead
       position: absolute;
       top: 0;
       border-width: 0px;
@@ -102,47 +98,18 @@
         <button onclick="switchCreative('survey.html')">survey</button>
         <button onclick="switchCreative('selector.html')">selector</button>
         <button onclick="switchCreative('extender.html')">extender</button>
-<<<<<<< HEAD
-        <button onclick="switchCreative('nonlinear_tester.html')">nonlinear_tester</button>
-=======
         <button onclick="switchCreative('testers_nonlinear.html')">testers_nonlinear</button>
->>>>>>> 3b39cead
       </td>
       </tr>
       <tr>
         <td>Ad type</td>
         <td>
-<<<<<<< HEAD
           <input type="radio" id="linear_ad" name="ad_type" checked> <label for="linear_ad" class="ad_type_label">Linear
         Ad</label>
         <input type="radio" id="nonlinear_ad" name="ad_type"> <label for="nonlinear_ad" class="ad_type_label">Non-Linear
           Ad</label>
         </td>
       </tr>
-=======
-          <input type="radio" id="linear_ad" name="ad_type" checked onclick="enableDisable()"> <label for="linear_ad" style="font-size: 16px;">Linear
-        Ad</label>
-        <input type="radio" id="nonlinear_ad" name="ad_type" onclick="enableDisable()"> <label for="nonlinear_ad" style="font-size: 16px;">Non-Linear
-          Ad</label>
-        </td>
-      </tr>
-      <tr>
-        <td>Creative Dimensions</td>
-        <td>
-          <label for="x_val">X: </label>
-          <input class="unique_dimension" type="number" id="x_val" value="5" min="0" style="width: 50px;" disabled>
-
-          <label for="y_val">Y: </label>
-          <input class="unique_dimension" type="number" id="y_val" value="5" min="0" style="width: 50px;" disabled>
-
-          <label for="width">Width: </label>
-          <input class="unique_dimension" type="number" id="width" value="500" min="0" style="width: 50px;" disabled>
-
-          <label for="height">Height: </label>
-          <input class="unique_dimension" type="number" id="height" value="100" min="0" style="width: 50px;" disabled>
-        </td>
-      </tr>
->>>>>>> 3b39cead
       <tr>
         <td>Interactive Creative File</td>
         <td><input type="text" id="creative_url" size = 30 
