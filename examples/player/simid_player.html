--- conflicted
+++ resolved
@@ -116,16 +116,7 @@
     }
 
     function switchCreative(value) {
-      const creative_url = document.getElementById('creative_url').value = '../creatives/' + value;
-
-      if (creative_url.includes("nonlinear")){
-        document.getElementById("nonlinear_ad").checked = true;
-        document.getElementById("linear_ad").checked = false;
-      }
-      else {
-        document.getElementById("linear_ad").checked = true;
-        document.getElementById("nonlinear_ad").checked = false;
-      }
+      document.getElementById('creative_url').value = '../creatives/' + value;
 
       document.getElementById('geolocation').classList.add("hidden");
       // populate ad parameters with some hard coded values
@@ -170,6 +161,9 @@
         case 'banner_nonlinear.html':
           document.getElementById("nonlinear_ad").checked = true;
           document.getElementById("duration").value = 10;
+          break;
+        case 'hover_nonlinear.html':
+          document.getElementById("nonlinear_ad").checked = true;
           break;
       }
       setInputsForAdType();
@@ -228,12 +222,8 @@
         <button onclick="switchCreative('simid_map.html')">map</button>
         <button onclick="switchCreative('testers_nonlinear.html')">testers_nonlinear</button>
         <button onclick="switchCreative('banner_nonlinear.html')">banner_nonlinear</button>
-<<<<<<< HEAD
         <button onclick="switchCreative('hover_nonlinear.html')">hover_nonlinear</button>
         <button onclick="switchCreative('simid_map.html')">map</button>
-=======
->>>>>>> 2dbe7288
-
       </td>
       </tr>
       <tr>
