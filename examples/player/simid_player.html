--- conflicted
+++ resolved
@@ -29,7 +29,10 @@
     }
   </style>
   <script>
-<<<<<<< HEAD
+    /** DISABLED and ENABLED constants are used to control the state of buttons. */
+    const DISABLED = true;
+    const ENABLED = false;
+
     //if ad is non-linear allow user to insert specific dimensions
     function toggleInputs() {
       let linearButton = document.getElementById("linear_ad");
@@ -44,24 +47,6 @@
         creativeDimensions.classList.remove("hidden");
         mediaFile.classList.add("hidden");
       }
-=======
-    /** DISABLED and ENABLED constants are used to control the state of buttons. */
-    const DISABLED = true;
-    const ENABLED = false;
-
-    //if ad is non-linear allow user to insert specific dimensions
-    function enableDisable() {
-      let isNonLin = document.getElementById("nonlinear_ad");
-      let uniqueDimensions = document.querySelectorAll(".unique_dimension");
-      uniqueDimensions.forEach(function(dimension) {
-        if (isNonLin.checked) {
-          dimension.disabled = false;
-        }
-        else {
-          dimension.disabled = true;
-        }
-      });
->>>>>>> d7f319fc
     }
 
     let simidPlayer;
@@ -190,7 +175,7 @@
       <tr id="media_file" class="hidden">
         <td>Media File</td>
         <td><input type="text" id="video_url" size = 30 
-           value="https://storage.googleapis.com/gvabox/media/red30s.mp4">>
+           value="https://storage.googleapis.com/gvabox/media/red30s.mp4">
         </td>
       </tr>
       <tr>
